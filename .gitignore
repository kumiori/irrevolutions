*/output/*
*.xdmf
*.h5
*.png
*.pyc
.vscode/launch.json
.vscode/settings.json
.vscode/tasks.json

**/*.msh


## Core latex/pdflatex auxiliary files:
**/*.aux
**/*.lof
**/*.log
**/*.bcf
**/*.blg
**/*.fdb*
**/*.loc
**/*.maf
**/*.mtc*
**/*.lot
**/*.soc
**/*.synctex*
**/*.fls
**/*.run*
**/*.xmp*
**/*.out
**/*.toc
**/*.fmt
**/*.fot
**/*.cb
**/*.cb2
**/*.lb

**/*.pdf
**/*.vec*
**/*.info*
**/*.dat*
**/*.npz*
**/*.mat*
**/.DS_Store

<<<<<<< HEAD
# sphinz
=======
# sphinx
>>>>>>> 5c00fc4e
docs/build/<|MERGE_RESOLUTION|>--- conflicted
+++ resolved
@@ -42,9 +42,5 @@
 **/*.mat*
 **/.DS_Store
 
-<<<<<<< HEAD
-# sphinz
-=======
 # sphinx
->>>>>>> 5c00fc4e
 docs/build/