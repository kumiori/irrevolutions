--- conflicted
+++ resolved
@@ -105,41 +105,6 @@
     plotter.set_background("white")
     return plotter
 
-<<<<<<< HEAD
-
-def plot_profile(
-    u,
-    points,
-    plotter,
-    subplot=None,
-    lineproperties={},
-    fig=None,
-    ax=None,
-    subplotnumber=1,
-):
-    import matplotlib.pyplot as plt
-    import dolfinx.geometry
-
-    mesh = u.function_space.mesh
-    bb_tree = dolfinx.geometry.bb_tree(mesh, mesh.topology.dim)
-
-    cells = []
-    points_on_proc = []
-    # Find cells whose bounding-box collide with the the points
-    cell_candidates = dolfinx.geometry.compute_collisions_points(bb_tree, points.T)
-    # Choose one of the cells that contains the point
-    colliding_cells = dolfinx.geometry.compute_colliding_cells(
-        mesh, cell_candidates, points.T
-    )
-    for i, point in enumerate(points.T):
-        if len(colliding_cells.links(i)) > 0:
-            points_on_proc.append(point)
-            cells.append(colliding_cells.links(i)[0])
-
-    points_on_proc = np.array(points_on_proc, dtype=np.float64)
-    u_values = u.eval(points_on_proc, cells)
-
-=======
 def plot_profile(u, points, plotter, subplot=None, lineproperties={}, fig=None, ax=None, subplotnumber = 1):
     # import matplotlib.pyplot as plt
     # import dolfinx.geometry
@@ -164,7 +129,6 @@
 
     points_on_proc, u_values = get_datapoints(u, points)
     
->>>>>>> 5c00fc4e
     if fig is None:
         fig = plt.figure()
 
