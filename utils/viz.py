import numpy as np
import sys
from datetime import date

today = date.today()

sys.path.append("../")

import dolfinx
import logging

logging.basicConfig(level=logging.INFO)

from mpi4py import MPI

comm = MPI.COMM_WORLD
# import pdb
import pyvista
from pyvista.utilities import xvfb

xvfb.start_xvfb(wait=0.05)

import dolfinx.plot

import matplotlib
import matplotlib.collections
import matplotlib.pyplot as plt
import matplotlib.tri as tri
from mpl_toolkits.axes_grid1 import make_axes_locatable

import matplotlib.pyplot as plt

# try:
#     from dolfinx.plot import create_vtk_mesh as compute_topology
# except ImportError:
#     from dolfinx.plot import create_vtk_topology as compute_topology

from dolfinx.plot import vtk_mesh as compute_topology

<<<<<<< HEAD
def plot_vector(u, plotter, subplot=None, factor=1.):
=======
def plot_vector(u, plotter, subplot=None, scale=1.):
>>>>>>> 0e617bda
    if subplot:
        plotter.subplot(subplot[0], subplot[1])
    V = u.function_space
    mesh = V.mesh
    ret = compute_topology(mesh, mesh.topology.dim)
    if len(ret) == 2:
        topology, cell_types = ret
    else:
        topology, cell_types, _ = ret
    num_dofs_local = u.function_space.dofmap.index_map.size_local
    geometry = u.function_space.tabulate_dof_coordinates()[:num_dofs_local]
    values = np.zeros((V.dofmap.index_map.size_local, 3), dtype=np.float64)
    values[:, : mesh.geometry.dim] = u.vector.array.real.reshape(
        V.dofmap.index_map.size_local, V.dofmap.index_map_bs
    )
    grid = pyvista.UnstructuredGrid(topology, cell_types, geometry)
    grid["vectors"] = values
    grid.set_active_vectors("vectors")
    # geom = pyvista.Arrow()
    # glyphs = grid.glyph(orient="vectors", factor=1, geom=geom)
<<<<<<< HEAD
    glyphs = grid.glyph(orient="vectors", factor=factor)
=======
    glyphs = grid.glyph(orient="vectors", factor=scale)
>>>>>>> 0e617bda
    plotter.add_mesh(glyphs)
    plotter.add_mesh(
        grid, show_edges=True, color="black", style="wireframe", opacity=0.3
    )
    plotter.view_xy()
    plotter.set_background('white')
    return plotter
    # figure = plotter.screenshot(f"./output/test_viz/test_viz_MPI{comm.size}-.png")

def plot_scalar(u, plotter, subplot=None, lineproperties={}):
    """Plots a scalar function using pyvista

    Args:
        u: Scalar field
        plotter plotter: The plotter object
        subplot plotter: Optional selection of subplot slot
        lineproperties: Optional line properties (dictionary)

    Returns:
        plotter: Updated plotter object
   """
    if subplot:
        plotter.subplot(subplot[0], subplot[1])
    V = u.function_space
    mesh = V.mesh
    
    ret = compute_topology(mesh, mesh.topology.dim)
    if len(ret) == 2:
        topology, cell_types = ret
    else: 
        topology, cell_types, _ = ret
    grid = pyvista.UnstructuredGrid(topology, cell_types, mesh.geometry.x)

    plotter.subplot(0, 0)
    values = u.vector.array.real.reshape(
        V.dofmap.index_map.size_local, V.dofmap.index_map_bs)
    # grid.point_data["u"] = values
    grid.point_data["u"] = u.x.array
    grid.set_active_scalars("u")
    plotter.add_mesh(grid, **lineproperties)
    plotter.view_xy()
    plotter.set_background('white')
    return plotter

def plot_profile(u, points, plotter, subplot=None, lineproperties={}, fig=None, ax=None, subplotnumber = 1):
    import matplotlib.pyplot as plt
    import dolfinx.geometry
    mesh = u.function_space.mesh
    bb_tree = dolfinx.geometry.bb_tree(mesh, mesh.topology.dim)

    cells = []
    points_on_proc = []
    # Find cells whose bounding-box collide with the the points
    cell_candidates = dolfinx.geometry.compute_collisions_points(bb_tree, points.T)
    # Choose one of the cells that contains the point
    colliding_cells = dolfinx.geometry.compute_colliding_cells(
        mesh, cell_candidates, points.T
    )
    for i, point in enumerate(points.T):
        if len(colliding_cells.links(i)) > 0:
            points_on_proc.append(point)
            cells.append(colliding_cells.links(i)[0])

    points_on_proc = np.array(points_on_proc, dtype=np.float64)
    u_values = u.eval(points_on_proc, cells)

    if fig is None:
        fig = plt.figure()

    if subplot:
        # plotter.subplot(subplot[0], subplot[1])
    # if subplot:
        plt.subplot(subplot[0], subplot[1], subplotnumber)
    # plt.plot(points_on_proc[:, 0], u_values, "k", ls="-", linewidth=1, label="")

    if ax is not None:
        ax.plot(points_on_proc[:, 0], u_values, **lineproperties)
        # ax = plt.gca()
        ax.legend()

    else:
        plt.plot(points_on_proc[:, 0], u_values, **lineproperties)
    plt.legend()
    return plt, (points_on_proc[:, 0], u_values)

def plot_mesh(mesh, ax=None):
    if ax is None:
        ax = plt.gca()
    ax.set_aspect("equal")
    points = mesh.geometry.x
    cells = mesh.geometry.dofmap.reshape((-1, mesh.topology.dim + 1))
    tria = tri.Triangulation(points[:, 0], points[:, 1], cells)
    ax.triplot(tria, color="k")
    return ax


def plot_perturbations(comm, Lx, prefix, β, v, bifurcation, stability, i_t):
    from solvers.function import vec_to_functions
    
    vec_to_functions(bifurcation._spectrum[0]['xk'], [v, β])
    if comm.Get_size() == 1:
        tol = 1e-3
        xs = np.linspace(0 + tol, Lx - tol, 101)
        points = np.zeros((3, 101))
        points[0] = xs
                
        plotter = pyvista.Plotter(
                    title="Perturbation profile",
                    window_size=[800, 600],
                    shape=(1, 1),
                )
        _plt, data = plot_profile(
                    β,
                    points,
                    plotter,
                    subplot=(0, 0),
                    lineproperties={
                        "c": "k",
                        "label": f"$\\beta$"
                    },
                )
        ax = _plt.gca()
        _plt.legend()
        _plt.fill_between(data[0], data[1].reshape(len(data[1])))
        _plt.title("Perurbation")
        _plt.savefig(f"{prefix}/perturbation-profile-{i_t}.png")
        _plt.close()


        plotter = pyvista.Plotter(
                    title="Cone-Perturbation profile",
                    window_size=[800, 600],
                    shape=(1, 1),
                )

        _plt, data = plot_profile(
                    stability.perturbation['beta'],
                    points,
                    plotter,
                    subplot=(0, 0),
                    lineproperties={
                        "c": "k",
                        "label": f"$\\beta$"
                    },
                )
        ax = _plt.gca()
        _plt.legend()
        _plt.fill_between(data[0], data[1].reshape(len(data[1])))
        _plt.title("Perurbation from the Cone")
        _plt.savefig(f"{prefix}/perturbation-profile-cone-{i_t}.png")
        _plt.close()
        
    return plotter

import scipy

def plot_matrix(M):
    import numpy as np
    import matplotlib.pyplot as plt

    fig, ax = plt.subplots()
    indptr, indices, data = M.getValuesCSR()
    _M = scipy.sparse.csr_matrix((data, indices, indptr), shape=M.sizes[0])
    ax.matshow(_M.todense(), cmap=plt.cm.Blues)

    for i in range(_M.shape[0]):
        for j in range(_M.shape[0]):
            c = _M[j,i]
            ax.text(i, j, f"{c:.3f}", va='center', ha='center')

    return fig<|MERGE_RESOLUTION|>--- conflicted
+++ resolved
@@ -37,11 +37,7 @@
 
 from dolfinx.plot import vtk_mesh as compute_topology
 
-<<<<<<< HEAD
-def plot_vector(u, plotter, subplot=None, factor=1.):
-=======
 def plot_vector(u, plotter, subplot=None, scale=1.):
->>>>>>> 0e617bda
     if subplot:
         plotter.subplot(subplot[0], subplot[1])
     V = u.function_space
@@ -62,11 +58,7 @@
     grid.set_active_vectors("vectors")
     # geom = pyvista.Arrow()
     # glyphs = grid.glyph(orient="vectors", factor=1, geom=geom)
-<<<<<<< HEAD
-    glyphs = grid.glyph(orient="vectors", factor=factor)
-=======
     glyphs = grid.glyph(orient="vectors", factor=scale)
->>>>>>> 0e617bda
     plotter.add_mesh(glyphs)
     plotter.add_mesh(
         grid, show_edges=True, color="black", style="wireframe", opacity=0.3
