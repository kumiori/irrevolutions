--- conflicted
+++ resolved
@@ -3,10 +3,7 @@
 import numpy as np
 import mpi4py
 import sys
-<<<<<<< HEAD
-=======
 from petsc4py import PETSc
->>>>>>> a14f29e4
 
 comm = mpi4py.MPI.COMM_WORLD
 
