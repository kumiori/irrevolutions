--- conflicted
+++ resolved
@@ -340,13 +340,8 @@
     history_data["load"].append(t)
     history_data["fracture_energy"].append(fracture_energy)
     history_data["elastic_energy"].append(elastic_energy)
-<<<<<<< HEAD
-    history_data["total_energy"].append(elastic_energy + fracture_energy)
-    history_data["solver_data"].append(equilibrium.data)
-=======
     history_data["total_energy"].append(elastic_energy+fracture_energy)
     history_data["equilibrium_data"].append(equilibrium.data)
->>>>>>> 5c00fc4e
     history_data["inertia"].append(inertia)
     history_data["unique"].append(unique)
     history_data["stable"].append(stable)
@@ -354,10 +349,7 @@
     history_data["cone_data"].append(stability.data)
     history_data["eigs_cone"].append(stability.solution["lambda_t"])
 
-<<<<<<< HEAD
     return
-=======
-    return 
 
 
 def indicator_function(v):
@@ -370,5 +362,4 @@
     w.vector.ghostUpdate(addv=PETSc.InsertMode.INSERT,
         mode=PETSc.ScatterMode.FORWARD)
     
-    return w
->>>>>>> 5c00fc4e
+    return w