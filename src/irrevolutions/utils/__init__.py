from dolfinx.io import XDMFFile
from slepc4py import __version__ as slepc_version
from petsc4py import __version__ as petsc_version
from dolfinx import __version__ as dolfinx_version
import json
import logging
import os
import pickle
import subprocess
import sys
from typing import List

import mpi4py
import numpy as np
import ufl
import yaml
from dolfinx.fem import assemble_scalar, form
from mpi4py import MPI
from petsc4py import PETSc
import basix.ufl

comm = MPI.COMM_WORLD

error_codes = {
    "PETSC_SUCCESS": 0,
    "PETSC_ERR_BOOLEAN_MACRO_FAILURE": 1,
    "PETSC_ERR_MIN_VALUE": 54,
    "PETSC_ERR_MEM": 55,
    "PETSC_ERR_SUP": 56,
    "PETSC_ERR_SUP_SYS": 57,
    "PETSC_ERR_ORDER": 58,
    "PETSC_ERR_SIG": 59,
    "PETSC_ERR_FP": 72,
    "PETSC_ERR_COR": 74,
    "PETSC_ERR_LIB": 76,
    "PETSC_ERR_PLIB": 77,
    "PETSC_ERR_MEMC": 78,
    "PETSC_ERR_CONV_FAILED": 82,
    "PETSC_ERR_USER": 83,
    "PETSC_ERR_SYS": 88,
    "PETSC_ERR_POINTER": 70,
    "PETSC_ERR_MPI_LIB_INCOMP": 87,
    "PETSC_ERR_ARG_SIZ": 60,
    "PETSC_ERR_ARG_IDN": 61,
    "PETSC_ERR_ARG_WRONG": 62,
    "PETSC_ERR_ARG_CORRUPT": 64,
    "PETSC_ERR_ARG_OUTOFRANGE": 63,
    "PETSC_ERR_ARG_BADPTR": 68,
    "PETSC_ERR_ARG_NOTSAMETYPE": 69,
    "PETSC_ERR_ARG_NOTSAMECOMM": 80,
    "PETSC_ERR_ARG_WRONGSTATE": 73,
    "PETSC_ERR_ARG_TYPENOTSET": 89,
    "PETSC_ERR_ARG_INCOMP": 75,
    "PETSC_ERR_ARG_NULL": 85,
    "PETSC_ERR_ARG_UNKNOWN_TYPE": 86,
    "PETSC_ERR_FILE_OPEN": 65,
    "PETSC_ERR_FILE_READ": 66,
    "PETSC_ERR_FILE_WRITE": 67,
    "PETSC_ERR_FILE_UNEXPECTED": 79,
    "PETSC_ERR_MAT_LU_ZRPVT": 71,
    "PETSC_ERR_MAT_CH_ZRPVT": 81,
    "PETSC_ERR_INT_OVERFLOW": 84,
    "PETSC_ERR_FLOP_COUNT": 90,
    "PETSC_ERR_NOT_CONVERGED": 91,
    "PETSC_ERR_MISSING_FACTOR": 92,
    "PETSC_ERR_OPT_OVERWRITE": 93,
    "PETSC_ERR_WRONG_MPI_SIZE": 94,
    "PETSC_ERR_USER_INPUT": 95,
    "PETSC_ERR_GPU_RESOURCE": 96,
    "PETSC_ERR_GPU": 97,
    "PETSC_ERR_MPI": 98,
    "PETSC_ERR_RETURN": 99,
    "PETSC_ERR_MEM_LEAK": 100,
    "PETSC_ERR_MAX_VALUE": 101,
    "PETSC_ERR_MIN_SIGNED_BOUND_DO_NOT_USE": "INT_MIN",
    "PETSC_ERR_MAX_SIGNED_BOUND_DO_NOT_USE": "INT_MAX",
}


# Reverse the dictionary to create an inverse mapping
translatePETScERROR = {v: k for k, v in error_codes.items()}

class ColorPrint:
    """
    Colored printing functions for strings that use universal ANSI escape
    sequences.
        - fail: bold red
        - pass: bold green,
        - warn: bold yellow,
        - info: bold blue
        - color: bold cyan
        - bold: bold white
    """

    @staticmethod
    def print_fail(message, end="\n"):
        if comm.rank == 0:
            message = str(message)
            sys.stderr.write("\x1b[1;31m" + message.strip() + "\x1b[0m" + end)
            sys.stderr.flush()

    @staticmethod
    def print_pass(message, end="\n"):
        if comm.rank == 0:
            message = str(message)
            sys.stdout.write("\x1b[1;32m" + message.strip() + "\x1b[0m" + end)
            sys.stdout.flush()

    @staticmethod
    def print_warn(message, end="\n"):
        if comm.rank == 0:
            message = str(message)
            sys.stderr.write("\x1b[1;33m" + message.strip() + "\x1b[0m" + end)
            sys.stderr.flush()

    @staticmethod
    def print_info(message, end="\n"):
        if comm.rank == 0:
            message = str(message)
            sys.stdout.write("\x1b[1;34m" + message.strip() + "\x1b[0m" + end)
            sys.stdout.flush()

    @staticmethod
    def print_color(message, end="\n"):
        if comm.rank == 0:
            message = str(message)
            sys.stdout.write("\x1b[1;36m" + message.strip() + "\x1b[0m" + end)
            sys.stdout.flush()

    @staticmethod
    def print_bold(message, end="\n"):
        if comm.rank == 0:
            message = str(message)
            sys.stdout.write("\x1b[1;37m" + message.strip() + "\x1b[0m" + end)
            sys.stdout.flush()


def setup_logger_mpi(root_priority: int = logging.INFO):
    import dolfinx
    from mpi4py import MPI

    class MPIFormatter(logging.Formatter):
        def format(self, record):
            record.rank = MPI.COMM_WORLD.Get_rank()
            record.size = MPI.COMM_WORLD.Get_size()
            return super(MPIFormatter, self).format(record)

    comm = MPI.COMM_WORLD
    rank = comm.Get_rank()
    comm.Get_size()

    # Desired log level for the root process (rank 0)
    root_process_log_level = logging.INFO  # Adjust as needed

    # logger = logging.getLogger('E•volver')
    logger = logging.getLogger()
    logger.setLevel(root_process_log_level if rank == 0 else logging.WARNING)
    # Disable propagation to root logger for your logger
    logger.propagate = False
    # StreamHandler to log messages to the console
    console_handler = logging.StreamHandler()
    file_handler = logging.FileHandler("evolution.log")

    # formatter = logging.Formatter('%(asctime)s - %(name)s - [%(levelname)s] - %(message)s')
    formatter = MPIFormatter(
        "%(asctime)s  [Rank %(rank)d, Size %(size)d]  - %(name)s - [%(levelname)s] - %(message)s"
    )

    file_handler.setFormatter(formatter)
    console_handler.setFormatter(formatter)

    # file_handler.setLevel(logging.INFO)
    file_handler.setLevel(root_process_log_level if rank == 0 else logging.CRITICAL)
    console_handler.setLevel(root_process_log_level if rank == 0 else logging.CRITICAL)

    # Disable propagation to root logger for both handlers
    console_handler.propagate = False
    file_handler.propagate = False

    # logger.addHandler(console_handler)
    logger.addHandler(file_handler)

    # Log messages, and only the root process will log.
    logger.info("The root process spawning an evolution computation (rank 0)")
    logger.info(
        f"DOLFINx version: {dolfinx.__version__} based on GIT commit: {dolfinx.git_commit_hash} of https://github.com/FEniCS/dolfinx/"
    )

    return logger


_logger = setup_logger_mpi()


# Get the current Git branch
def get_branch_details():
    # Try to get branch name and commit hash using GitHub Actions environment variables
    try:
        # Retrieve branch name
        github_ref = os.getenv("GITHUB_REF")
        if github_ref:
            # Split the reference by '/' and get the last element, which is the branch name
            parts = github_ref.split("/")
            branch_name = parts[-1]
        else:
            print("GITHUB_REF environment variable not found.")
            branch_name = None

        # Retrieve commit hash
        github_sha = os.getenv("GITHUB_SHA")
        if github_sha:
            commit_hash = github_sha[:7]  # Take the first 7 characters of the SHA
        else:
            print("GITHUB_SHA environment variable not found.")
            commit_hash = None

        return branch_name, commit_hash

    except Exception as e:
        print(
            f"Failed to retrieve branch name and commit hash from GitHub Actions environment: {e}"
        )
        branch_name = None
        commit_hash = None

    # If GitHub Actions environment variables are not available, try to get branch name and commit hash locally
    try:
        # Get the current Git branch
        branch = (
            subprocess.check_output(
                ["git", "rev-parse", "--abbrev-ref", "HEAD"], stderr=subprocess.PIPE
            )
            .strip()
            .decode("utf-8")
        )
        commit_hash = (
            subprocess.check_output(["git", "rev-parse", "HEAD"])
            .strip()
            .decode("utf-8")
        )
        return branch, commit_hash

    except Exception as e:
        print(f"Failed to retrieve branch name and commit hash locally: {e}")
        return "unknown", "unknown"


# Get the current branch

branch, commit_hash = get_branch_details()

# Get the current Git commit hash

code_info = {
    "branch": branch,
    "commit_hash": commit_hash,
}


library_info = {
    "dolfinx_version": dolfinx_version,
    "petsc4py_version": petsc_version,
    "slepc4py_version": slepc_version,
}

simulation_info = {
    **library_info,
    **code_info,
}


def norm_L2(u):
    """
    Returns the L2 norm of the function u
    """
    comm = u.function_space.mesh.comm
    dx = ufl.Measure("dx", u.function_space.mesh)
    norm_form = form(ufl.inner(u, u) * dx)
    norm = np.sqrt(comm.allreduce(assemble_scalar(norm_form), op=mpi4py.MPI.SUM))
    return norm


def norm_H1(u):
    """
    Returns the H1 norm of the function u
    """
    comm = u.function_space.mesh.comm
    dx = ufl.Measure("dx", u.function_space.mesh)
    norm_form = form((ufl.inner(u, u) + ufl.inner(ufl.grad(u), ufl.grad(u))) * dx)
    norm = np.sqrt(comm.allreduce(assemble_scalar(norm_form), op=mpi4py.MPI.SUM))
    return norm


def seminorm_H1(u):
    """
    Returns the H1 norm of the function u
    """
    comm = u.function_space.mesh.comm
    dx = ufl.Measure("dx", u.function_space.mesh)
    seminorm = form((ufl.inner(ufl.grad(u), ufl.grad(u))) * dx)
    seminorm = np.sqrt(comm.allreduce(assemble_scalar(seminorm), op=mpi4py.MPI.SUM))
    return seminorm


def set_vector_to_constant(x, value):
    with x.localForm() as local:
        local.set(value)
    x.ghostUpdate(addv=PETSc.InsertMode.INSERT, mode=PETSc.ScatterMode.FORWARD)


def table_timing_data():
    import pandas as pd
    from dolfinx.common import timing

    timing_data = []
    tasks = [
        "~First Order: AltMin solver",
        "~First Order: AltMin-Damage solver",
        "~First Order: AltMin-Elastic solver",
        "~First Order: Hybrid solver",
        "~Second Order: Bifurcation",
        "~Second Order: Cone Project",
        "~Second Order: Stability",
        "~Postprocessing and Vis",
        "~Computation Experiment",
    ]

    for task in tasks:
        timing_data.append(timing(task))

    df = pd.DataFrame(
        timing_data, columns=["reps", "wall tot", "usr", "sys"], index=tasks
    )

    return df


def find_offending_columns_lengths(data):
    lengths = {}
    for key, value in data.items():
        try:
            lengths[key] = len(value)
        except TypeError:
            lengths[key] = "Non-iterable"
    return lengths




class ResultsStorage:
    """
    Class for storing and saving simulation results.
    """

    def __init__(self, comm, prefix):
        self.comm = comm
        self.prefix = prefix

    def store_results(self, parameters, history_data, state):
        """
        Store simulation results in XDMF and JSON formats.

        Args:
            history_data (dict): Dictionary containing simulation data.
        """
        t = history_data["load"][-1]

        u = state["u"]
        alpha = state["alpha"]

        if self.comm.rank == 0:
            with open(f"{self.prefix}/parameters.yaml", "w") as file:
                yaml.dump(parameters, file)

        with XDMFFile(
            self.comm,
            f"{self.prefix}/simulation_results.xdmf",
            "w",
            encoding=XDMFFile.Encoding.HDF5,
        ) as file:
            # for t, data in history_data.items():
            # file.write_scalar(data, t)
            file.write_mesh(u.function_space.mesh)

            file.write_function(u, t)
            file.write_function(alpha, t)

        if self.comm.rank == 0:
            with open(f"{self.prefix}/time_data.json", "w") as file:
                json.dump(history_data, file)


# Visualization functions/classes


class Visualization:
    """
    Class for visualizing simulation results.
    """

    def __init__(self, prefix):
        self.prefix = prefix

    def visualise_results(self, df, drop=[]):
        """
        Visualise simulation results using appropriate visualization libraries.

        Args:
            df (dict): Pandas dataframe containing simulation data.
        """
        # Implement visualization code here
        print(df.drop(drop, axis=1))

    def save_table(self, data, name):
        """
        Save pandas table results using json.

        Args:
            data (dict): Pandas table containing simulation data.
            name (str): Filename.
        """

        if MPI.COMM_WORLD.rank == 0:
            a_file = open(f"{self.prefix}/{name}.json", "w")
            json.dump(data.to_json(), a_file)
            a_file.close()


history_data = {
    "load": [],
    "elastic_energy": [],
    "fracture_energy": [],
    "total_energy": [],
    "equilibrium_data": [],
    "cone_data": [],
    "eigs_ball": [],
    "eigs_cone": [],
    "stable": [],
    "unique": [],
    "inertia": [],
}

<<<<<<< HEAD
def _write_history_data(equilibrium, 
bifurcation, 
stability, 
history_data, 
t, 
inertia, 
stable, 
energies: List,
light=True):
    
=======

def _write_history_data(
    equilibrium,
    bifurcation,
    stability,
    history_data,
    t,
    inertia,
    stable,
    energies: List,
):
>>>>>>> ba6a2759
    elastic_energy = energies[0]
    fracture_energy = energies[1]
    unique = True if inertia[0] == 0 and inertia[1] == 0 else False

<<<<<<< HEAD
    if not light:
        history_data["cone_data"].append(stability.data)

    if light:
        history_data.pop('cone_data', None)
    
=======
>>>>>>> ba6a2759
    history_data["load"].append(t)
    history_data["fracture_energy"].append(fracture_energy)
    history_data["elastic_energy"].append(elastic_energy)
    history_data["total_energy"].append(elastic_energy + fracture_energy)
    history_data["equilibrium_data"].append(equilibrium.data)
    history_data["inertia"].append(inertia)
    history_data["unique"].append(unique)
    history_data["stable"].append(stable)
    history_data["eigs_ball"].append(bifurcation.data["eigs"])
    history_data["eigs_cone"].append(stability.solution["lambda_t"])

    return


def indicator_function(v):
    import dolfinx

    # Create the indicator function
    w = dolfinx.fem.Function(v.function_space)
    with w.x.petsc_vec.localForm() as w_loc, v.x.petsc_vec.localForm() as v_loc:
        w_loc[:] = np.where(v_loc[:] > 0, 1.0, 0.0)

    w.x.petsc_vec.ghostUpdate(addv=PETSc.InsertMode.INSERT, mode=PETSc.ScatterMode.FORWARD)

    return w


def save_binary_data(filename, data):
    viewer = PETSc.Viewer().createBinary(filename, "w")

    if isinstance(data, list):
        for item in data:
            item.view(viewer)
    elif isinstance(data, PETSc.Mat):
        data.view(viewer)
    elif isinstance(data, PETSc.Vec):
        data.view(viewer)
    else:
        raise ValueError("Unsupported data type for saving")


def load_binary_data(filename):
    viewer = PETSc.Viewer().createBinary(filename, "r")
    data = []
    vectors = []

    i = 0
    while True:
        try:
            vec = PETSc.Vec().load(viewer)

            vectors.append(vec)
            i += 1
        except PETSc.Error as e:
            # __import__('pdb').set_trace()
            # if e.ierr == PETSc.Error.S_ARG_WRONG:
            print(f"Error {e.ierr}: {translatePETScERROR.get(e.ierr, 'Unknown error')}")
            break
            # else:
            # raise

    return data


def load_binary_vector(filename):
    """
    Load a binary file containing a PETSc vector.

    Args:
        filename (str): Path to the binary file.

    Returns:
        PETSc.Vec: Loaded PETSc vector.
    """
    try:
        # Create a PETSc viewer for reading
        viewer = PETSc.Viewer().createBinary(filename, "r")

        # Load the vector from the viewer
        vector = PETSc.Vec().load(viewer)

        # Close the viewer
        viewer.destroy()

        return vector

    except PETSc.Error as e:
        print(f"Error: {e}")
        return None


def load_binary_matrix(filename):
    """
    Load a binary file containing a PETSc Matrix.

    Args:
        filename (str): Path to the binary file.

    Returns:
        PETSc.Mat: Loaded PETSc Matrix.
    """
    try:
        # Create a PETSc viewer for reading
        viewer = PETSc.Viewer().createBinary(filename, "r")

        # Load the vector from the viewer
        vector = PETSc.Mat().load(viewer)

        # Close the viewer
        viewer.destroy()

        return vector

    except PETSc.Error as e:
        print(f"Error: {e}")
        return None


def save_minimal_constraints(obj, filename):
    minimal_constraints = {
        "bglobal_dofs_mat": obj.bglobal_dofs_mat,
        "bglobal_dofs_mat_stacked": obj.bglobal_dofs_mat_stacked,
        "bglobal_dofs_vec": obj.bglobal_dofs_vec,
        "bglobal_dofs_vec_stacked": obj.bglobal_dofs_vec_stacked,
        "blocal_dofs": obj.blocal_dofs,
        "boffsets_mat": obj.boffsets_mat,
        "boffsets_vec": obj.boffsets_vec,
    }

    with open(filename, "wb") as file:
        pickle.dump(minimal_constraints, file)


def load_minimal_constraints(filename):
    import irrevolutions.solvers.restriction as restriction

    with open(filename, "rb") as file:
        minimal_constraints = pickle.load(file)

    # Assuming you have a constructor for your class
    # Modify this accordingly based on your actual class structure
    reconstructed_obj = restriction.Restriction()
    for key, value in minimal_constraints.items():
        setattr(reconstructed_obj, key, value)

    return reconstructed_obj


def sample_data(N, positive=True):
    import random

    import dolfinx
    from dolfinx.cpp.la.petsc import get_local_vectors, scatter_local_vectors

    mesh = dolfinx.mesh.create_unit_interval(MPI.COMM_WORLD, N - 1)
    comm = MPI.COMM_WORLD
    comm.Get_rank()

    element_u = basix.ufl.element("Lagrange", mesh.basix_cell(), degree=1)
    element_alpha = basix.ufl.element("Lagrange", mesh.basix_cell(), degree=1)

    V_u = dolfinx.fem.functionspace(mesh, element_u)
    V_alpha = dolfinx.fem.functionspace(mesh, element_alpha)
    u = dolfinx.fem.Function(V_u, name="Displacement")
    alpha = dolfinx.fem.Function(V_alpha, name="Damage")
    dx = ufl.Measure("dx", alpha.function_space.mesh)

    energy = (1 - alpha) ** 2 * ufl.inner(u, u) * dx

    F_ = [
        ufl.derivative(energy, u, ufl.TestFunction(u.ufl_function_space())),
        ufl.derivative(
            energy,
            alpha,
            ufl.TestFunction(alpha.ufl_function_space()),
        ),
    ]
    F = dolfinx.fem.form(F_)

    v = dolfinx.fem.petsc.create_vector_block(F)
    v.ghostUpdate(addv=PETSc.InsertMode.INSERT, mode=PETSc.ScatterMode.FORWARD)

    if positive:
        v.array = [
            np.around(random.uniform(0.1, 1.5), decimals=1) for r in range(v.local_size)
        ]
    else:
        v.array = [
            np.around(random.uniform(-1.5, 1.5), decimals=1)
            for r in range(v.local_size)
        ]

    maps = [(V.dofmap.index_map, V.dofmap.index_map_bs) for V in [V_u, V_alpha]]
    u, alpha = get_local_vectors(v, maps)
    # for visibility
    u *= 100
    scatter_local_vectors(v, [u, alpha], maps)
    v.ghostUpdate(addv=PETSc.InsertMode.INSERT, mode=PETSc.ScatterMode.FORWARD)

    return F, v<|MERGE_RESOLUTION|>--- conflicted
+++ resolved
@@ -440,18 +440,6 @@
     "inertia": [],
 }
 
-<<<<<<< HEAD
-def _write_history_data(equilibrium, 
-bifurcation, 
-stability, 
-history_data, 
-t, 
-inertia, 
-stable, 
-energies: List,
-light=True):
-    
-=======
 
 def _write_history_data(
     equilibrium,
@@ -463,20 +451,10 @@
     stable,
     energies: List,
 ):
->>>>>>> ba6a2759
     elastic_energy = energies[0]
     fracture_energy = energies[1]
     unique = True if inertia[0] == 0 and inertia[1] == 0 else False
 
-<<<<<<< HEAD
-    if not light:
-        history_data["cone_data"].append(stability.data)
-
-    if light:
-        history_data.pop('cone_data', None)
-    
-=======
->>>>>>> ba6a2759
     history_data["load"].append(t)
     history_data["fracture_energy"].append(fracture_energy)
     history_data["elastic_energy"].append(elastic_energy)
@@ -486,6 +464,7 @@
     history_data["unique"].append(unique)
     history_data["stable"].append(stable)
     history_data["eigs_ball"].append(bifurcation.data["eigs"])
+    history_data["cone_data"].append(stability.data)
     history_data["eigs_cone"].append(stability.solution["lambda_t"])
 
     return
