# library include
from utils.viz import plot_mesh, plot_scalar, plot_vector
from pyvista.utilities import xvfb
from petsc4py import PETSc
from models import DamageElasticityModel as Brittle
from dolfinx.fem import (assemble_scalar, dirichletbc, locate_dofs_geometrical,
                         set_bc)
from algorithms import am
import ufl
import pyvista
import numpy as np
import meshes
import matplotlib.pyplot as plt
import gmsh
import dolfinx.plot
import dolfinx.io
import dolfinx
import logging
import sys

sys.path.append("../")

<<<<<<< HEAD
import dolfinx
import dolfinx.io
import dolfinx.plot
import gmsh
import matplotlib.pyplot as plt
import meshes
import numpy as np
import pyvista
import ufl
from algorithms import am
from dolfinx.fem import (
    assemble_scalar,
    dirichletbc,
    locate_dofs_geometrical,
    set_bc,
)
from models import DamageElasticityModel as Brittle
from petsc4py import PETSc
from pyvista.utilities import xvfb
from utils.viz import plot_mesh, plot_scalar, plot_vector
import basix.ufl
=======
>>>>>>> 8bfddf5a

logging.basicConfig(level=logging.INFO)


sys.path.append("./")

# meshes
parameters = {
    "loading": {"min": 0.0, "max": 1.0, "steps": 10},
    "geometry": {
        "geom_type": "beleza",
    },
    "model": {"tdim": 2, "E": 1, "nu": 0.3, "w1": 1.0, "ell": 0.1, "k_res": 1.0e-8},
    "solvers": {
        "elasticity": {
            "snes": {
                "snes_type": "newtontr",
                "snes_stol": 1e-8,
                "snes_atol": 1e-8,
                "snes_rtol": 1e-8,
                "snes_max_it": 250,
                "snes_monitor": "",
                "ksp_type": "preonly",
                "pc_type": "lu",
                "pc_factor_mat_solver_type": "mumps",
            }
        },
        "damage": {
            "snes": {
                "snes_type": "vinewtonrsls",
                "snes_stol": 1e-5,
                "snes_atol": 1e-5,
                "snes_rtol": 1e-8,
                "snes_max_it": 100,
                "snes_monitor": "",
                "ksp_type": "preonly",
                "pc_type": "lu",
                "pc_factor_mat_solver_type": "mumps",
            },
        },
        "damage_elasticity": {
            "max_it": 2000,
            "alpha_rtol": 1.0e-4,
            "criterion": "alpha_H1",
        },
    },
}


def mesh_V(
    a,
    h,
    L,
    gamma,
    lc,
    key=0,
    show=False,
    filename="mesh.unv",
    order=1,
):
    """
    Create a 2D mesh of a notched three-point flexure specimen using GMSH.
    a = height of the notch
    h = height of the specimen
    L = width of the specimen
    gamma = notch angle
    de = density of elements at specimen
    de2 = density of elements at the notch and crack
    key = 0 -> create model for Fenicxs (default)
          1 -> create model for Cast3M
    show = False -> doesn't open Gmsh to vizualise the mesh (default)
           True -> open Gmsh to vizualise the mesh
    filename = name and format of the output file for key = 1
    order = order of the function of form
    """
    gmsh.initialize()
    gmsh.option.setNumber("General.Terminal", 1)
    gmsh.option.setNumber("Mesh.Algorithm", 5)
    hopen = a * np.tan((gamma / 2.0) * np.pi / 180)
    h / 40
    load_len = min(h / 40, L / 80)
    tdim = 2

    model = gmsh.model()
    model.add("TPB")
    model.setCurrent("TPB")
    # Generating the points of the geometrie
    p0 = model.geo.addPoint(0.0, a, 0.0, lc, tag=0)
    p1 = model.geo.addPoint(hopen, 0.0, 0.0, lc, tag=1)
    p2 = model.geo.addPoint(L / 2, 0.0, 0.0, lc, tag=2)
    p3 = model.geo.addPoint(L / 2, h, 0.0, lc, tag=3)
    p4 = model.geo.addPoint(0.0, h, 0.0, lc, tag=4)
    p5 = model.geo.addPoint(-L / 2, h, 0.0, lc, tag=5)
    p6 = model.geo.addPoint(-L / 2, 0.0, 0.0, lc, tag=6)
    p7 = model.geo.addPoint(-hopen, 0.0, 0.0, lc, tag=7)
    # Load facet
    p21 = model.geo.addPoint(load_len, h, 0.0, lc, tag=30)
    p22 = model.geo.addPoint(-load_len, h, 0.0, lc, tag=31)
    # Creating the lines by connecting the points
    notch_right = model.geo.addLine(p0, p1, tag=8)
    bot_right = model.geo.addLine(p1, p2, tag=9)
    right = model.geo.addLine(p2, p3, tag=10)
    # top_right = model.geo.addLine(p3, p4, tag=11)
    top_right = model.geo.addLine(p3, p21, tag=11)
    top_left = model.geo.addLine(p22, p5, tag=12)
    left = model.geo.addLine(p5, p6, tag=13)
    bot_left = model.geo.addLine(p6, p7, tag=14)
    notch_left = model.geo.addLine(p7, p0, tag=15)
    # Load facet
    load_right = model.geo.addLine(p21, p4, tag=32)
    load_left = model.geo.addLine(p4, p22, tag=33)

    # Creating the surface using the lines created
    perimeter = model.geo.addCurveLoop(
        [
            notch_right,
            bot_right,
            right,
            top_right,
            load_right,
            load_left,
            top_left,
            left,
            bot_left,
            notch_left,
        ]
    )
    surface = model.geo.addPlaneSurface([perimeter])
    # model.geo.addSurfaceLoop([surface,16])
    model.mesh.setOrder(order)

    # Creating Physical Groups to extract data from the geometrie
    gmsh.model.addPhysicalGroup(tdim - 1, [left], tag=101)
    gmsh.model.setPhysicalName(tdim - 1, 101, "Left")

    gmsh.model.addPhysicalGroup(tdim - 1, [right], tag=102)
    gmsh.model.setPhysicalName(tdim - 1, 102, "Right")

    gmsh.model.addPhysicalGroup(tdim - 2, [p6], tag=103)
    gmsh.model.setPhysicalName(tdim - 2, 103, "Left_point")

    gmsh.model.addPhysicalGroup(tdim - 2, [p2], tag=104)
    gmsh.model.setPhysicalName(tdim - 2, 104, "Right_point")

    gmsh.model.addPhysicalGroup(tdim - 2, [p4], tag=105)
    gmsh.model.setPhysicalName(tdim - 2, 105, "Load_point")

    gmsh.model.addPhysicalGroup(tdim - 2, [p0], tag=106)
    gmsh.model.setPhysicalName(tdim - 2, 106, "Notch_point")

    gmsh.model.addPhysicalGroup(tdim - 1, [load_right], tag=107)
    gmsh.model.setPhysicalName(tdim - 1, 107, "load_right")

    gmsh.model.addPhysicalGroup(tdim - 1, [load_left], tag=108)
    gmsh.model.setPhysicalName(tdim - 1, 108, "load_left")

    gmsh.model.addPhysicalGroup(tdim, [surface], tag=110)
    gmsh.model.setPhysicalName(tdim, 110, "mesh_surface")

    # Cast3M can't read Physical Groups of points (dim = 0). Instead, we check the number in the mesh and input in manually in the code.
    # The number of a node doesn't change if it's in a point of the geometry

    model.geo.synchronize()
    model.mesh.generate(tdim)
    if show:
        gmsh.fltk.run()
    if key == 1:
        gmsh.write(filename)
    return gmsh.model


geo_parameters = {
    "a": 0.15,
    "h": 0.5,
    "L": 1,
    "gamma": 90,
    "lc": 0.1,
}


parameters.get("geometry").update(geo_parameters)
gmsh_model = mesh_V(**geo_parameters)

mesh, facet_tags = meshes.gmsh_model_to_mesh(
    gmsh_model, cell_data=False, facet_data=True, gdim=2
)

plt.figure()
ax = plot_mesh(mesh)
fig = ax.get_figure()
fig.savefig("output/Vnotch_mesh.png")

# pdb.set_trace()
# Functional setting


element_u = basix.ufl.element("Lagrange", mesh.basix_cell(), degree=1, shape=(2,))
element_alpha = basix.ufl.element("Lagrange", mesh.basix_cell(), degree=1)
V_u = dolfinx.fem.functionspace(mesh, element_u)
V_alpha = dolfinx.fem.functionspace(mesh, element_alpha)

u = dolfinx.fem.Function(V_u, name="Displacement")
# the displacement
u_ = dolfinx.fem.Function(V_u, name="Boundary_Displacement")
u_corner = dolfinx.fem.Function(V_u, name="Corner_Displacement")
alpha = dolfinx.fem.Function(V_alpha, name="Damage")
# Bounds -> the values of alpha must be max([0,1],[alpha(t-1),1])
force = dolfinx.fem.Function(V_u, name="Contact_force")

alpha_ub = dolfinx.fem.Function(V_alpha, name="UpperBoundDamage")
alpha_lb = dolfinx.fem.Function(V_alpha, name="LowerBoundDamage")
alpha_lb.interpolate(lambda x: np.zeros_like(x[0]))
alpha_ub.interpolate(lambda x: np.ones_like(x[0]))

dx = ufl.Measure("dx", domain=mesh)  # -> volume measure
# We include here the subdomain data generated at the gmsh file.
ds = ufl.Measure("ds", subdomain_data=facet_tags, domain=mesh)

model = Brittle(parameters.get("model"))
state = {"u": u, "alpha": alpha}

total_energy = model.total_energy_density(state) * dx

force.interpolate(
    lambda x: (np.zeros_like(x[0]), parameters["loading"]["max"] * np.ones_like(x[1]))
)

u_corner.interpolate(lambda x: (np.zeros_like(x[0]), np.zeros_like(x[1])))

for u in (u_corner,):
    u.x.petsc_vec.ghostUpdate(addv=PETSc.InsertMode.INSERT, mode=PETSc.ScatterMode.FORWARD)

# total_energy = model.total_energy_density(
#     state) * dx - ufl.dot(force, u)*ds(107) - ufl.dot(force, u)*ds(108)
_h = parameters.get("geometry").get("h")
_L = parameters.get("geometry").get("L")


def _small_set(x):
    _eta = 1e-2
    _lower_bound = -_eta
    _upper_bound = +_eta
    return np.logical_and(
        np.isclose(x[1], _h),
        np.logical_and(
            np.greater_equal(x[0], _lower_bound), np.less_equal(x[0], _upper_bound)
        ),
    )


def _corners(x):
    return np.logical_and(
        np.logical_or(np.isclose(x[0], -_L / 2), np.isclose(x[0], _L / 2)),
        np.isclose(x[1], 0),
    )


# _smallset_entities = dolfinx.mesh.locate_entities_boundary(mesh, 0, _small_set)
# _smallset_dofs = dolfinx.fem.locate_dofs_topological(
#     V_u, mesh.topology.dim - 1, _smallset_entities)

# _corners_entities = dolfinx.mesh.locate_entities_boundary(
#     mesh,
#     mesh.topology.dim - 1,
#     _corners)
# _corners_dofs = dolfinx.fem.locate_dofs_topological(
#     V_u, mesh.topology.dim - 1, _corners_entities)

dofs_u_smallset = locate_dofs_geometrical(V_u, _small_set)
dofs_u_corners = locate_dofs_geometrical(V_u, _corners)

# Bcs
bcs_alpha = []
bcs_u = [dirichletbc(u_, dofs_u_smallset), dirichletbc(u_corner, dofs_u_corners)]

bcs = {"bcs_u": bcs_u, "bcs_alpha": bcs_alpha}
# Update the bounds
set_bc(alpha_ub.x.petsc_vec, bcs_alpha)
set_bc(alpha_lb.x.petsc_vec, bcs_alpha)

model = Brittle(parameters["model"])

total_energy = model.total_energy_density(state) * dx

solver = am.AlternateMinimisation(
    total_energy, state, bcs, parameters.get("solvers"), bounds=(alpha_lb, alpha_ub)
)
# visualisation
loads = np.linspace(
    parameters.get("loading").get("min"),
    parameters.get("loading").get("max"),
    parameters.get("loading").get("steps"),
)

data = {"elastic": [], "surface": [], "total": [], "load": []}
xvfb.start_xvfb(wait=0.05)
pyvista.OFF_SCREEN = True
plotter = pyvista.Plotter(
    title="Displacement",
    window_size=[1600, 600],
    shape=(1, 2),
)

for i_t, t in enumerate(loads):
    # update boundary conditions

    u_.interpolate(lambda x: (np.zeros_like(x[0]), t * np.ones_like(x[1])))
    u_.x.petsc_vec.ghostUpdate(addv=PETSc.InsertMode.INSERT, mode=PETSc.ScatterMode.FORWARD)

    # update lower bound for damage
    alpha.x.petsc_vec.copy(alpha_lb.x.petsc_vec)
    alpha.x.petsc_vec.ghostUpdate(
        addv=PETSc.InsertMode.INSERT, mode=PETSc.ScatterMode.FORWARD
    )

    # solve for current load step
    print(f"Solving timestep {i_t}, load: {t}")
    solver.solve()

    # global postprocessing
    surface_energy = assemble_scalar(
        dolfinx.fem.form(model.damage_energy_density(state) * dx)
    )

    elastic_energy = assemble_scalar(
        dolfinx.fem.form(model.elastic_energy_density(state) * dx)
    )

    data.get("elastic").append(elastic_energy)
    data.get("surface").append(surface_energy)
    data.get("total").append(surface_energy + elastic_energy)
    data.get("load").append(t)

    print(f"Solved timestep {i_t}, load: {t}")
    print(f"Elastic Energy {elastic_energy:.3g}, Surface energy: {surface_energy:.3g}")
    print("\n\n")

plotter = pyvista.Plotter(
    title="Displacement",
    window_size=[1600, 600],
    shape=(1, 2),
)

_plt = plot_scalar(alpha, plotter, subplot=(0, 0))
_plt = plot_vector(u, plotter, subplot=(0, 1))
_plt.screenshot("./output/vnotch_fields.png")<|MERGE_RESOLUTION|>--- conflicted
+++ resolved
@@ -17,33 +17,9 @@
 import dolfinx
 import logging
 import sys
-
+import basix.ufl
 sys.path.append("../")
 
-<<<<<<< HEAD
-import dolfinx
-import dolfinx.io
-import dolfinx.plot
-import gmsh
-import matplotlib.pyplot as plt
-import meshes
-import numpy as np
-import pyvista
-import ufl
-from algorithms import am
-from dolfinx.fem import (
-    assemble_scalar,
-    dirichletbc,
-    locate_dofs_geometrical,
-    set_bc,
-)
-from models import DamageElasticityModel as Brittle
-from petsc4py import PETSc
-from pyvista.utilities import xvfb
-from utils.viz import plot_mesh, plot_scalar, plot_vector
-import basix.ufl
-=======
->>>>>>> 8bfddf5a
 
 logging.basicConfig(level=logging.INFO)
 
