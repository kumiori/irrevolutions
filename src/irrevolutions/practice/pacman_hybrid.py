--- conflicted
+++ resolved
@@ -27,27 +27,9 @@
 from dolfinx.io import XDMFFile, gmshio
 from dolfinx.mesh import locate_entities_boundary
 from pyvista.utilities import xvfb
-
+import basix.ufl
 sys.path.append("../")
 
-<<<<<<< HEAD
-import dolfinx
-import numpy as np
-import petsc4py
-import ufl
-from algorithms.am import HybridSolver
-from irrevolutions.utils import ColorPrint, set_vector_to_constant
-from meshes.pacman import mesh_pacman
-from models import DamageElasticityModel as Brittle
-from mpi4py import MPI
-from petsc4py import PETSc
-from solvers.function import functions_to_vec
-from utils.lib import _local_notch_asymptotic
-from utils.viz import plot_mesh, plot_scalar, plot_vector
-import basix.ufl
-=======
-
->>>>>>> 8bfddf5a
 
 logging.basicConfig(level=logging.INFO)
 
