#!/usr/bin/env python3
from irrevolutions.utils import ColorPrint
from models import DamageElasticityModel
from meshes.primitives import mesh_bar_gmshapi
from algorithms.so import BifurcationSolver, StabilitySolver
from algorithms.am import HybridSolver
from utils.plots import plot_energies
import json
import logging
import os
import sys
from pathlib import Path
import hashlib
import dolfinx
import dolfinx.mesh
import dolfinx.plot
import numpy as np
import pandas as pd
import petsc4py
import ufl
import yaml
from dolfinx.common import list_timings
from dolfinx.fem import (Constant, Function, FunctionSpace, assemble_scalar,
                         dirichletbc, form, locate_dofs_geometrical, set_bc)
from dolfinx.io import XDMFFile, gmshio
from mpi4py import MPI
from petsc4py import PETSc
import basix.ufl

sys.path.append("../")



logging.getLogger().setLevel(logging.ERROR)


"""Traction damageable bar

0|WWWWWWWWWWWWWWWWWWWWWWWWWWWWWWWWWWWW|========> t


[WWW]: damageable bar, alpha
load: displacement hard-t

"""


petsc4py.init(sys.argv)
comm = MPI.COMM_WORLD

# Mesh on node model_rank and then distribute
model_rank = 0


class DamageElasticityModelATJJ(DamageElasticityModel):
    """Linear softening model, quadratic damage density"""

    def __init__(self, model_parameters={}):
        self.k = model_parameters["k"]

        super(DamageElasticityModelATJJ, self).__init__(model_parameters)

    def a(self, alpha):
        k_res = np.float(self.k_res)
        w = self.w(alpha)
        _k = self.k

        return ((1 - w) + k_res) / (1 + (_k - 1) * w)

    def w(self, alpha):
        """
        Return the dissipated energy function as a function of the state
        (only depends on damage).
        """
        # Return w(alpha) function

        return 1 - (1 - alpha) ** 2


def parameters_vs_ell(parameters=None, ell=0.1):
    if parameters is None:
        with open("../test/atk_parameters.yml") as f:
            parameters = yaml.load(f, Loader=yaml.FullLoader)

    parameters["model"]["ell"] = ell

    parameters["stability"]["cone"]["cone_max_it"] = 400000
    parameters["stability"]["cone"]["cone_atol"] = 3e-6
    parameters["stability"]["cone"]["cone_rtol"] = 3e-6
    parameters["stability"]["cone"]["scaling"] = 0.01

    # parameters["model"]["model_dimension"] = 2
    # parameters["model"]["model_type"] = '1D'
    # parameters["model"]["w1"] = 1
    # parameters["model"]["k_res"] = 0.

    parameters["loading"]["min"] = 0.0
    parameters["loading"]["max"] = parameters["model"]["k"]
    parameters["loading"]["steps"] = 30

    # parameters["geometry"]["geom_type"] = "traction-bar"
    parameters["geometry"]["ell_lc"] = 4

    return parameters


def parameters_vs_SPA_scaling(file=None, s=0.01):
    if file is None:
        with open("../test/parameters.yml") as f:
            parameters = yaml.load(f, Loader=yaml.FullLoader)
    else:
        with open(file) as f:
            parameters = yaml.load(f, Loader=yaml.FullLoader)

    parameters["stability"]["cone"]["scaling"] = s
    parameters["stability"]["cone"]["cone_max_it"] = 400000
    parameters["stability"]["cone"]["cone_atol"] = 1e-6
    parameters["stability"]["cone"]["cone_rtol"] = 1e-5
    parameters["model"]["ell"] = 0.1
    parameters["loading"]["min"] = 0.9
    parameters["loading"]["max"] = parameters["model"]["k"]
    parameters["loading"]["steps"] = 30

    return parameters


def traction_with_parameters(parameters, slug=""):
    # Get mesh parameters
    Lx = parameters["geometry"]["Lx"]
    Ly = parameters["geometry"]["Ly"]
    tdim = parameters["geometry"]["geometric_dimension"]

    _nameExp = parameters["geometry"]["geom_type"]
    ell_ = parameters["model"]["ell"]
    _lc = ell_ / parameters["geometry"]["ell_lc"]

    # Get geometry model
    geom_type = parameters["geometry"]["geom_type"]

    signature = hashlib.md5(str(parameters).encode("utf-8")).hexdigest()

    # Create the mesh of the specimen with given dimensions
    print("ell:", parameters["model"]["ell"])

    outdir = os.path.join("output", slug, signature)

    # prefix = os.path.join(outdir, "traction_parametric_vs_ell")

    prefix = os.path.join(outdir)

    if comm.rank == 0:
        Path(prefix).mkdir(parents=True, exist_ok=True)
    # _lc = Lx/2

    gmsh_model, tdim = mesh_bar_gmshapi(geom_type, Lx, Ly, _lc, tdim)

    # Get mesh and meshtags
    mesh, mts, fts = gmshio.model_to_mesh(gmsh_model, comm, model_rank, tdim)

    signature = hashlib.md5(str(parameters).encode("utf-8")).hexdigest()

    if comm.rank == 0:
        with open(f"{prefix}/parameters.yaml", "w") as file:
            yaml.dump(parameters, file)

    with open(f"{prefix}/parameters.yaml") as f:
        _parameters = yaml.load(f, Loader=yaml.FullLoader)

    if comm.rank == 0:
        with open(f"{prefix}/signature.md5", "w") as f:
            f.write(signature)

    with XDMFFile(
        comm, f"{prefix}/{_nameExp}.xdmf", "w", encoding=XDMFFile.Encoding.HDF5
    ) as file:
        file.write_mesh(mesh)

    # Functional Setting

    element_u = basix.ufl.element("Lagrange", mesh.basix_cell(), degree=1, shape=(tdim,))
    V_u = FunctionSpace(mesh, element_u)

    element_alpha = basix.ufl.element("Lagrange", mesh.basix_cell(), degree=1)
    V_alpha = FunctionSpace(mesh, element_alpha)

    # Define the state
    u = Function(V_u, name="Displacement")
    u_ = Function(V_u, name="Boundary Displacement")
    zero_u = Function(V_u, name="   Boundary Displacement")
    alpha = Function(V_alpha, name="Damage")
    zero_alpha = Function(V_alpha, name="Damage Boundary Field")
    alphadot = dolfinx.fem.Function(V_alpha, name="Damage rate")

    state = {"u": u, "alpha": alpha}

    z = [u, alpha]
    # need upper/lower bound for the damage field
    alpha_lb = Function(V_alpha, name="Lower bound")
    alpha_ub = Function(V_alpha, name="Upper bound")

    # Measures
    dx = ufl.Measure("dx", domain=mesh)
    ufl.Measure("ds", domain=mesh)

    locate_dofs_geometrical(V_alpha, lambda x: np.isclose(x[0], 0.0))
    locate_dofs_geometrical(V_alpha, lambda x: np.isclose(x[0], Lx))

    dofs_u_left = locate_dofs_geometrical(V_u, lambda x: np.isclose(x[0], 0.0))
    dofs_u_right = locate_dofs_geometrical(V_u, lambda x: np.isclose(x[0], Lx))
    # Set Bcs Function
    zero_u.interpolate(lambda x: (np.zeros_like(x[0]), np.zeros_like(x[1])))
    zero_alpha.interpolate((lambda x: np.zeros_like(x[0])))
    u_.interpolate(lambda x: (np.ones_like(x[0]), 0 * np.ones_like(x[1])))
    alpha_lb.interpolate(lambda x: np.zeros_like(x[0]))
    alpha_ub.interpolate(lambda x: np.ones_like(x[0]))

    for f in [zero_u, zero_alpha, u_, alpha_lb, alpha_ub]:
        f.x.petsc_vec.ghostUpdate(
            addv=PETSc.InsertMode.INSERT, mode=PETSc.ScatterMode.FORWARD
        )

    bc_u_left = dirichletbc(np.array([0, 0], dtype=PETSc.ScalarType), dofs_u_left, V_u)

    bc_u_right = dirichletbc(u_, dofs_u_right)
    bcs_u = [bc_u_left, bc_u_right]

    bcs_alpha = []
    # bcs_alpha = [
    #     dolfinx.fem.dirichletbc(zero_alpha, dofs_alpha_left),
    #     dolfinx.fem.dirichletbc(zero_alpha, dofs_alpha_right),
    # ]

    set_bc(alpha_ub.x.petsc_vec, bcs_alpha)
    alpha_ub.x.petsc_vec.ghostUpdate(
        addv=PETSc.InsertMode.INSERT, mode=PETSc.ScatterMode.FORWARD
    )

    bcs = {"bcs_u": bcs_u, "bcs_alpha": bcs_alpha}
    # Define the model

    model = DamageElasticityModelATJJ(parameters["model"])

    # Pack state
    state = {"u": u, "alpha": alpha}

    # Material behaviour

    # Energy functional
    f = Constant(mesh, np.array([0, 0], dtype=PETSc.ScalarType))
    external_work = ufl.dot(f, state["u"]) * dx
    total_energy = model.total_energy_density(state) * dx - external_work

    loads = np.linspace(
        parameters["loading"]["min"],
        parameters["loading"]["max"],
        parameters["loading"]["steps"],
    )

    # solver = AlternateMinimisation(
    #     total_energy, state, bcs, parameters.get("solvers"),
    #     bounds=(alpha_lb, alpha_ub)
    # )

    hybrid = HybridSolver(
        total_energy,
        state,
        bcs,
        bounds=(alpha_lb, alpha_ub),
        solver_parameters=parameters.get("solvers"),
    )

    bifurcation = BifurcationSolver(
        total_energy, state, bcs, stability_parameters=parameters.get("stability")
    )

    cone = StabilitySolver(
        total_energy, state, bcs, cone_parameters=parameters.get("stability")
    )

    history_data = {
        "load": [],
        "elastic_energy": [],
        "fracture_energy": [],
        "total_energy": [],
        "solver_data": [],
        "solver_HY_data": [],
        "solver_KS_data": [],
        # "cone-eig": [],
        "eigs": [],
        "uniqueness": [],
        "inertia": [],
        "F": [],
        "alphadot_norm": [],
        "rate_12_norm": [],
        "unscaled_rate_12_norm": [],
        "cone-stable": [],
    }

    check_stability = []

    # logging.basicConfig(level=logging.INFO)
    # logging.getLogger().setLevel(logging.ERROR)
    # logging.getLogger().setLevel(logging.INFO)
    # logging.getLogger().setLevel(logging.DEBUG)

    for i_t, t in enumerate(loads):
        plotter = None

        # for i_t, t in enumerate([0., .99, 1.0, 1.01]):
        u_.interpolate(lambda x: (t * np.ones_like(x[0]), np.zeros_like(x[1])))
        u_.x.petsc_vec.ghostUpdate(
            addv=PETSc.InsertMode.INSERT, mode=PETSc.ScatterMode.FORWARD
        )

        # update the lower bound
        alpha.x.petsc_vec.copy(alpha_lb.x.petsc_vec)
        alpha_lb.x.petsc_vec.ghostUpdate(
            addv=PETSc.InsertMode.INSERT, mode=PETSc.ScatterMode.FORWARD
        )

        logging.critical("--  --")
        logging.critical("")
        logging.critical("")
        logging.critical("")

        ColorPrint.print_bold("===================-=========")

        logging.critical(f"-- {i_t}/{len(loads)}: Solving for t = {t:3.2f} --")

        # solver.solve()

        ColorPrint.print_bold("   Solving first order: AM*Hybrid   ")
        ColorPrint.print_bold("===================-=============")

        logging.info(f"-- {i_t}/{len(loads)}: Solving for t = {t:3.2f} --")
        hybrid.solve(alpha_lb)

        # compute the rate
        alpha.x.petsc_vec.copy(alphadot.x.petsc_vec)
        alphadot.x.petsc_vec.axpy(-1, alpha_lb.x.petsc_vec)
        alphadot.x.petsc_vec.ghostUpdate(
            addv=PETSc.InsertMode.INSERT, mode=PETSc.ScatterMode.FORWARD
        )

        rate_12_norm = hybrid.scaled_rate_norm(alpha, parameters)
        urate_12_norm = hybrid.unscaled_rate_norm(alpha)

        logging.critical(f"alpha vector norm: {alpha.x.petsc_vec.norm()}")
        logging.critical(f"alpha lb norm: {alpha_lb.x.petsc_vec.norm()}")
        logging.critical(f"alphadot norm: {alphadot.x.petsc_vec.norm()}")
        logging.critical(f"vector norms [u, alpha]: {[zi.x.petsc_vec.norm() for zi in z]}")
        logging.critical(f"scaled rate state_12 norm: {rate_12_norm}")
        logging.critical(f"unscaled scaled rate state_12 norm: {urate_12_norm}")

        ColorPrint.print_bold("   Solving second order: Rate Pb.    ")
        ColorPrint.print_bold("===================-=================")

        # n_eigenvalues = 10
        is_stable = bifurcation.solve(alpha_lb)
        is_elastic = bifurcation.is_elastic()
        inertia = bifurcation.get_inertia()
        # bifurcation.save_eigenvectors(filename=f"{prefix}/{_nameExp}_eigv_{t:3.2f}.xdmf")
        check_stability.append(is_stable)

        logging.critical(f"State is elastic: {is_elastic}")
        logging.critical(f"State's inertia: {inertia}")

        ColorPrint.print_bold("   Solving second order: Cone Pb.    ")
        ColorPrint.print_bold("===================-=================")

        stable = cone.my_solve(alpha_lb, eig0=bifurcation._spectrum)

        fracture_energy = comm.allreduce(
            assemble_scalar(form(model.damage_energy_density(state) * dx)),
            op=MPI.SUM,
        )
        elastic_energy = comm.allreduce(
            assemble_scalar(form(model.elastic_energy_density(state) * dx)),
            op=MPI.SUM,
        )
        _stress = model.stress(model.eps(u), alpha)

        stress = comm.allreduce(
            assemble_scalar(form(_stress[0, 0] * dx)),
            op=MPI.SUM,
        )

        _unique = True if inertia[0] == 0 and inertia[1] == 0 else False

        history_data["load"].append(t)
        history_data["fracture_energy"].append(fracture_energy)
        history_data["elastic_energy"].append(elastic_energy)
        history_data["total_energy"].append(elastic_energy + fracture_energy)
        history_data["solver_data"].append(hybrid.data)
        history_data["solver_HY_data"].append(hybrid.newton_data)
        history_data["solver_KS_data"].append(cone.data)
        history_data["eigs"].append(bifurcation.data["eigs"])
        history_data["F"].append(stress)
        history_data["alphadot_norm"].append(alphadot.x.petsc_vec.norm())
        history_data["rate_12_norm"].append(rate_12_norm)
        history_data["unscaled_rate_12_norm"].append(urate_12_norm)
        history_data["cone-stable"].append(stable)
        # history_data["cone-eig"].append(cone.data["lambda_0"])
        history_data["uniqueness"].append(_unique)
        history_data["inertia"].append(inertia)

        with XDMFFile(
            comm, f"{prefix}/{_nameExp}.xdmf", "a", encoding=XDMFFile.Encoding.HDF5
        ) as file:
            file.write_function(u, t)
            file.write_function(alpha, t)

        if comm.rank == 0:
            a_file = open(f"{prefix}/time_data.json", "w")
            json.dump(history_data, a_file)
            a_file.close()

        ColorPrint.print_bold("   Written timely data.    ")
        print()
        print()
        print()

        if hasattr(cone, "perturbation"):
            plotter, _plt = _plot_perturbations_profile(
                [bifurcation.spectrum[0]["beta"], cone.perturbation["beta"]],
                parameters,
                prefix,
                plotter=plotter,
                label="$\\beta(x) $\lambda$={bifurcation._spectrum[0]['lambda']:.2f}$",
                idx=i_t,
                aux=[bifurcation.spectrum, cone.data["lambda_0"]],
            )
            _plt.savefig(f"{prefix}/test_profile-{i_t}.png")

        if hasattr(bifurcation, "spectrum") and len(bifurcation.spectrum) > 0:
            plotter, _plt = _plot_bif_spectrum_profile(
                bifurcation.spectrum,
                parameters,
                prefix,
                plotter=None,
                label="",
                idx=i_t,
            )
            _plt.savefig(f"{prefix}/test_spectrum-{i_t}.png")

            # plotter, _plt = _plot_bif_spectrum_profile_fullvec(bifurcation._spectrum,
            #     parameters, prefix, plotter=None, label='', idx=i_t)
            # _plt.savefig(f"{prefix}/test_spectrum_full-{i_t}.png")

    _timings = list_timings(MPI.COMM_WORLD, [dolfinx.common.TimingType.wall])

    # Viz

    from utils.plots import plot_AMit_load, plot_force_displacement
    from utils.viz import plot_profile

    if comm.rank == 0:
        plot_energies(history_data, file=f"{prefix}/{_nameExp}_energies.pdf")
        plot_AMit_load(history_data, file=f"{prefix}/{_nameExp}_it_load.pdf")
        plot_force_displacement(
            history_data, file=f"{prefix}/{_nameExp}_stress-load.pdf"
        )

    import pyvista
    from pyvista.utilities import xvfb
    from utils.viz import plot_scalar, plot_vector

    #
    xvfb.start_xvfb(wait=0.05)
    pyvista.OFF_SCREEN = True

    plotter = pyvista.Plotter(
        title="Traction test",
        window_size=[1600, 600],
        shape=(1, 2),
    )
    _plt = plot_scalar(alpha, plotter, subplot=(0, 0))
    _plt = plot_vector(u, plotter, subplot=(0, 1))
    _plt.screenshot(f"{prefix}/traction-state.png")

    xvfb.start_xvfb(wait=0.05)
    pyvista.OFF_SCREEN = True

    plotter = pyvista.Plotter(
        title="Test Profile",
        window_size=[800, 600],
        shape=(1, 1),
    )

    tol = 1e-3
    xs = np.linspace(0 + tol, parameters["geometry"]["Lx"] - tol, 101)
    points = np.zeros((3, 101))
    points[0] = xs

    _plt, data = plot_profile(
        alpha,
        points,
        plotter,
        subplot=(0, 0),
        lineproperties={
            "c": "k",
            "label": f"$\\alpha$ with $\ell$ = {parameters['model']['ell']:.2f}",
        },
    )
    _plt.gca()
    _plt.legend()
    _plt.fill_between(data[0], data[1].reshape(len(data[1])))
    _plt.title("Damage profile")
    _plt.savefig(f"{prefix}/test_alpha_profile.png")

    return history_data, signature, _timings


def _plot_bif_spectrum_profile(
    spectrum, parameters, prefix, plotter=None, label="", idx=""
):
    """docstring for _plot_bif_spectrum_profile"""

    import matplotlib.pyplot as plt
    from utils.viz import plot_profile

    # __import__('pdb').set_trace()
    # fields = spectrum["perturbations_beta"]
    # fields = spectrum["perturbations_beta"]
    fields = [item.get("beta") for item in spectrum]
    n = len(fields)
    num_cols = 1
    num_rows = (n + num_cols - 1) // num_cols

    if plotter is None:
        import pyvista

        # from pyvista.utilities import xvfb

        plotter = pyvista.Plotter(
            title="Bifurcation Spectrum Profile",
            window_size=[1600, 600],
            shape=(num_rows, num_cols),
        )

    figure, axes = plt.subplots(num_rows, num_cols, figsize=(6, 18))

    tol = 1e-3
    xs = np.linspace(0 + tol, parameters["geometry"]["Lx"] - tol, 101)
    points = np.zeros((3, 101))
    points[0] = xs

    for i, field in enumerate(fields):
        u = field
        # u = field['xk'][1]
        row = i // num_cols
        col = i % num_cols

        _axes = axes[row] if n > 1 else axes
<<<<<<< HEAD
        label = f"$\lambda_{i}$ = {spectrum[i].get('lambda'):.1e}, |$\\beta$|={u.vector.norm():.2f}"
=======
        # __import__('pdb').set_trace()
        # if label == '':
        label = f"$\lambda_{i}$ = {spectrum[i].get('lambda'):.1e}, |$\\beta$|={u.x.petsc_vec.norm():.2f}"
>>>>>>> ba6a2759

        _plt, data = plot_profile(
            u,
            points,
            plotter,
            subplot=(row, col),
            lineproperties={
                "c": "k",
                "ls": "-",
                # "label": f"$\\alpha$ with $\ell$ = {parameters['model']['ell']:.2f}"
                "label": label,
            },
            fig=figure,
            ax=_axes,
        )

<<<<<<< HEAD
        _axes.axis('off')
        _axes.axhline('0', lw=3, c='k')
=======
        _axes.axis("off")
        _axes.axhline("0", lw=3, c="k")
        # _plt = None

        # axes[row].plot(xs, xs*i, label=f'mode {i}')
        # _plt = plt.gcf()
>>>>>>> ba6a2759

    return plotter, _plt


def _plot_bif_spectrum_profile_fullvec(
    fields, parameters, prefix, plotter=None, label="", idx=""
):
    """docstring for _plot_bif_spectrum_profile"""

    import matplotlib.pyplot as plt
    from utils.viz import plot_profile

    # fields = data["perturbations_beta"]
    # fields = data["perturbations_beta"]
    # fields = [item.get('beta') for item in data]
    n = len(fields)
    num_cols = 1
    num_rows = (n + num_cols - 1) // num_cols

    if plotter is None:
        import pyvista

        # from pyvista.utilities import xvfb

        plotter = pyvista.Plotter(
            title="Bifurcation Spectrum Profile",
            window_size=[1600, 600],
            shape=(num_rows, num_cols),
        )

    # figure, axes = plt.figure()
    # figure, axes = plt.subplots(1, 1, figsize=(8, 6))
    figure, axes = plt.subplots(num_rows, num_cols, figsize=(6, 18))

    tol = 1e-3
    xs = np.linspace(0 + tol, parameters["geometry"]["Lx"] - tol, 101)
    points = np.zeros((3, 101))
    points[0] = xs

    # if n==1: __import__('pdb').set_trace()

    for i, field in enumerate(fields):
        u = field["xk"][1]
        # u = field['xk'][1]
        row = i // num_cols
        col = i % num_cols
        print(i)
        print(i)
        print(i)

        # __import__('pdb').set_trace()
        _axes = axes[row] if n > 1 else axes

        # if label == '':
        label = (
            f"mode {i} $\lambda_{i}$ = {field.get('lambda'):.2e}, ||={u.x.petsc_vec.norm()}"
        )

        print(label)

        _plt, data = plot_profile(
            u,
            points,
            plotter,
            subplot=(row, col),
            lineproperties={
                "c": "k",
                "ls": "-",
                # "label": f"$\\alpha$ with $\ell$ = {parameters['model']['ell']:.2f}"
                "label": label,
            },
            fig=figure,
            ax=_axes,
        )

        _axes.axis("off")
        _axes.axhline("0", lw=3, c="k")
        # _plt = None

        # axes[row].plot(xs, xs*i, label=f'mode {i}')
        # _plt = plt.gcf()

    return plotter, _plt


def _plot_perturbations_profile(
    fields, parameters, prefix, plotter=None, label="", idx="", aux=None
):
    import matplotlib.pyplot as plt
    from utils.viz import plot_profile

    u = fields[0]
    # u = fields[0]['xk'][1]
    v = fields[1]

    figure = plt.figure()

    if plotter is None:
        import pyvista

        # from pyvista.utilities import xvfb

        plotter = pyvista.Plotter(
            title="Test Profile",
            window_size=[800, 600],
            shape=(1, 1),
        )

    tol = 1e-3
    xs = np.linspace(0 + tol, parameters["geometry"]["Lx"] - tol, 101)
    points = np.zeros((3, 101))
    points[0] = xs

    _plt, data = plot_profile(
        u,
        points,
        plotter,
        subplot=(0, 0),
        lineproperties={
            "c": "k",
            "ls": "--",
            # "label": f"$\\alpha$ with $\ell$ = {parameters['model']['ell']:.2f}"
            "label": f'space, $\\lambda_0=${aux[0][0].get("lambda"):.1e}',
        },
        fig=figure,
    )

    _plt, data = plot_profile(
        v,
        points,
        plotter,
        subplot=(0, 0),
        lineproperties={
            "c": "k",
            # "label": f"$\\alpha$ with $\ell$ = {parameters['model']['ell']:.2f}"
            "label": f"cone, $\\lambda_K=${aux[1]:.1e}",
        },
        fig=figure,
    )
    ax = _plt.gca()
    ax.set_xticks([0, 1], ["0", "1"])
    ax.set_yticks([])

    for spine in ["top", "right", "left"]:
        ax.spines[spine].set_visible(False)

    # ax.spines['top'].set_visible(False)
    # ax.spines['right'].set_visible(False)
    # ax.spines['bottom'].set_visible(False)
    # ax.spines['left'].set_visible(False)

    _plt.legend()
    _plt.fill_between(data[0], data[1].reshape(len(data[1])))

    _plt.title("Profile of perturbation")
    # _plt.savefig(f"{prefix}/test_profile{idx}.png")

    return plotter, _plt


def param_ell():
    # for ell in [0.1, 0.2, 0.3]:

    for ell in [0.1, 0.3]:
        with open("../test/atk_parameters.yml") as f:
            parameters = yaml.load(f, Loader=yaml.FullLoader)

        parameters = parameters_vs_ell(parameters, ell)

        message = f"Running test with ell={ell}"

        pretty_parameters = json.dumps(parameters, indent=2)
        ColorPrint.print_bold(f"   {message}     ")
        ColorPrint.print_bold("===================-===============")

        print(pretty_parameters)

        ColorPrint.print_bold(f"   {message}   ")
        ColorPrint.print_bold("===================-===============")

        history_data, signature, timings = traction_with_parameters(
            parameters, slug="atk_vs_ell"
        )
        df = pd.DataFrame(history_data)
        ColorPrint.print_bold(f"   {message}    ")
        ColorPrint.print_bold("===================-===============")
        ColorPrint.print_bold(f"   signature {signature}    ")
        print(df.drop(["solver_data", "solver_KS_data", "solver_HY_data"], axis=1))


def param_s():
    for s in [0.001, 0.01, 0.05]:
        with open("../test/atk_parameters.yml") as f:
            parameters = yaml.load(f, Loader=yaml.FullLoader)

        message = f"Running SPA test with s={s}"

        parameters = parameters_vs_SPA_scaling(parameters, s)
        pretty_parameters = json.dumps(parameters, indent=2)
        ColorPrint.print_bold(f"   {message}    ")
        ColorPrint.print_bold("===================-===============")

        print(pretty_parameters)

        ColorPrint.print_bold(f"   {message}    ")
        ColorPrint.print_bold("===================-===============")

        history_data, signature, timings = traction_with_parameters(
            parameters, slug="atk_vs_s"
        )
        df = pd.DataFrame(history_data)
        ColorPrint.print_bold(f"   {message}    ")
        ColorPrint.print_bold("===================-===============")
        ColorPrint.print_bold(f"   signature {signature}    ")
        print(df.drop(["solver_data", "solver_KS_data", "solver_HY_data"], axis=1))


if __name__ == "__main__":
    from irrevolutions.utils import ColorPrint

    logging.getLogger().setLevel(logging.ERROR)

    # param_ell()
    # param_s()

    with open("../test/atk_parameters.yml") as f:
        parameters = yaml.load(f, Loader=yaml.FullLoader)

    message = "Running SPA test with parameters"

    pretty_parameters = json.dumps(parameters, indent=2)
    ColorPrint.print_bold(pretty_parameters)

    history_data, signature, timings = traction_with_parameters(
        parameters, slug="atk_traction"
    )
    ColorPrint.print_bold(f"   signature {signature}    ")
    df = pd.DataFrame(history_data)
    print(df.drop(["solver_data", "solver_KS_data", "solver_HY_data"], axis=1))<|MERGE_RESOLUTION|>--- conflicted
+++ resolved
@@ -538,12 +538,16 @@
             shape=(num_rows, num_cols),
         )
 
+    # figure, axes = plt.figure()
+    # figure, axes = plt.subplots(1, 1, figsize=(8, 6))
     figure, axes = plt.subplots(num_rows, num_cols, figsize=(6, 18))
 
     tol = 1e-3
     xs = np.linspace(0 + tol, parameters["geometry"]["Lx"] - tol, 101)
     points = np.zeros((3, 101))
     points[0] = xs
+
+    # if n==1: __import__('pdb').set_trace()
 
     for i, field in enumerate(fields):
         u = field
@@ -552,13 +556,9 @@
         col = i % num_cols
 
         _axes = axes[row] if n > 1 else axes
-<<<<<<< HEAD
-        label = f"$\lambda_{i}$ = {spectrum[i].get('lambda'):.1e}, |$\\beta$|={u.vector.norm():.2f}"
-=======
         # __import__('pdb').set_trace()
         # if label == '':
         label = f"$\lambda_{i}$ = {spectrum[i].get('lambda'):.1e}, |$\\beta$|={u.x.petsc_vec.norm():.2f}"
->>>>>>> ba6a2759
 
         _plt, data = plot_profile(
             u,
@@ -575,17 +575,12 @@
             ax=_axes,
         )
 
-<<<<<<< HEAD
-        _axes.axis('off')
-        _axes.axhline('0', lw=3, c='k')
-=======
         _axes.axis("off")
         _axes.axhline("0", lw=3, c="k")
         # _plt = None
 
         # axes[row].plot(xs, xs*i, label=f'mode {i}')
         # _plt = plt.gcf()
->>>>>>> ba6a2759
 
     return plotter, _plt
 
