#!/usr/bin/env python3
from utils.viz import plot_scalar, plot_vector
from pyvista.utilities import xvfb
import pyvista
from utils.plots import plot_AMit_load, plot_force_displacement
import hashlib
from irrevolutions.utils import ColorPrint
from utils.plots import plot_energies
from models import DamageElasticityModel as Brittle
from meshes.primitives import mesh_bar_gmshapi
from algorithms.so_merged import BifurcationSolver, StabilitySolver
from algorithms.am import AlternateMinimisation, HybridSolver
import json
import logging
import os
import sys
from pathlib import Path

import dolfinx
import dolfinx.plot
import numpy as np
import pandas as pd
import petsc4py
import ufl
import yaml
from dolfinx.fem import (Constant, Function, FunctionSpace, assemble_scalar,
                         dirichletbc, form, locate_dofs_geometrical, set_bc)
from dolfinx.io import XDMFFile, gmshio
from mpi4py import MPI
from petsc4py import PETSc

sys.path.append("../")
<<<<<<< HEAD
from algorithms.am import AlternateMinimisation, HybridSolver
from algorithms.so_merged import BifurcationSolver, StabilitySolver
from irrevolutions.utils import ColorPrint
from meshes.primitives import mesh_bar_gmshapi
from models import DamageElasticityModel as Brittle
from utils.plots import plot_energies
import basix.ufl
=======

>>>>>>> 8bfddf5a

sys.path.append("../")


class BrittleAT2(Brittle):
    """Brittle AT_2 model, without an elastic phase. For fun only."""

    def w(self, alpha):
        """
        Return the dissipated energy function as a function of the state
        (only depends on damage).
        """
        # Return w(alpha) function
        return self.w1 * alpha**2


petsc4py.init(sys.argv)
comm = MPI.COMM_WORLD

model_rank = 0

with open("../test/parameters.yml") as f:
    parameters = yaml.load(f, Loader=yaml.FullLoader)

parameters["stability"]["cone"]["cone_max_it"] = 400000
parameters["stability"]["cone"]["cone_atol"] = 1e-6
parameters["stability"]["cone"]["cone_rtol"] = 1e-6
parameters["stability"]["cone"]["scaling"] = 0.3

parameters["model"]["model_dimension"] = 2
parameters["model"]["model_type"] = "1D"
parameters["model"]["w1"] = 1
parameters["model"]["ell"] = 0.1
parameters["model"]["k_res"] = 0.0
parameters["loading"]["min"] = 0.8
parameters["loading"]["max"] = 1.5
parameters["loading"]["steps"] = 10

parameters["geometry"]["geom_type"] = "traction-bar"
parameters["geometry"]["ell_lc"] = 5

Lx = parameters["geometry"]["Lx"]
Ly = parameters["geometry"]["Ly"]
tdim = parameters["geometry"]["geometric_dimension"]
_nameExp = parameters["geometry"]["geom_type"]
ell_ = parameters["model"]["ell"]
_lc = ell_ / parameters["geometry"]["ell_lc"]
geom_type = parameters["geometry"]["geom_type"]

gmsh_model, tdim = mesh_bar_gmshapi(geom_type, Lx, Ly, _lc, tdim)
mesh, mts, fts = gmshio.model_to_mesh(gmsh_model, comm, model_rank, tdim)


signature = hashlib.md5(str(parameters).encode("utf-8")).hexdigest()
outdir = os.path.join(os.path.dirname(__file__), "output")
prefix = os.path.join(outdir, "traction_AT2_cone", signature)

if comm.rank == 0:
    Path(prefix).mkdir(parents=True, exist_ok=True)

if comm.rank == 0:
    with open(f"{prefix}/signature.md5", "w") as f:
        f.write(signature)

if comm.rank == 0:
    with open(f"{prefix}/parameters.yaml", "w") as file:
        yaml.dump(parameters, file)

with XDMFFile(
    comm, f"{prefix}/{_nameExp}.xdmf", "w", encoding=XDMFFile.Encoding.HDF5
) as file:
    file.write_mesh(mesh)

element_u = basix.ufl.element("Lagrange", mesh.basix_cell(), degree=1, shape=(tdim,))
V_u = FunctionSpace(mesh, element_u)

element_alpha = basix.ufl.element("Lagrange", mesh.basix_cell(), degree=1)
V_alpha = FunctionSpace(mesh, element_alpha)

u = Function(V_u, name="Displacement")
u_ = Function(V_u, name="Boundary Displacement")
zero_u = Function(V_u, name="Boundary Displacement")
alpha = Function(V_alpha, name="Damage")
zero_alpha = Function(V_alpha, name="Damage Boundary Field")
alphadot = dolfinx.fem.Function(V_alpha, name="Damage rate")

state = {"u": u, "alpha": alpha}
alpha_lb = Function(V_alpha, name="Lower bound")
alpha_ub = Function(V_alpha, name="Upper bound")

dx = ufl.Measure("dx", domain=mesh)
ds = ufl.Measure("ds", domain=mesh)

dofs_alpha_left = locate_dofs_geometrical(V_alpha, lambda x: np.isclose(x[0], 0.0))
dofs_alpha_right = locate_dofs_geometrical(V_alpha, lambda x: np.isclose(x[0], Lx))

dofs_u_left = locate_dofs_geometrical(V_u, lambda x: np.isclose(x[0], 0.0))
dofs_u_right = locate_dofs_geometrical(V_u, lambda x: np.isclose(x[0], Lx))

zero_u.interpolate(lambda x: (np.zeros_like(x[0]), np.zeros_like(x[1])))
zero_alpha.interpolate((lambda x: np.zeros_like(x[0])))
u_.interpolate(lambda x: (np.ones_like(x[0]), 0 * np.ones_like(x[1])))
alpha_lb.interpolate(lambda x: np.zeros_like(x[0]))
alpha_ub.interpolate(lambda x: np.ones_like(x[0]))

for f in [zero_u, zero_alpha, u_, alpha_lb, alpha_ub]:
    f.x.petsc_vec.ghostUpdate(addv=PETSc.InsertMode.INSERT, mode=PETSc.ScatterMode.FORWARD)

bc_u_left = dirichletbc(np.array([0, 0], dtype=PETSc.ScalarType), dofs_u_left, V_u)
bc_u_right = dirichletbc(u_, dofs_u_right)
bcs_u = [bc_u_left, bc_u_right]
bcs_alpha = []

set_bc(alpha_ub.x.petsc_vec, bcs_alpha)
alpha_ub.x.petsc_vec.ghostUpdate(
    addv=PETSc.InsertMode.INSERT, mode=PETSc.ScatterMode.FORWARD
)
bcs = {"bcs_u": bcs_u, "bcs_alpha": bcs_alpha}

model = BrittleAT2(parameters["model"])

state = {"u": u, "alpha": alpha}
z = [u, alpha]

f = Constant(mesh, np.array([0, 0], dtype=PETSc.ScalarType))
external_work = ufl.dot(f, state["u"]) * dx
total_energy = model.total_energy_density(state) * dx - external_work

load_par = parameters["loading"]
loads = np.linspace(load_par["min"], load_par["max"], load_par["steps"])

solver = AlternateMinimisation(
    total_energy, state, bcs, parameters.get("solvers"), bounds=(alpha_lb, alpha_ub)
)

hybrid = HybridSolver(
    total_energy,
    state,
    bcs,
    bounds=(alpha_lb, alpha_ub),
    solver_parameters=parameters.get("solvers"),
)

bifurcation = BifurcationSolver(
    total_energy, state, bcs, bifurcation_parameters=parameters.get("stability")
)

cone = StabilitySolver(
    total_energy, state, bcs, cone_parameters=parameters.get("stability")
)

history_data = {
    "load": [],
    "elastic_energy": [],
    "fracture_energy": [],
    "total_energy": [],
    "solver_data": [],
    "cone_data": [],
    "cone-eig": [],
    "eigs": [],
    "uniqueness": [],
    "inertia": [],
    "F": [],
    "alphadot_norm": [],
    "rate_12_norm": [],
    "unscaled_rate_12_norm": [],
    "cone-stable": [],
}

check_stability = []

logging.getLogger().setLevel(logging.INFO)

for i_t, t in enumerate(loads):
    u_.interpolate(lambda x: (t * np.ones_like(x[0]), np.zeros_like(x[1])))
    u_.x.petsc_vec.ghostUpdate(addv=PETSc.InsertMode.INSERT, mode=PETSc.ScatterMode.FORWARD)

    alpha.x.petsc_vec.copy(alpha_lb.x.petsc_vec)
    alpha_lb.x.petsc_vec.ghostUpdate(
        addv=PETSc.InsertMode.INSERT, mode=PETSc.ScatterMode.FORWARD
    )

    ColorPrint.print_bold("   Solving first order: AM   ")
    ColorPrint.print_bold("===================-=========")

    logging.critical(f"-- {i_t}/{len(loads)}: Solving for t = {t:3.2f} --")
    solver.solve()

    ColorPrint.print_bold("   Solving first order: Hybrid   ")
    ColorPrint.print_bold("===================-=============")

    logging.info(f"-- {i_t}/{len(loads)}: Solving for t = {t:3.2f} --")
    hybrid.solve(alpha_lb)

    alpha.x.petsc_vec.copy(alphadot.x.petsc_vec)
    alphadot.x.petsc_vec.axpy(-1, alpha_lb.x.petsc_vec)
    alphadot.x.petsc_vec.ghostUpdate(
        addv=PETSc.InsertMode.INSERT, mode=PETSc.ScatterMode.FORWARD
    )

    logging.critical(f"alpha vector norm: {alpha.x.petsc_vec.norm()}")
    logging.critical(f"alpha lb norm: {alpha_lb.x.petsc_vec.norm()}")
    logging.critical(f"alphadot norm: {alphadot.x.petsc_vec.norm()}")
    logging.critical(f"vector norms [u, alpha]: {[zi.x.petsc_vec.norm() for zi in z]}")

    rate_12_norm = hybrid.scaled_rate_norm(alpha, parameters)
    urate_12_norm = hybrid.unscaled_rate_norm(alpha)
    logging.critical(f"scaled rate state_12 norm: {rate_12_norm}")
    logging.critical(f"unscaled scaled rate state_12 norm: {urate_12_norm}")

    ColorPrint.print_bold("   Solving second order: Rate Pb.    ")
    ColorPrint.print_bold("===================-=================")

    is_stable = bifurcation.solve(alpha_lb)
    is_elastic = bifurcation.is_elastic()
    inertia = bifurcation.get_inertia()

    check_stability.append(is_stable)

    ColorPrint.print_bold(f"State is elastic: {is_elastic}")
    ColorPrint.print_bold(f"State's inertia: {inertia}")

    ColorPrint.print_bold("   Solving second order: Cone Pb.    ")
    ColorPrint.print_bold("===================-=================")

    stable = cone.my_solve(alpha_lb, eig0=bifurcation._spectrum)

    fracture_energy = comm.allreduce(
        assemble_scalar(form(model.damage_energy_density(state) * dx)),
        op=MPI.SUM,
    )
    elastic_energy = comm.allreduce(
        assemble_scalar(form(model.elastic_energy_density(state) * dx)),
        op=MPI.SUM,
    )
    _stress = model.stress(model.eps(u), alpha)

    stress = comm.allreduce(
        assemble_scalar(form(_stress[0, 0] * dx)),
        op=MPI.SUM,
    )
    _unique = True if inertia[0] == 0 and inertia[1] == 0 else False

    history_data["load"].append(t)
    history_data["fracture_energy"].append(fracture_energy)
    history_data["elastic_energy"].append(elastic_energy)
    history_data["total_energy"].append(elastic_energy + fracture_energy)
    history_data["solver_data"].append(solver.data)
    history_data["eigs"].append(bifurcation.data["eigs"])
    history_data["F"].append(stress)
    history_data["cone_data"].append(cone.data)
    history_data["alphadot_norm"].append(alphadot.x.petsc_vec.norm())
    history_data["rate_12_norm"].append(rate_12_norm)
    history_data["unscaled_rate_12_norm"].append(urate_12_norm)
    history_data["cone-stable"].append(stable)
    history_data["cone-eig"].append(cone.data["lambda_0"])
    history_data["uniqueness"].append(_unique)
    history_data["inertia"].append(inertia)

    with XDMFFile(
        comm, f"{prefix}/{_nameExp}.xdmf", "a", encoding=XDMFFile.Encoding.HDF5
    ) as file:
        file.write_function(u, t)
        file.write_function(alpha, t)

    if comm.rank == 0:
        a_file = open(f"{prefix}/time_data.json", "w")
        json.dump(history_data, a_file)
        a_file.close()

    ColorPrint.print_bold("   Written timely data.    ")

df = pd.DataFrame(history_data)
print(df.drop(["solver_data", "cone_data"], axis=1))


if comm.rank == 0:
    plot_energies(history_data, file=f"{prefix}/{_nameExp}_energies.pdf")
    plot_AMit_load(history_data, file=f"{prefix}/{_nameExp}_it_load.pdf")
    plot_force_displacement(history_data, file=f"{prefix}/{_nameExp}_stress-load.pdf")



xvfb.start_xvfb(wait=0.05)
pyvista.OFF_SCREEN = True

plotter = pyvista.Plotter(
    title="Traction test",
    window_size=[1600, 600],
    shape=(1, 2),
)
_plt = plot_scalar(alpha, plotter, subplot=(0, 0))
_plt = plot_vector(u, plotter, subplot=(0, 1))
_plt.screenshot(f"{prefix}/traction-state.png")

ColorPrint.print_bold(f"===================-{signature}-=================")
ColorPrint.print_bold("   Done!    ")<|MERGE_RESOLUTION|>--- conflicted
+++ resolved
@@ -28,19 +28,7 @@
 from dolfinx.io import XDMFFile, gmshio
 from mpi4py import MPI
 from petsc4py import PETSc
-
-sys.path.append("../")
-<<<<<<< HEAD
-from algorithms.am import AlternateMinimisation, HybridSolver
-from algorithms.so_merged import BifurcationSolver, StabilitySolver
-from irrevolutions.utils import ColorPrint
-from meshes.primitives import mesh_bar_gmshapi
-from models import DamageElasticityModel as Brittle
-from utils.plots import plot_energies
 import basix.ufl
-=======
-
->>>>>>> 8bfddf5a
 
 sys.path.append("../")
 
