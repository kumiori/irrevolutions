#!/usr/bin/env python3
from irrevolutions.utils import ColorPrint, norm_H1, norm_L2
from solvers import SNESSolver
from algorithms.so import BifurcationSolver, StabilitySolver
import json
import logging
import os
import sys
from pathlib import Path

import dolfinx
import dolfinx.mesh
import dolfinx.plot
import numpy as np
import pandas as pd
import petsc4py
import ufl
import yaml
from dolfinx.common import list_timings
<<<<<<< HEAD
from dolfinx.fem import (
    Constant,
    Function,
    assemble_scalar,
    dirichletbc,
    form,
    locate_dofs_geometrical,
    set_bc,
)
import basix.ufl

=======
from dolfinx.fem import (Constant, Function, assemble_scalar, dirichletbc,
                         form, locate_dofs_geometrical, set_bc)
>>>>>>> 8bfddf5a
from dolfinx.fem.petsc import assemble_vector
from dolfinx.io import XDMFFile
from mpi4py import MPI
from petsc4py import PETSc
from utils.plots import plot_energies


"""Discrete endommageable springs in series
        1         2        i        k
0|----[WWW]--*--[WWW]--*--...--*--{WWW} |========> t
u_0         u_1       u_2     u_i      u_k


[WWW]: endommageable spring, alpha_i
load: displacement hard-t

"""


logging.getLogger().setLevel(logging.CRITICAL)

comm = MPI.COMM_WORLD


class _AlternateMinimisation:
    def __init__(
        self,
        total_energy,
        state,
        bcs,
        solver_parameters={},
        bounds=(dolfinx.fem.function.Function, dolfinx.fem.function.Function),
    ):
        self.state = state
        self.alpha = state["alpha"]
        self.alpha_old = dolfinx.fem.function.Function(self.alpha.function_space)
        self.u = state["u"]
        self.alpha_lb = bounds[0]
        self.alpha_ub = bounds[1]
        self.total_energy = total_energy
        self.solver_parameters = solver_parameters

        V_u = state["u"].function_space
        V_alpha = state["alpha"].function_space

        energy_u = ufl.derivative(self.total_energy, self.u, ufl.TestFunction(V_u))
        energy_alpha = ufl.derivative(
            self.total_energy, self.alpha, ufl.TestFunction(V_alpha)
        )

        self.F = [energy_u, energy_alpha]

        self.elasticity = SNESSolver(
            energy_u,
            self.u,
            bcs.get("bcs_u"),
            bounds=None,
            petsc_options=self.solver_parameters.get("elasticity").get("snes"),
            prefix=self.solver_parameters.get("elasticity").get("prefix"),
        )

        self.damage = SNESSolver(
            energy_alpha,
            self.alpha,
            bcs.get("bcs_alpha"),
            bounds=(self.alpha_lb, self.alpha_ub),
            petsc_options=self.solver_parameters.get("damage").get("snes"),
            prefix=self.solver_parameters.get("damage").get("prefix"),
        )

    def solve(self, outdir=None):
        alpha_diff = dolfinx.fem.Function(self.alpha.function_space)

        self.data = {
            "iteration": [],
            "error_alpha_L2": [],
            "error_alpha_H1": [],
            "F_norm": [],
            "error_alpha_max": [],
            "error_residual_F": [],
            "solver_alpha_reason": [],
            "solver_alpha_it": [],
            "solver_u_reason": [],
            "solver_u_it": [],
            "total_energy": [],
        }
        for iteration in range(
            self.solver_parameters.get("damage_elasticity").get("max_it")
        ):
            with dolfinx.common.Timer("~Alternate Minimization : Elastic solver"):
                (solver_u_it, solver_u_reason) = self.elasticity.solve()
            with dolfinx.common.Timer("~Alternate Minimization : Damage solver"):
                (solver_alpha_it, solver_alpha_reason) = self.damage.solve()

            # Define error function
            self.alpha.x.petsc_vec.copy(alpha_diff.x.petsc_vec)
            alpha_diff.x.petsc_vec.axpy(-1, self.alpha_old.x.petsc_vec)
            alpha_diff.x.petsc_vec.ghostUpdate(
                addv=PETSc.InsertMode.INSERT, mode=PETSc.ScatterMode.FORWARD
            )

            error_alpha_H1 = norm_H1(alpha_diff)
            error_alpha_L2 = norm_L2(alpha_diff)

            Fv = [assemble_vector(form(F)) for F in self.F]

            Fnorm = np.sqrt(
                np.array([comm.allreduce(Fvi.norm(), op=MPI.SUM) for Fvi in Fv]).sum()
            )

            error_alpha_max = alpha_diff.x.petsc_vec.max()[1]
            total_energy_int = comm.allreduce(
                assemble_scalar(form(self.total_energy)), op=MPI.SUM
            )
            residual_F = assemble_vector(self.elasticity.F_form)
            residual_F.ghostUpdate(
                addv=PETSc.InsertMode.ADD, mode=PETSc.ScatterMode.REVERSE
            )
            set_bc(residual_F, self.elasticity.bcs, self.u.x.petsc_vec)
            error_residual_F = ufl.sqrt(residual_F.dot(residual_F))

            self.alpha.x.petsc_vec.copy(self.alpha_old.x.petsc_vec)
            self.alpha_old.x.petsc_vec.ghostUpdate(
                addv=PETSc.InsertMode.INSERT, mode=PETSc.ScatterMode.FORWARD
            )

            logging.critical(
                f"AM - Iteration: {iteration:3d}, res F Error: {error_residual_F:3.4e}, alpha_max: {self.alpha.x.petsc_vec.max()[1]:3.4e}"
            )

            logging.critical(
                f"AM - Iteration: {iteration:3d}, H1 Error: {error_alpha_H1:3.4e}, alpha_max: {self.alpha.x.petsc_vec.max()[1]:3.4e}"
            )

            logging.critical(
                f"AM - Iteration: {iteration:3d}, L2 Error: {error_alpha_L2:3.4e}, alpha_max: {self.alpha.x.petsc_vec.max()[1]:3.4e}"
            )

            logging.critical(
                f"AM - Iteration: {iteration:3d}, Linfty Error: {error_alpha_max:3.4e}, alpha_max: {self.alpha.x.petsc_vec.max()[1]:3.4e}"
            )

            self.data["iteration"].append(iteration)
            self.data["error_alpha_L2"].append(error_alpha_L2)
            self.data["error_alpha_H1"].append(error_alpha_H1)
            self.data["F_norm"].append(Fnorm)
            self.data["error_alpha_max"].append(error_alpha_max)
            self.data["error_residual_F"].append(error_residual_F)
            self.data["solver_alpha_it"].append(solver_alpha_it)
            self.data["solver_alpha_reason"].append(solver_alpha_reason)
            self.data["solver_u_reason"].append(solver_u_reason)
            self.data["solver_u_it"].append(solver_u_it)
            self.data["total_energy"].append(total_energy_int)

            if (
                self.solver_parameters.get("damage_elasticity").get("criterion")
                == "residual_u"
            ):
                if error_residual_F <= self.solver_parameters.get(
                    "damage_elasticity"
                ).get("alpha_rtol"):
                    break
            if (
                self.solver_parameters.get("damage_elasticity").get("criterion")
                == "alpha_H1"
            ):
                if error_alpha_H1 <= self.solver_parameters.get(
                    "damage_elasticity"
                ).get("alpha_rtol"):
                    break
        else:
            raise RuntimeError(
                f"Could not converge after {iteration:3d} iterations, error {error_alpha_H1:3.4e}"
            )


petsc4py.init(sys.argv)


def discrete_atk(arg_N=2):
    # Mesh on node model_rank and then distribute
    pass

    with open("./parameters.yml") as f:
        parameters = yaml.load(f, Loader=yaml.FullLoader)

    # parameters["stability"]["cone"] = ""
    # parameters["cone"]["atol"] = 1e-7

    parameters["model"]["model_dimension"] = 1
    parameters["model"]["model_type"] = "1D"
    parameters["model"]["mu"] = 1
    parameters["model"]["w1"] = 1
    parameters["model"]["k_res"] = 1e-4
    parameters["model"]["k"] = 3
    parameters["model"]["N"] = arg_N
    # parameters["loading"]["max"] = 2.
    parameters["loading"]["max"] = parameters["model"]["k"]
    parameters["loading"]["steps"] = 100

    parameters["geometry"]["geom_type"] = "discrete-damageable"
    # Get mesh parameters
    Lx = parameters["geometry"]["Lx"]
    parameters["geometry"]["Ly"]
    parameters["geometry"]["geometric_dimension"]

    _nameExp = parameters["geometry"]["geom_type"]
    parameters["model"]["ell"]
    # lc = ell_ / 5.0

    # Get geometry model
    parameters["geometry"]["geom_type"]
    _N = parameters["model"]["N"]

    # Create the mesh of the specimen with given dimensions
    mesh = dolfinx.mesh.create_unit_interval(MPI.COMM_WORLD, _N)

    import hashlib

    signature = hashlib.md5(str(parameters).encode("utf-8")).hexdigest()

    outdir = os.path.join(os.path.dirname(__file__), "output")
    prefix = os.path.join(outdir, f"discrete-atk-N{parameters['model']['N']}")

    if comm.rank == 0:
        Path(prefix).mkdir(parents=True, exist_ok=True)

    _crunchdir = os.path.join(outdir, "discrete-atk-sigs")
    if comm.rank == 0:
        Path(_crunchdir).mkdir(parents=True, exist_ok=True)

    if comm.rank == 0:
        with open(f"{prefix}/parameters.yaml", "w") as file:
            yaml.dump(parameters, file)

    if comm.rank == 0:
        with open(f"{_crunchdir}/{signature}.md5", "w") as f:
            f.write("")

    if comm.rank == 0:
        with open(f"{prefix}/signature.md5", "w") as f:
            f.write(signature)

    if comm.rank == 0:
        with open(f"{prefix}/signature.md5", "w") as f:
            f.write(signature)

    with XDMFFile(
        comm, f"{prefix}/{_nameExp}.xdmf", "w", encoding=XDMFFile.Encoding.HDF5
    ) as file:
        file.write_mesh(mesh)

    # Functional Setting

    element_u = basix.ufl.element("Lagrange", mesh.basix_cell(), degree=1)

    element_alpha = basix.ufl.element("DG", mesh.basix_cell(), degree=0)

    V_u = dolfinx.fem.functionspace(mesh, element_u)
    V_alpha = dolfinx.fem.functionspace(mesh, element_alpha)

    u = dolfinx.fem.Function(V_u, name="Displacement")
    u_ = dolfinx.fem.Function(V_u, name="BoundaryDisplacement")

    alpha = dolfinx.fem.Function(V_alpha, name="Damage")

    # Pack state
    state = {"u": u, "alpha": alpha}

    # Bounds
    alpha_ub = dolfinx.fem.Function(V_alpha, name="UpperBoundDamage")
    alpha_lb = dolfinx.fem.Function(V_alpha, name="LowerBoundDamage")

    dx = ufl.Measure("dx", domain=mesh)
    ufl.Measure("ds", domain=mesh)

    # Useful references
    Lx = parameters.get("geometry").get("Lx")

    # Define the state
    u = Function(V_u, name="Unknown")
    u_ = Function(V_u, name="Boundary Unknown")
    zero_u = Function(V_u, name="Boundary Unknown")

    # Measures
    dx = ufl.Measure("dx", domain=mesh)
    ufl.Measure("ds", domain=mesh)

    # Boundary sets

    locate_dofs_geometrical(V_alpha, lambda x: np.isclose(x[0], 0.0))
    locate_dofs_geometrical(V_alpha, lambda x: np.isclose(x[0], Lx))

    dofs_u_left = locate_dofs_geometrical(V_u, lambda x: np.isclose(x[0], 0.0))
    dofs_u_right = locate_dofs_geometrical(V_u, lambda x: np.isclose(x[0], Lx))

    # Boundary data

    u_.interpolate(lambda x: np.ones_like(x[0]))

    # Bounds (nontrivial)

    alpha_lb.interpolate(lambda x: np.zeros_like(x[0]))
    alpha_ub.interpolate(lambda x: np.ones_like(x[0]))

    # Set Bcs Function
    zero_u.interpolate(lambda x: np.zeros_like(x[0]))
    u_.interpolate(lambda x: np.ones_like(x[0]))

    for f in [zero_u, u_, alpha_lb, alpha_ub]:
        f.x.petsc_vec.ghostUpdate(
            addv=PETSc.InsertMode.INSERT, mode=PETSc.ScatterMode.FORWARD
        )

    bc_u_left = dirichletbc(np.array(0, dtype=PETSc.ScalarType), dofs_u_left, V_u)

    bc_u_right = dirichletbc(u_, dofs_u_right)
    bcs_u = [bc_u_left, bc_u_right]

    bcs_alpha = []

    bcs = {"bcs_u": bcs_u, "bcs_alpha": bcs_alpha}
    # Define the model

    # Material behaviour

    # mat_par = parameters.get()

    def a(alpha):
        k_res = parameters["model"]["k_res"]
        return (1 - alpha) ** 2 + k_res

    def a_atk(alpha):
        parameters["model"]["k_res"]
        _k = parameters["model"]["k"]
        return (1 - alpha) / ((_k - 1) * alpha + 1)

    def w(alpha):
        """
        Return the homogeneous damage energy term,
        as a function of the state
        (only depends on damage).
        """
        # Return w(alpha) function
        return alpha

    def elastic_energy_density_atk(state):
        """
        Returns the elastic energy density from the state.
        """
        # Parameters
        _mu = parameters["model"]["mu"]
        parameters["model"]["N"]

        alpha = state["alpha"]
        u = state["u"]
        eps = ufl.grad(u)

        energy_density = _mu / 2.0 * a_atk(alpha) * ufl.inner(eps, eps)
        return energy_density

    def damage_energy_density(state):
        """
        Return the damage dissipation density from the state.
        """
        # Get the material parameters
        parameters["model"]["mu"]
        _w1 = parameters["model"]["w1"]
        _ell = parameters["model"]["ell"]
        # Get the damage
        alpha = state["alpha"]
        # Compute the damage gradient
        grad_alpha = ufl.grad(alpha)
        # Compute the damage dissipation density
        D_d = _w1 * w(alpha) + _w1 * _ell**2 * ufl.dot(grad_alpha, grad_alpha)
        return D_d

    def stress(state):
        """
        Return the one-dimensional stress
        """
        u = state["u"]
        alpha = state["alpha"]

        return parameters["model"]["mu"] * a_atk(alpha) * u.dx() * dx

    total_energy = (
        elastic_energy_density_atk(state) + damage_energy_density(state)
    ) * dx

    # Energy functional
    # f = Constant(mesh, 0)
    f = Constant(mesh, np.array(0, dtype=PETSc.ScalarType))

    f * state["u"] * dx

    load_par = parameters["loading"]
    loads = np.linspace(load_par["min"], load_par["max"], load_par["steps"])

    solver = _AlternateMinimisation(
        total_energy, state, bcs, parameters.get("solvers"), bounds=(alpha_lb, alpha_ub)
    )

    stability = BifurcationSolver(
        total_energy, state, bcs, stability_parameters=parameters.get("stability")
    )

    cone = StabilitySolver(
        total_energy, state, bcs, cone_parameters=parameters.get("stability")
    )

    history_data = {
        "load": [],
        "elastic_energy": [],
        "fracture_energy": [],
        "total_energy": [],
        "solver_data": [],
        "cone_data": [],
        "eigs": [],
        "cone-stable": [],
        "non-bifurcation": [],
        "F": [],
        "alpha_t": [],
        "u_t": [],
    }

    check_stability = []

    logging.basicConfig(level=logging.INFO)

    for i_t, t in enumerate(loads):
        u_.interpolate(lambda x: t * np.ones_like(x[0]))
        u_.x.petsc_vec.ghostUpdate(
            addv=PETSc.InsertMode.INSERT, mode=PETSc.ScatterMode.FORWARD
        )

        # update the lower bound
        alpha.x.petsc_vec.copy(alpha_lb.x.petsc_vec)
        alpha_lb.x.petsc_vec.ghostUpdate(
            addv=PETSc.InsertMode.INSERT, mode=PETSc.ScatterMode.FORWARD
        )

        logging.critical(f"-- Solving for t = {t:3.2f} --")

        solver.solve()

        # n_eigenvalues = 10
        is_stable = stability.solve(alpha_lb)
        is_elastic = stability.is_elastic()
        inertia = stability.get_inertia()
        # stability.save_eigenvectors(filename=f"{prefix}/{_nameExp}_eigv_{t:3.2f}.xdmf")
        check_stability.append(is_stable)

        ColorPrint.print_bold(f"State is elastic: {is_elastic}")
        ColorPrint.print_bold(f"State's inertia: {inertia}")
        ColorPrint.print_bold(f"State is stable: {is_stable}")

        stable = cone._solve(alpha_lb)

        fracture_energy = comm.allreduce(
            assemble_scalar(form(damage_energy_density(state) * dx)),
            op=MPI.SUM,
        )
        elastic_energy = comm.allreduce(
            assemble_scalar(form(elastic_energy_density_atk(state) * dx)),
            op=MPI.SUM,
        )
        _F = assemble_scalar(form(stress(state)))

        history_data["load"].append(t)
        history_data["fracture_energy"].append(fracture_energy)
        history_data["elastic_energy"].append(elastic_energy)
        history_data["total_energy"].append(elastic_energy + fracture_energy)
        history_data["solver_data"].append(solver.data)
        history_data["cone_data"].append(cone.data)
        history_data["eigs"].append(stability.data["eigs"])
        history_data["non-bifurcation"].append(not stability.data["stable"])
        history_data["cone-stable"].append(stable)
        history_data["F"].append(_F)
        history_data["alpha_t"].append(state["alpha"].x.petsc_vec.array.tolist())
        history_data["u_t"].append(state["u"].x.petsc_vec.array.tolist())

        logging.critical(f"u_t {u.x.petsc_vec.array}")
        logging.critical(f"u_t norm {state['u'].x.petsc_vec.norm()}")

        with XDMFFile(
            comm, f"{prefix}/{_nameExp}.xdmf", "a", encoding=XDMFFile.Encoding.HDF5
        ) as file:
            file.write_function(u, t)
            file.write_function(alpha, t)

        if comm.rank == 0:
            a_file = open(f"{prefix}/time_data.json", "w")
            json.dump(history_data, a_file)
            a_file.close()

    list_timings(MPI.COMM_WORLD, [dolfinx.common.TimingType.wall])
    # print(history_data)

    df = pd.DataFrame(history_data)
    print(df)

    return history_data, prefix, _nameExp


def postprocess(history_data, prefix, nameExp):
    """docstring for postprocess"""

    from utils.plots import plot_AMit_load, plot_force_displacement

    if comm.rank == 0:
        plot_energies(history_data, file=f"{prefix}/{nameExp}_energies.pdf")
        plot_AMit_load(history_data, file=f"{prefix}/{nameExp}_it_load.pdf")
        plot_force_displacement(
            history_data, file=f"{prefix}/{nameExp}_stress-load.pdf"
        )

    # Viz


if __name__ == "__main__":
    import argparse

    parser = argparse.ArgumentParser(description="Process evolution.")
    parser.add_argument("-N", type=int, default=2, help="Number of elements")

    args = parser.parse_args()
    # print()

    # __import__('pdb').set_trace()
    history_data, prefix, name = discrete_atk(args.N)

    logging.info(f"Output in {prefix}")

    postprocess(history_data, prefix, name)

    logging.info(f"Output in {prefix}")
else:
    print("File executed when imported")<|MERGE_RESOLUTION|>--- conflicted
+++ resolved
@@ -17,28 +17,14 @@
 import ufl
 import yaml
 from dolfinx.common import list_timings
-<<<<<<< HEAD
-from dolfinx.fem import (
-    Constant,
-    Function,
-    assemble_scalar,
-    dirichletbc,
-    form,
-    locate_dofs_geometrical,
-    set_bc,
-)
-import basix.ufl
-
-=======
 from dolfinx.fem import (Constant, Function, assemble_scalar, dirichletbc,
                          form, locate_dofs_geometrical, set_bc)
->>>>>>> 8bfddf5a
 from dolfinx.fem.petsc import assemble_vector
 from dolfinx.io import XDMFFile
 from mpi4py import MPI
 from petsc4py import PETSc
 from utils.plots import plot_energies
-
+import basix.ufl
 
 """Discrete endommageable springs in series
         1         2        i        k
