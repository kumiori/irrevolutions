# # Import statements

# import logging
# import json
# import yaml
# from pathlib import Path
# from dolfinx import FunctionSpace, Function
# from dolfinx.fem import locate_dofs_geometrical, dirichletbc, assemble_scalar, form
# from dolfinx.mesh import CellType
# from dolfinx.io import XDMFFile, gmshio
# from dolfinx.plot import plot
# from dolfinx.mesh import create_mesh
# from dolfinx.cpp.mesh import to_type
# import numpy as np
# from mpi4py import MPI
# import petsc4py
# from petsc4py import PETSc
# import ufl
# import sys
# import os


#!/usr/bin/env python3
from irrevolutions.utils import ColorPrint
from meshes.primitives import mesh_bar_gmshapi
import json
import logging
import pdb
import sys

import dolfinx
import dolfinx.mesh
import dolfinx.plot
import numpy as np
import ufl
import yaml
from dolfinx.common import list_timings
<<<<<<< HEAD
from dolfinx.fem import (
    Constant,
    Function,
    FunctionSpace,
    assemble_scalar,
    dirichletbc,
    form,
    locate_dofs_geometrical,
    set_bc,
)
import basix.ufl

=======
from dolfinx.fem import (Constant, Function, FunctionSpace, assemble_scalar,
                         dirichletbc, form, locate_dofs_geometrical, set_bc)
>>>>>>> 8bfddf5a
from dolfinx.io import XDMFFile, gmshio
from mpi4py import MPI
from petsc4py import PETSc

sys.path.append("../")


# from algorithms.am import AlternateMinimisation, HybridSolver

# Configuration handling (load parameters from YAML)


def load_parameters(file_path):
    """
    Load parameters from a YAML file.

    Args:
        file_path (str): Path to the YAML parameter file.

    Returns:
        dict: Loaded parameters.
    """
    import hashlib

    with open(file_path) as f:
        parameters = yaml.load(f, Loader=yaml.FullLoader)

    parameters["stability"]["cone"]["cone_max_it"] = 400000
    parameters["stability"]["cone"]["cone_atol"] = 1e-6
    parameters["stability"]["cone"]["cone_rtol"] = 1e-6
    parameters["stability"]["cone"]["scaling"] = 0.3

    parameters["model"]["model_dimension"] = 2
    parameters["model"]["model_type"] = "1D"
    parameters["model"]["w1"] = 1
    parameters["model"]["ell"] = 0.1
    parameters["model"]["k_res"] = 0.0
    parameters["loading"]["min"] = 0.8
    parameters["loading"]["max"] = 10.5
    parameters["loading"]["steps"] = 10

    parameters["geometry"]["geom_type"] = "traction-bar"
    parameters["geometry"]["ell_lc"] = 5
    # Get mesh parameters
    parameters["geometry"]["Lx"]
    parameters["geometry"]["Ly"]
    parameters["geometry"]["geometric_dimension"]

    parameters["geometry"]["geom_type"]
    parameters["model"]["ell"]

    signature = hashlib.md5(str(parameters).encode("utf-8")).hexdigest()

    return parameters, signature


# Mesh creation function


def create_mesh(parameters):
    """
    Create a mesh based on the specified parameters.

    Args:
        parameters (dict): Simulation parameters.

    Returns:
        dolfinx.Mesh: Generated mesh.
    """
    # Extract mesh parameters from parameters dictionary

    Lx = parameters["geometry"]["Lx"]
    Ly = parameters["geometry"]["Ly"]
    lc = parameters["model"]["ell"] / parameters["geometry"]["ell_lc"]
    tdim = parameters["geometry"]["geometric_dimension"]
    geom_type = parameters["geometry"]["geom_type"]
    comm = MPI.COMM_WORLD
    model_rank = 0

    # Create mesh

    gmsh_model, tdim = mesh_bar_gmshapi(geom_type, Lx, Ly, lc, tdim)

    # Get mesh and meshtags
    mesh, mts, fts = gmshio.model_to_mesh(gmsh_model, comm, model_rank, tdim)

    return mesh


# Function space creation function


def create_function_space(mesh):
    """
    Create function spaces for displacement and damage fields.

    Args:
        mesh (dolfinx.Mesh): Mesh for the simulation.

    Returns:
        dolfinx.FunctionSpace: Function space for displacement.
        dolfinx.FunctionSpace: Function space for damage.
    """
    element_u = basix.ufl.element("Lagrange", mesh.basix_cell(), degree=1, shape=(2,))
    V_u = FunctionSpace(mesh, element_u)

    element_alpha = basix.ufl.element("Lagrange", mesh.basix_cell(), degree=1)
    V_alpha = FunctionSpace(mesh, element_alpha)

    return V_u, V_alpha


def init_state(V_u, V_alpha):
    """
    Create the state variables u and alpha.

    Args:
        V_u (FunctionSpace): Function space for displacement u.
        V_alpha (FunctionSpace): Function space for damage variable alpha.

    Returns:
        u (Function): Displacement function.
        alpha (Function): Damage variable function.
    """
    u = Function(V_u, name="Displacement")
    alpha = Function(V_alpha, name="Damage")
    state = {"u": u, "alpha": alpha}

    return state


# Boundary conditions setup function


def setup_boundary_conditions(V_u, V_alpha, Lx):
    """
    Set up boundary conditions for displacement and damage fields.

    Args:
        V_u (dolfinx.FunctionSpace): Function space for displacement.
        V_alpha (dolfinx.FunctionSpace): Function space for damage.
        Lx (float): Length of the specimen.

    Returns:
        list of dolfinx.DirichletBC: List of boundary conditions.
    """
    locate_dofs_geometrical(V_alpha, lambda x: np.isclose(x[0], 0.0))
    locate_dofs_geometrical(V_alpha, lambda x: np.isclose(x[0], Lx))

    dofs_u_left = locate_dofs_geometrical(V_u, lambda x: np.isclose(x[0], 0.0))
    dofs_u_right = locate_dofs_geometrical(V_u, lambda x: np.isclose(x[0], Lx))

    zero_u = Function(V_u)
    u_ = Function(V_u, name="Boundary Displacement")

    Function(V_alpha)

    bc_u_left = dirichletbc(zero_u, dofs_u_left)
    bc_u_right = dirichletbc(u_, dofs_u_right)

    bcs_u = [bc_u_left, bc_u_right]
    bcs_alpha = []
    bcs = {"bcs_u": bcs_u, "bcs_alpha": bcs_alpha}

    return bcs


# Model initialization function


def initialise_model(parameters):
    """
    Initialise the material model based on simulation parameters.

    Args:
        parameters (dict): Simulation parameters.

    Returns:
        BrittleAT2: Initialised material model.
    """
    # Extract model parameters from parameters dictionary
    model_parameters = parameters["model"]

    from models import DamageElasticityModel as Brittle

    class BrittleAT2(Brittle):
        """Brittle AT_2 model, without an elastic phase. For fun only."""

        def w(self, alpha):
            """
            Return the dissipated energy function as a function of the state
            (only depends on damage).
            """
            # Return w(alpha) function
            return self.w1 * alpha**2

    # Initialise material model
    # model = BrittleAT2(model_parameters)
    model = Brittle(model_parameters)

    return model


# Energy functional definition function


def define_energy_functional(state, model):
    """
    Define the energy functional for the simulation.

    Args:
        V_u (dolfinx.FunctionSpace): Function space for displacement.
        V_alpha (dolfinx.FunctionSpace): Function space for damage.
        u (dolfinx.Function): Displacement field.
        alpha (dolfinx.Function): Damage field.
        model: Initialised material model.

    Returns:
        ufl.form.Form: Energy functional.
    """
    u = state["u"]
    dx = ufl.Measure("dx", domain=u.function_space.mesh)
    ufl.Measure("ds", domain=u.function_space.mesh)

    # state = {"u": u, "alpha": alpha}
    # Define the external load
    f = Constant(mesh, np.array([0, 0], dtype=PETSc.ScalarType))

    # Define the energy density
    elastic_energy_density = model.elastic_energy_density(state)
    damage_energy_density = model.damage_energy_density(state)

    # Define the total energy functional
    external_work = ufl.dot(f, u) * dx
    total_energy = (elastic_energy_density + damage_energy_density) * dx - external_work

    return total_energy


# Solver initialization functions


def initialise_solver(total_energy, state, bcs, parameters):
    """
    Initialise the solver for the simulation.

    Args:
        total_energy (ufl.form.Form): Energy functional.
        V_alpha (dolfinx.FunctionSpace): Function space for damage.
        bcs_alpha (list of dolfinx.DirichletBC): List of damage boundary conditions.
        parameters (dict): Solver parameters.

    Returns:
        AlternateMinimisation: Initialised solver.
    """

    # V_u, V_alpha, u, alpha

    from algorithms.am import AlternateMinimisation

    # alpha = Function(V_alpha, name="Damage")
    V_alpha = state["alpha"].function_space

    alpha_lb = Function(V_alpha, name="Lower bound")
    alpha_ub = Function(V_alpha, name="Upper bound")

    for f in [alpha_lb, alpha_ub]:
        f.x.petsc_vec.ghostUpdate(
            addv=PETSc.InsertMode.INSERT, mode=PETSc.ScatterMode.FORWARD
        )

    set_bc(alpha_ub.x.petsc_vec, bcs["bcs_alpha"])
    alpha_ub.x.petsc_vec.ghostUpdate(
        addv=PETSc.InsertMode.INSERT, mode=PETSc.ScatterMode.FORWARD
    )

    # Initialise solver
    solver = AlternateMinimisation(
        total_energy,
        state,
        bcs,
        solver_parameters=parameters,
        bounds=(alpha_lb, alpha_ub),
    )

    return solver


# Logging setup function


def setup_logging():
    """
    Set up logging for the simulation.
    """
    logging.basicConfig(level=logging.INFO)


# Results storage functions/classes


class ResultsStorage:
    """
    Class for storing and saving simulation results.
    """

    def __init__(self, comm, prefix):
        self.comm = comm
        self.prefix = prefix

    def store_results(self, parameters, history_data, state):
        """
        Store simulation results in XDMF and JSON formats.

        Args:
            history_data (dict): Dictionary containing simulation data.
        """
        t = history_data["load"][-1]

        u = state["u"]
        alpha = state["alpha"]

        if self.comm.rank == 0:
            with open(f"{self.prefix}/parameters.yaml", "w") as file:
                yaml.dump(parameters, file)

        with XDMFFile(
            self.comm,
            f"{self.prefix}/simulation_results.xdmf",
            "w",
            encoding=XDMFFile.Encoding.HDF5,
        ) as file:
            # for t, data in history_data.items():
            # file.write_scalar(data, t)
            file.write_mesh(u.function_space.mesh)

            file.write_function(u, t)
            file.write_function(alpha, t)

        if self.comm.rank == 0:
            with open(f"{self.prefix}/time_data.json", "w") as file:
                json.dump(history_data, file)


# Visualization functions/classes


class Visualization:
    """
    Class for visualizing simulation results.
    """

    def __init__(self, prefix):
        self.prefix = prefix

    def visualise_results(self, history_data):
        """
        Visualise simulation results using appropriate visualization libraries.

        Args:
            history_data (dict): Dictionary containing simulation data.
        """
        # Implement visualization code here

    def save_table(self, data, name):
        """
        Save pandas table results using json.

        Args:
            data (dict): Pandas table containing simulation data.
            name (str): Filename.
        """

        if MPI.COMM_WORLD.rank == 0:
            a_file = open(f"{self.prefix}/{name}.json", "w")
            json.dump(data.to_json(), a_file)
            a_file.close()


# Time loop function


def run_time_loop(parameters, solver, model, bcs):
    """
    Main time loop for the simulation.

    Args:
        parameters (dict): Simulation parameters.
        solver: Initialised solver.
        model: Initialised material model.
        V_u (dolfinx.FunctionSpace): Function space for displacement.
        V_alpha (dolfinx.FunctionSpace): Function space for damage.
        bcs_u (list of dolfinx.DirichletBC): List of displacement boundary conditions.
        bcs_alpha (list of dolfinx.DirichletBC): List of damage boundary conditions.

    Returns:
        dict: Dictionary containing simulation data.
    """
    comm = MPI.COMM_WORLD
    dx = ufl.Measure("dx", domain=state["u"].function_space.mesh)

    loads = np.linspace(
        parameters["loading"]["min"],
        parameters["loading"]["max"],
        parameters["loading"]["steps"],
    )

    history_data = {
        "load": [],
        "elastic_energy": [],
        "fracture_energy": [],
        "total_energy": [],
        # Add other simulation data fields here
    }
    mesh = solver.state["u"].function_space.mesh
    map = mesh.topology.index_map(mesh.topology.dim)
    cells = np.arange(map.size_local + map.num_ghosts, dtype=np.int32)

    from dolfinx import cpp as _cpp

    _x = _cpp.fem.interpolation_coords(V_u.element, mesh, cells)

    alpha = state["alpha"]
    state["u"]

    # Main time loop
    for i_t, t in enumerate(loads):
        # Update boundary conditions or external loads if necessary
        def datum(x):
            return t * np.ones_like(x[0]), np.zeros_like(x[1])

        bcs["bcs_u"][1].g.interpolate(datum(_x), cells)
        bcs["bcs_u"][1].g.x.scatter_forward()

        logging.critical(f"\n\n-- {i_t}/{len(loads)}: Solving for t = {t:3.2f} --\n")

        # Implement any necessary updates here
        # update the lower bound

        alpha.x.petsc_vec.copy(solver.alpha_lb.x.petsc_vec)
        solver.alpha_lb.x.petsc_vec.ghostUpdate(
            addv=PETSc.InsertMode.INSERT, mode=PETSc.ScatterMode.FORWARD
        )

        # Solve for the current time step
        solver.solve()

        # Compute and store simulation data
        fracture_energy = comm.allreduce(
            assemble_scalar(form(model.damage_energy_density(state) * dx)),
            op=MPI.SUM,
        )
        elastic_energy = comm.allreduce(
            assemble_scalar(form(model.elastic_energy_density(state) * dx)),
            op=MPI.SUM,
        )

        # Add other simulation data calculations here

        history_data["load"].append(t)
        history_data["elastic_energy"].append(elastic_energy)
        history_data["fracture_energy"].append(fracture_energy)
        history_data["total_energy"].append(elastic_energy + fracture_energy)
        # Add other simulation data to history_data

    return history_data


if __name__ == "__main__":
    # Main script execution
    # Load parameters from YAML file
    parameters, signature = load_parameters("../test/parameters.yml")

    # Create mesh
    mesh = create_mesh(parameters)

    # Create function spaces for displacement and damage
    V_u, V_alpha = create_function_space(mesh)

    state = init_state(V_u, V_alpha)

    # Set up boundary conditions
    bcs = setup_boundary_conditions(V_u, V_alpha, parameters["geometry"]["Lx"])

    # Initialise material model
    model = initialise_model(parameters)

    # Define the energy functional
    total_energy = define_energy_functional(state, model)

    # Initialise the solver
    solver = initialise_solver(total_energy, state, bcs, parameters.get("solvers"))

    # Set up logging
    setup_logging()

    def postprocess(history_data, state):
        """Postprocess simulation data at each step."""

        return

    # Run the time loop and store results
    history_data = run_time_loop(parameters, solver, model, bcs, postprocess)

    # Store and visualise results
    storage = ResultsStorage(MPI.COMM_WORLD, f"output/traction_AT2_cone/{signature}")
    storage.store_results(parameters, history_data, state)

    visualization = Visualization(f"output/traction_AT2_cone/{signature}")
    visualization.visualise_results(history_data)

    pdb.set_trace()
    list_timings(MPI.COMM_WORLD, [dolfinx.common.TimingType.wall])

    ColorPrint.print_bold(f"===================-{signature}-=================")<|MERGE_RESOLUTION|>--- conflicted
+++ resolved
@@ -35,27 +35,12 @@
 import ufl
 import yaml
 from dolfinx.common import list_timings
-<<<<<<< HEAD
-from dolfinx.fem import (
-    Constant,
-    Function,
-    FunctionSpace,
-    assemble_scalar,
-    dirichletbc,
-    form,
-    locate_dofs_geometrical,
-    set_bc,
-)
-import basix.ufl
-
-=======
 from dolfinx.fem import (Constant, Function, FunctionSpace, assemble_scalar,
                          dirichletbc, form, locate_dofs_geometrical, set_bc)
->>>>>>> 8bfddf5a
 from dolfinx.io import XDMFFile, gmshio
 from mpi4py import MPI
 from petsc4py import PETSc
-
+import basix.ufl
 sys.path.append("../")
 
 
