--- conflicted
+++ resolved
@@ -36,12 +36,7 @@
             linesearch_parameters (dict): Parameters for the line search algorithm.
         """
         super(LineSearch, self).__init__()
-<<<<<<< HEAD
-        # self.u_0 = dolfin.Vector(state['u'].x.petsc_vec())
-        # self.alpha_0 = dolfin.Vector(state['alpha'].x.petsc_vec())
-
-=======
->>>>>>> 76705d47
+
         self.energy = energy
         self.state = state
         self.parameters = linesearch_parameters
@@ -84,27 +79,12 @@
         perturbation_norms = []
 
         for h in htest:
-<<<<<<< HEAD
-            with state["u"].x.petsc_vec.localForm() as u_local, state[
-                "alpha"
-            ].x.petsc_vec.localForm() as alpha_local, alpha_0.x.petsc_vec.localForm() as alpha0_local, u_0.x.petsc_vec.localForm() as u0_local, v.x.petsc_vec.localForm() as v_local, beta.x.petsc_vec.localForm() as beta_local:
-                u_local.array[:] = u0_local.array[:] + h * v_local.array[:]
-                alpha_local.array[:] = alpha0_local.array[:] + h * beta_local.array[:]
-
-            state["u"].x.petsc_vec.ghostUpdate(
-                addv=PETSc.InsertMode.INSERT_VALUES, mode=PETSc.ScatterMode.FORWARD
-            )
-            state["alpha"].x.petsc_vec.ghostUpdate(
-                addv=PETSc.InsertMode.INSERT_VALUES, mode=PETSc.ScatterMode.FORWARD
-            )
-=======
-            with state["u"].vector.localForm() as u_local, state["alpha"].vector.localForm() as alpha_local:
-                u_local.array[:] = u_0.vector.array[:] + h * v.vector.array[:]
-                alpha_local.array[:] = alpha_0.vector.array[:] + h * beta.vector.array[:]
-
-            state["u"].vector.ghostUpdate(addv=PETSc.InsertMode.INSERT_VALUES, mode=PETSc.ScatterMode.FORWARD)
-            state["alpha"].vector.ghostUpdate(addv=PETSc.InsertMode.INSERT_VALUES, mode=PETSc.ScatterMode.FORWARD)
->>>>>>> 76705d47
+            with state["u"].x.petsc_vec.localForm() as u_local, state["alpha"].x.petsc_vec.localForm() as alpha_local:
+                u_local.array[:] = u_0.x.petsc_vec.array[:] + h * v.x.petsc_vec.array[:]
+                alpha_local.array[:] = alpha_0.x.petsc_vec.array[:] + h * beta.x.petsc_vec.array[:]
+
+            state["u"].x.petsc_vec.ghostUpdate(addv=PETSc.InsertMode.INSERT_VALUES, mode=PETSc.ScatterMode.FORWARD)
+            state["alpha"].x.petsc_vec.ghostUpdate(addv=PETSc.InsertMode.INSERT_VALUES, mode=PETSc.ScatterMode.FORWARD)
 
             yh_norm = np.sum([norm_H1(func) for func in state.values()])
             perturbation_norms.append(yh_norm)
@@ -112,15 +92,9 @@
             en_h = assemble_scalar(form(self.energy))
             energies_1d.append(en_h - en_0)
 
-<<<<<<< HEAD
-        # restore state
+        # Restore original state
         u_0.x.petsc_vec.copy(state["u"].x.petsc_vec)
         alpha_0.x.petsc_vec.copy(state["alpha"].x.petsc_vec)
-=======
-        # Restore original state
-        u_0.vector.copy(state["u"].vector)
-        alpha_0.vector.copy(state["alpha"].vector)
->>>>>>> 76705d47
 
         # Polynomial fit and optimal step computation
         z = np.polyfit(htest, energies_1d, m)
@@ -156,27 +130,12 @@
 
         z0_norm = np.sum([norm_H1(func) for func in state.values()])
 
-<<<<<<< HEAD
-        with state["u"].x.petsc_vec.localForm() as u_local, state[
-            "alpha"
-        ].x.petsc_vec.localForm() as alpha_local, v.x.petsc_vec.localForm() as v_local, beta.x.petsc_vec.localForm() as beta_local:
-            u_local.array[:] = u_local.array[:] + h * v_local.array[:]
-            alpha_local.array[:] = alpha_local.array[:] + h * beta_local.array[:]
-
-        state["u"].x.petsc_vec.ghostUpdate(
-            addv=PETSc.InsertMode.INSERT_VALUES, mode=PETSc.ScatterMode.FORWARD
-        )
-        state["alpha"].x.petsc_vec.ghostUpdate(
-            addv=PETSc.InsertMode.INSERT_VALUES, mode=PETSc.ScatterMode.FORWARD
-        )
-=======
-        with state["u"].vector.localForm() as u_local, state["alpha"].vector.localForm() as alpha_local:
-            u_local.array[:] = u_local.array[:] + h * v.vector.array[:]
-            alpha_local.array[:] = alpha_local.array[:] + h * beta.vector.array[:]
-
-        state["u"].vector.ghostUpdate(addv=PETSc.InsertMode.INSERT_VALUES, mode=PETSc.ScatterMode.FORWARD)
-        state["alpha"].vector.ghostUpdate(addv=PETSc.InsertMode.INSERT_VALUES, mode=PETSc.ScatterMode.FORWARD)
->>>>>>> 76705d47
+        with state["u"].x.petsc_vec.localForm() as u_local, state["alpha"].x.petsc_vec.localForm() as alpha_local:
+            u_local.array[:] = u_local.array[:] + h * v.x.petsc_vec.array[:]
+            alpha_local.array[:] = alpha_local.array[:] + h * beta.x.petsc_vec.array[:]
+
+        state["u"].x.petsc_vec.ghostUpdate(addv=PETSc.InsertMode.INSERT_VALUES, mode=PETSc.ScatterMode.FORWARD)
+        state["alpha"].x.petsc_vec.ghostUpdate(addv=PETSc.InsertMode.INSERT_VALUES, mode=PETSc.ScatterMode.FORWARD)
 
         zh_norm = np.sum([norm_H1(func) for func in state.values()])
 
@@ -201,49 +160,16 @@
         alpha = state["alpha"]
         beta = bifurcation[1]
 
-<<<<<<< HEAD
         one = max(1.0, max(alpha.x.petsc_vec[:]))
-
-        # positive
         mask = np.int32(np.where(beta.x.petsc_vec[:] > 0)[0])
 
-        hp2 = (
-            (one - alpha.x.petsc_vec[mask]) / beta.x.petsc_vec[mask]
-            if len(mask) > 0
-            else [np.inf]
-        )
-        hp1 = (
-            (alpha_lb.x.petsc_vec[mask] - alpha.x.petsc_vec[mask]) / beta.x.petsc_vec[mask]
-            if len(mask) > 0
-            else [-np.inf]
-        )
+        hp2 = (one - alpha.x.petsc_vec[mask]) / beta.x.petsc_vec[mask] if len(mask) > 0 else [np.inf]
+        hp1 = (alpha_lb.x.petsc_vec[mask] - alpha.x.petsc_vec[mask]) / beta.x.petsc_vec[mask] if len(mask) > 0 else [-np.inf]
         hp = (max(hp1), min(hp2))
 
-        # negative
-        mask = np.int32(np.where(beta.x.petsc_vec[:] < 0)[0])
-
-        hn2 = (
-            (one - alpha.x.petsc_vec[mask]) / beta.x.petsc_vec[mask]
-            if len(mask) > 0
-            else [-np.inf]
-        )
-        hn1 = (
-            (alpha_lb.x.petsc_vec[mask] - alpha.x.petsc_vec[mask]) / beta.x.petsc_vec[mask]
-            if len(mask) > 0
-            else [np.inf]
-        )
-=======
-        one = max(1.0, max(alpha.vector[:]))
-        mask = np.int32(np.where(beta.vector[:] > 0)[0])
-
-        hp2 = (one - alpha.vector[mask]) / beta.vector[mask] if len(mask) > 0 else [np.inf]
-        hp1 = (alpha_lb.vector[mask] - alpha.vector[mask]) / beta.vector[mask] if len(mask) > 0 else [-np.inf]
-        hp = (max(hp1), min(hp2))
-
-        mask_neg = np.int32(np.where(beta.vector[:] < 0)[0])
-        hn2 = (one - alpha.vector[mask_neg]) / beta.vector[mask_neg] if len(mask_neg) > 0 else [-np.inf]
-        hn1 = (alpha_lb.vector[mask_neg] - alpha.vector[mask_neg]) / beta.vector[mask_neg] if len(mask_neg) > 0 else [np.inf]
->>>>>>> 76705d47
+        mask_neg = np.int32(np.where(beta.x.petsc_vec[:] < 0)[0])
+        hn2 = (one - alpha.x.petsc_vec[mask_neg]) / beta.x.petsc_vec[mask_neg] if len(mask_neg) > 0 else [-np.inf]
+        hn1 = (alpha_lb.x.petsc_vec[mask_neg] - alpha.x.petsc_vec[mask_neg]) / beta.x.petsc_vec[mask_neg] if len(mask_neg) > 0 else [np.inf]
         hn = (max(hn2), min(hn1))
 
         hmax = np.array(np.min([hp[1], hn[1]]))
@@ -281,20 +207,13 @@
         """
         alpha = state["alpha"]
         beta = perturbation["beta"]
-<<<<<<< HEAD
-        assert (beta.x.petsc_vec[:] >= 0).all(), "beta non-negative"
-
+
+        # Ensure that the perturbation is non-negative
+        assert (beta.x.petsc_vec[:] >= 0).all(), "beta must be non-negative"
+
+        # Compute the upper bound for the admissible interval
         one = max(1.0, max(alpha.x.petsc_vec[:]))
         mask = np.int32(np.where(beta.x.petsc_vec[:] > 0)[0])
-=======
-
-        # Ensure that the perturbation is non-negative
-        assert (beta.vector[:] >= 0).all(), "beta must be non-negative"
-
-        # Compute the upper bound for the admissible interval
-        one = max(1.0, max(alpha.vector[:]))
-        mask = np.int32(np.where(beta.vector[:] > 0)[0])
->>>>>>> 76705d47
 
         _hmax = (
             (one - alpha.x.petsc_vec[mask]) / beta.x.petsc_vec[mask]
