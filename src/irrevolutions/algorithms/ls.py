--- conflicted
+++ resolved
@@ -184,23 +184,9 @@
         hmax = float(hmax_glob)
         hmin = float(hmin_glob)
 
-<<<<<<< HEAD
-        if hmin > 0:
-            logging.info("Line search troubles: found hmin>0")
-            return (0.0, 0.0)
-        if hmax == 0 and hmin == 0:
-            logging.info("Line search failed: found zero step size")
-            # import pdb; pdb.set_trace()
-            return (0.0, 0.0)
-        if hmax < hmin:
-            logging.info("Line search failed: optimal h* not admissible")
-            return (0.0, 0.0)
-            # get next perturbation mode
-=======
         if hmin > 0 or hmax == 0 and hmin == 0 or hmax < hmin:
             log(LogLevel.INFO, "Line search failed.")
             return 0.0, 0.0
->>>>>>> ba6a2759
 
         assert hmax > hmin, "hmax must be greater than hmin"
 
@@ -254,10 +240,6 @@
     """
 
     def __init__(self, loads):
-<<<<<<< HEAD
-        # We assume that the initial condition is stable
-        self.i = -1
-=======
         """
         Initialize the StabilityStepper.
 
@@ -265,13 +247,8 @@
             loads (list or array-like): The list of load steps for the simulation.
         """
         self.i = 0
->>>>>>> ba6a2759
         self.stop_time = False
         self.loads = loads
-        
-        # Add a dummy load to ensure the iterator can be invoked at the last time
-        _dt = self.loads[-1] - self.loads[-2]
-        self.loads = np.append(self.loads, self.loads[-1]+_dt)
 
     def __iter__(self):
         """Return self as the iterator."""
@@ -286,26 +263,14 @@
             self.stop_time = False
             index = self.i
         else:
-<<<<<<< HEAD
-            # If pause_time_flag is False, check if there are more items to return
-            if self.i < len(self.loads)-1:
-                # If there are more items, increment the index
-=======
             # If not paused, check if there are more items to return
             if self.i < len(self.loads):
->>>>>>> ba6a2759
                 self.i += 1
                 index = self.i
             else:
                 raise StopIteration
-<<<<<<< HEAD
-        
-        return index, self.loads[index]
-        # return _i, self.loads[_i]
-=======
 
         return index
->>>>>>> ba6a2759
 
     def pause_time(self):
         """Pause the time stepper for manual intervention or other reasons."""
