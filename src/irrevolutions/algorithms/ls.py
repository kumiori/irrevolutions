import logging
import random

import mpi4py
import numpy as np
from dolfinx.cpp.log import LogLevel, log
from dolfinx.fem import Function, assemble_scalar, form
from petsc4py import PETSc

from irrevolutions.utils import norm_H1

# Set up logging configuration
logging.basicConfig(level=logging.INFO)
logger = logging.getLogger(__name__)


comm = mpi4py.MPI.COMM_WORLD
rank = comm.Get_rank()
size = comm.Get_size()

# create a class naled linesearch


class LineSearch(object):
    def __init__(self, energy, state, linesearch_parameters={}):
        super(LineSearch, self).__init__()
        # self.u_0 = dolfin.Vector(state['u'].x.petsc_vec())
        # self.alpha_0 = dolfin.Vector(state['alpha'].x.petsc_vec())

        self.energy = energy
        self.state = state
        # initial state
        self.parameters = linesearch_parameters

        self.V_u = state["u"].function_space
        self.V_alpha = state["alpha"].function_space
        self.mesh = self.V_u.mesh

        self.u0 = Function(state["u"].function_space)
        self.alpha0 = Function(state["alpha"].function_space)

    def search(self, state, perturbation, interval, m=2, method="min"):
        # m = self.parameters["order"]

        v = perturbation["v"]
        beta = perturbation["beta"]

        u_0 = Function(state["u"].function_space)
        alpha_0 = Function(state["alpha"].function_space)

        state["u"].x.petsc_vec.copy(u_0.x.petsc_vec)
        state["alpha"].x.petsc_vec.copy(alpha_0.x.petsc_vec)

        en_0 = assemble_scalar(form(self.energy))

        # get admissible interval
        hmin, hmax = interval

        # discretise interval for polynomial interpolation at order m
        htest = np.linspace(hmin, hmax, np.int32(m + 1))
        energies_1d = []
        perturbation_norms = []

        # compute energy at discretised points

        for h in htest:
            with state["u"].x.petsc_vec.localForm() as u_local, state[
                "alpha"
            ].x.petsc_vec.localForm() as alpha_local, alpha_0.x.petsc_vec.localForm() as alpha0_local, u_0.x.petsc_vec.localForm() as u0_local, v.x.petsc_vec.localForm() as v_local, beta.x.petsc_vec.localForm() as beta_local:
                u_local.array[:] = u0_local.array[:] + h * v_local.array[:]
                alpha_local.array[:] = alpha0_local.array[:] + h * beta_local.array[:]

            state["u"].x.petsc_vec.ghostUpdate(
                addv=PETSc.InsertMode.INSERT_VALUES, mode=PETSc.ScatterMode.FORWARD
            )
            state["alpha"].x.petsc_vec.ghostUpdate(
                addv=PETSc.InsertMode.INSERT_VALUES, mode=PETSc.ScatterMode.FORWARD
            )

            yh_norm = np.sum([norm_H1(func) for func in state.values()])
            perturbation_norms.append(yh_norm)

            en_h = assemble_scalar(form(self.energy))
            energies_1d.append(en_h - en_0)

        # restore state
        u_0.x.petsc_vec.copy(state["u"].x.petsc_vec)
        alpha_0.x.petsc_vec.copy(state["alpha"].x.petsc_vec)

        # compute polynomial coefficients

        z = np.polyfit(htest, energies_1d, m)
        p = np.poly1d(z)

        # compute minimum of polynomial
        if m == 2:
            logging.info("Line search using quadratic interpolation")
            h_opt = -z[1] / (2 * z[0])
        else:
            logging.info(
                "Line search using polynomial interpolation (order {})".format(m)
            )
            h = np.linspace(0, hmax, 30)
            h_opt = h[np.argmin(p(h))]

        if method == "random":
            h_opt = random.uniform(hmin, hmax)

        return h_opt, energies_1d, p, z

    def perturb(self, state, perturbation, h):
        v = perturbation["v"]
        beta = perturbation["beta"]

        z0_norm = np.sum([norm_H1(func) for func in state.values()])

        with state["u"].x.petsc_vec.localForm() as u_local, state[
            "alpha"
        ].x.petsc_vec.localForm() as alpha_local, v.x.petsc_vec.localForm() as v_local, beta.x.petsc_vec.localForm() as beta_local:
            u_local.array[:] = u_local.array[:] + h * v_local.array[:]
            alpha_local.array[:] = alpha_local.array[:] + h * beta_local.array[:]

        state["u"].x.petsc_vec.ghostUpdate(
            addv=PETSc.InsertMode.INSERT_VALUES, mode=PETSc.ScatterMode.FORWARD
        )
        state["alpha"].x.petsc_vec.ghostUpdate(
            addv=PETSc.InsertMode.INSERT_VALUES, mode=PETSc.ScatterMode.FORWARD
        )

        zh_norm = np.sum([norm_H1(func) for func in state.values()])

        logging.critical(f"Initial state norm: {z0_norm}")
        logging.critical(f"Perturbation norm: {zh_norm}")

        return state

    def admissible_interval(self, state, perturbation, alpha_lb, bifurcation):
        """Computes the admissible interval for the line search, based on
        the solution to the rate problem"""

        alpha = state["alpha"]
        # beta = perturbation["beta"]
        beta = bifurcation[1]

<<<<<<< HEAD
        one = max(1.0, max(alpha.x.petsc_vec[:]))
        upperbound = one
        lowerbound = alpha_lb
=======
        one = max(1.0, max(alpha.vector[:]))
>>>>>>> 8bfddf5a

        # positive
        mask = np.int32(np.where(beta.x.petsc_vec[:] > 0)[0])

        hp2 = (
            (one - alpha.x.petsc_vec[mask]) / beta.x.petsc_vec[mask]
            if len(mask) > 0
            else [np.inf]
        )
        hp1 = (
            (alpha_lb.x.petsc_vec[mask] - alpha.x.petsc_vec[mask]) / beta.x.petsc_vec[mask]
            if len(mask) > 0
            else [-np.inf]
        )
        hp = (max(hp1), min(hp2))

        # negative
        mask = np.int32(np.where(beta.x.petsc_vec[:] < 0)[0])

        hn2 = (
            (one - alpha.x.petsc_vec[mask]) / beta.x.petsc_vec[mask]
            if len(mask) > 0
            else [-np.inf]
        )
        hn1 = (
            (alpha_lb.x.petsc_vec[mask] - alpha.x.petsc_vec[mask]) / beta.x.petsc_vec[mask]
            if len(mask) > 0
            else [np.inf]
        )
        hn = (max(hn2), min(hn1))

        hmax = np.array(np.min([hp[1], hn[1]]))
        hmin = np.array(np.max([hp[0], hn[0]]))

        hmax_glob = np.array(0.0, "d")
        hmin_glob = np.array(0.0, "d")

        comm.Allreduce(hmax, hmax_glob, op=mpi4py.MPI.MIN)
        comm.Allreduce(hmin, hmin_glob, op=mpi4py.MPI.MAX)

        hmax = float(hmax_glob)
        hmin = float(hmin_glob)

        if hmin > 0:
            log(LogLevel.INFO, "Line search troubles: found hmin>0")
            return (0.0, 0.0)
        if hmax == 0 and hmin == 0:
            log(LogLevel.INFO, "Line search failed: found zero step size")
            # import pdb; pdb.set_trace()
            return (0.0, 0.0)
        if hmax < hmin:
            log(LogLevel.INFO, "Line search failed: optimal h* not admissible")
            return (0.0, 0.0)
            # get next perturbation mode

        assert hmax > hmin, "hmax > hmin"

        return (hmin, hmax)

    def get_unilateral_interval(self, state, perturbation):
        """Computes the admissible interval for the line search, based on
        the positive perturbation solution to the cone-problem. This is a unilateral interval,
        the upper bound given by the condition
            h: alpha + h*perturbation <= 1."""

        alpha = state["alpha"]
        beta = perturbation["beta"]
        assert (beta.x.petsc_vec[:] >= 0).all(), "beta non-negative"

        one = max(1.0, max(alpha.x.petsc_vec[:]))
        mask = np.int32(np.where(beta.x.petsc_vec[:] > 0)[0])

        _hmax = (
            (one - alpha.x.petsc_vec[mask]) / beta.x.petsc_vec[mask]
            if len(mask) > 0
            else [np.inf]
        )
        hmax_glob = np.array(0.0, "d")

        comm.Allreduce(np.min(_hmax), hmax_glob, op=mpi4py.MPI.MIN)

        hmax = float(hmax_glob)
        assert hmax > 0, "hmax > 0"

        return (0, hmax)


class StabilityStepper:
    def __init__(self, loads):
        self.i = 0
        self.stop_time = False
        self.loads = loads

    def __iter__(self):
        return self

    def __next__(self):
        logger.info(f"\n\nCalled next, can time be stopped? {self.stop_time}")

        if self.stop_time:
            self.stop_time = False
            index = self.i
        else:
            # If pause_time_flag is False, check if there are more items to return
            if self.i < len(self.loads):
                # If there are more items, increment the index
                self.i += 1
                index = self.i
            else:
                raise StopIteration

        return index

    def pause_time(self):
        self.stop_time = True
        logger.info(f"Called pause, stop_time is {self.stop_time}")<|MERGE_RESOLUTION|>--- conflicted
+++ resolved
@@ -142,13 +142,7 @@
         # beta = perturbation["beta"]
         beta = bifurcation[1]
 
-<<<<<<< HEAD
         one = max(1.0, max(alpha.x.petsc_vec[:]))
-        upperbound = one
-        lowerbound = alpha_lb
-=======
-        one = max(1.0, max(alpha.vector[:]))
->>>>>>> 8bfddf5a
 
         # positive
         mask = np.int32(np.where(beta.x.petsc_vec[:] > 0)[0])
