import logging

import dolfinx
import numpy as np
import ufl
from dolfinx.fem import Function, assemble_scalar, form
from dolfinx.io import XDMFFile
from mpi4py import MPI
from petsc4py import PETSc

from irrevolutions.solvers import SNESSolver
from irrevolutions.solvers.function import functions_to_vec
from irrevolutions.solvers.snesblockproblem import SNESBlockProblem
from irrevolutions.utils import (ColorPrint, norm_H1, norm_L2,
                                 set_vector_to_constant)
from dolfinx.fem.petsc import assemble_vector, set_bc

comm = MPI.COMM_WORLD

# Set up basic logging
logging.basicConfig()

class AlternateMinimisation:
    """
    First order Alternate Minimisation solver for elasticity and damage fields.

    The solver seeks equilibia (critical states for the total energy) of a system 
    by alternating between solving for the elasticity and the damage field in an iterative process,
    exploiting the separate convexity of the total energy.
    
    Remark: check the assumptions.

    Parameters:
    ----------
    total_energy : ufl.Form
        Total energy functional of the system to be minimized.
    state : dict
        Dictionary containing the current state of the system with keys 'u' (displacement)
        and 'alpha' (damage).
    bcs : dict
        Dictionary of boundary conditions with keys 'bcs_u' for displacement and 'bcs_alpha' 
        for damage.
    solver_parameters : dict, optional
        Dictionary of solver parameters, default is an empty dictionary.
    bounds : tuple of dolfinx.fem.function.Function, optional
        Tuple containing lower and upper bounds for the damage field (default: no bounds).
    monitor : callable, optional
        Function to monitor progress, if provided.
    """

    def __init__(
        self,
        total_energy,
        state,
        bcs,
        solver_parameters={},
        bounds=(dolfinx.fem.function.Function, dolfinx.fem.function.Function),
        monitor=None,
    ):
        # Initialize state and energy
        self.u = state["u"]
        self.alpha = state["alpha"]
        self.alpha_old = Function(self.alpha.function_space)
        self.alpha.x.petsc_vec.copy(self.alpha_old.x.petsc_vec)
        self.alpha.x.petsc_vec.ghostUpdate(
            addv=PETSc.InsertMode.INSERT, mode=PETSc.ScatterMode.FORWARD
        )

        self.total_energy = total_energy
        self.state = state
        self.alpha_lb = bounds[0]
        self.alpha_ub = bounds[1]
        self.solver_parameters = solver_parameters
        self.monitor = monitor

        V_u = self.u.function_space
        V_alpha = self.alpha.function_space

        # Derivatives of the total energy
        energy_u = ufl.derivative(self.total_energy, self.u, ufl.TestFunction(V_u))
        energy_alpha = ufl.derivative(
            self.total_energy, self.alpha, ufl.TestFunction(V_alpha)
        )
        self.F = [energy_u, energy_alpha]

        # SNESSolver for elasticity and damage
        self.elasticity = SNESSolver(
            energy_u,
            self.u,
            bcs.get("bcs_u"),
            petsc_options=self.solver_parameters.get("elasticity").get("snes"),
            prefix=self.solver_parameters.get("elasticity").get("prefix"),
        )

        self.damage = SNESSolver(
            energy_alpha,
            self.alpha,
            bcs.get("bcs_alpha"),
            bounds=(self.alpha_lb, self.alpha_ub),
            petsc_options=self.solver_parameters.get("damage").get("snes"),
            prefix=self.solver_parameters.get("damage").get("prefix"),
        )

    def solve(self, outdir=None):
        """
        Solve the problem using alternating enforcing first order conditions
        for energy minimality.

        Parameters:
        ----------
        outdir : str, optional
            Output directory for saving intermediate results. If provided, the mesh 
            and functions will be written to an XDMF file.
        """

        alpha_diff = dolfinx.fem.Function(self.alpha.function_space)
        self.data = {
            "iteration": [], "error_alpha_L2": [], "error_alpha_H1": [], "F_norm": [],
            "error_alpha_max": [], "error_residual_F": [], "error_residual_u": [],
            "solver_alpha_reason": [], "solver_alpha_it": [], "solver_u_reason": [],
            "solver_u_it": [], "total_energy": []
        }

        # Write the initial mesh
        if outdir:
            with XDMFFile(
                comm,
                f"{outdir}/fields.xdmf",
                "w",
                encoding=XDMFFile.Encoding.HDF5,
            ) as file:
                file.write_mesh(self.u.function_space.mesh)

        for iteration in range(1, self.solver_parameters.get("damage_elasticity").get("max_it")):
            # Elasticity solver step
            with dolfinx.common.Timer("~First Order: AltMin-Elastic solver"):
                (solver_u_it, solver_u_reason) = self.elasticity.solve()
            
            # Damage solver step
            with dolfinx.common.Timer("~First Order: AltMin-Damage solver"):
                (solver_alpha_it, solver_alpha_reason) = self.damage.solve()

<<<<<<< HEAD
            # Define error function
            self.alpha.x.petsc_vec.copy(alpha_diff.x.petsc_vec)
            alpha_diff.x.petsc_vec.axpy(-1, self.alpha_old.x.petsc_vec)
            alpha_diff.x.petsc_vec.ghostUpdate(
=======
            # Compute errors and residuals
            self.alpha.vector.copy(alpha_diff.vector)
            alpha_diff.vector.axpy(-1, self.alpha_old.vector)
            alpha_diff.vector.ghostUpdate(
>>>>>>> 76705d47
                addv=PETSc.InsertMode.INSERT, mode=PETSc.ScatterMode.FORWARD
            )

            error_alpha_H1 = norm_H1(alpha_diff)
            error_alpha_L2 = norm_L2(alpha_diff)

            Fv = [assemble_vector(form(F)) for F in self.F]
            Fnorm = np.sqrt(np.array([comm.allreduce(Fvi.norm(), op=MPI.SUM) for Fvi in Fv]).sum())

<<<<<<< HEAD
            error_alpha_max = alpha_diff.x.petsc_vec.max()[1]
            total_energy_int = comm.allreduce(
                assemble_scalar(form(self.total_energy)), op=MPI.SUM
            )
=======
            error_alpha_max = alpha_diff.vector.max()[1]
            total_energy_int = comm.allreduce(assemble_scalar(form(self.total_energy)), op=MPI.SUM)
>>>>>>> 76705d47
            residual_u = assemble_vector(self.elasticity.F_form)
            residual_u.ghostUpdate(
                addv=PETSc.InsertMode.ADD, mode=PETSc.ScatterMode.REVERSE
            )
            set_bc(residual_u, self.elasticity.bcs, self.u.x.petsc_vec)
            error_residual_u = ufl.sqrt(residual_u.dot(residual_u))

            self.alpha.x.petsc_vec.copy(self.alpha_old.x.petsc_vec)
            self.alpha_old.x.petsc_vec.ghostUpdate(
                addv=PETSc.InsertMode.INSERT, mode=PETSc.ScatterMode.FORWARD
            )

            # Store results
            self.data["iteration"].append(iteration)
            self.data["error_alpha_L2"].append(error_alpha_L2)
            self.data["error_alpha_H1"].append(error_alpha_H1)
            self.data["F_norm"].append(Fnorm)
            self.data["error_alpha_max"].append(error_alpha_max)
            self.data["error_residual_F"].append(Fnorm)
            self.data["error_residual_u"].append(error_residual_u)
            self.data["solver_alpha_it"].append(solver_alpha_it)
            self.data["solver_alpha_reason"].append(solver_alpha_reason)
            self.data["solver_u_reason"].append(solver_u_reason)
            self.data["solver_u_it"].append(solver_u_it)
            self.data["total_energy"].append(total_energy_int)

            # Save field data
            if outdir:
                with XDMFFile(
                    comm,
                    f"{outdir}/fields.xdmf",
                    "a",
                    encoding=XDMFFile.Encoding.HDF5,
                ) as file:
                    file.write_function(self.u, iteration)
                    file.write_function(self.alpha, iteration)

            # Monitoring and convergence check
            if self.monitor is not None:
                self.monitor(self)

<<<<<<< HEAD
            if (
                self.solver_parameters.get("damage_elasticity").get("criterion")
                == "residual_u"
            ):
                logging.debug(
                    f"AM - Iteration: {iteration:3d}, Error:  ||Du E||_L2 {error_residual_u:3.4e}, alpha_max: {self.alpha.x.petsc_vec.max()[1]:3.4e}"
                )
                if error_residual_u <= self.solver_parameters.get(
                    "damage_elasticity"
                ).get("alpha_rtol"):
                    error = error_residual_u
                    break
            if (
                self.solver_parameters.get("damage_elasticity").get("criterion")
                == "alpha_H1"
            ):
                logging.debug(
                    f"AM - Iteration: {iteration:3d}, Error ||Δα_i||_H1: {error_alpha_H1:3.4e}, alpha_max: {self.alpha.x.petsc_vec.max()[1]:3.4e}"
                )
                if error_alpha_H1 <= self.solver_parameters.get(
                    "damage_elasticity"
                ).get("alpha_rtol"):
=======
            # Convergence criteria
            if self.solver_parameters.get("damage_elasticity").get("criterion") == "residual_u":
                logging.debug(f"AM - Iteration: {iteration:3d}, Error: ||Du E||_L2 {error_residual_u:3.4e}, alpha_max: {self.alpha.vector.max()[1]:3.4e}")
                if error_residual_u <= self.solver_parameters.get("damage_elasticity").get("alpha_rtol"):
                    error = error_residual_u
                    break

            if self.solver_parameters.get("damage_elasticity").get("criterion") == "alpha_H1":
                logging.debug(f"AM - Iteration: {iteration:3d}, Error ||Δα_i||_H1: {error_alpha_H1:3.4e}, alpha_max: {self.alpha.vector.max()[1]:3.4e}")
                if error_alpha_H1 <= self.solver_parameters.get("damage_elasticity").get("alpha_rtol"):
>>>>>>> 76705d47
                    error = error_alpha_H1
                    break
        else:
            raise RuntimeError(f"Could not converge after {iteration:3d} iterations, error {error_alpha_H1:3.4e}")

        _crit = self.solver_parameters.get("damage_elasticity").get("criterion")
<<<<<<< HEAD
        ColorPrint.print_info(
            f"ALTMIN - Iterations: {iteration:3d},\
            Error: {error:3.4e}, {_crit},\
            alpha_max: {self.alpha.x.petsc_vec.max()[1]:3.4e}"
        )
=======
        ColorPrint.print_info(f"ALTMIN - Iterations: {iteration:3d}, Error: {error:3.4e}, {_crit}, alpha_max: {self.alpha.vector.max()[1]:3.4e}")
>>>>>>> 76705d47


class HybridSolver(AlternateMinimisation):
    """
    Hybrid (AltMin+Newton) solver for fracture problems.

    This solver combines alternating minimization for elasticity and damage 
    fields with a Newton method to improve convergence and performance. 
    It ensures that the total energy of the system is minimized efficiently, 
    using a combination of the two methods.
    First Order Hybrid (AlternateMinimisation + Newton) solver for fracture problems.
    Combines alternating minimisation to convergence with a coarse tolerance,
    to a Newton step on the full nonlinear functional, for sharp convergence.
    
    Parameters
    ----------
    total_energy : ufl.Form
        The total energy functional for the system.
    state : dict
        Dictionary containing the state of the system, 
        including 'u' (displacement) and 'alpha' (damage) fields.
    bcs : dict
        Boundary conditions dictionary containing 'bcs_u' for displacement and 'bcs_alpha' for damage.
    solver_parameters : dict, optional
        Dictionary containing solver parameters.
    bounds : tuple of dolfinx.fem.Function, optional
        Tuple containing the lower and upper bounds for the displacement and damage fields.
    monitor : callable, optional
        Function to monitor solver progress, if provided.
    """

    def __init__(
        self,
        total_energy,
        state,
        bcs,
        solver_parameters={},
        bounds=(dolfinx.fem.Function, dolfinx.fem.Function),
        monitor=None,
    ):
        super(HybridSolver, self).__init__(
            total_energy, state, bcs, solver_parameters, bounds, monitor
        )

        self.u_lb = dolfinx.fem.Function(
            state["u"].function_space, name="displacement lower bound"
        )
        self.u_ub = dolfinx.fem.Function(
            state["u"].function_space, name="displacement upper bound"
        )
        self.alpha_lb = bounds[0]
        self.alpha_ub = bounds[1]

        set_vector_to_constant(self.u_lb.x.petsc_vec, PETSc.NINFINITY)
        set_vector_to_constant(self.u_ub.x.petsc_vec, PETSc.PINFINITY)
        set_vector_to_constant(self.alpha_lb.x.petsc_vec, 0)
        set_vector_to_constant(self.alpha_ub.x.petsc_vec, 1)

        self.z = [self.u, self.alpha]
        bcs_z = bcs.get("bcs_u") + bcs.get("bcs_alpha")
        self.prefix = "blocknewton"
        nest = False
        self.newton = SNESBlockProblem(
            self.F, self.z, bcs=bcs_z, nest=nest, prefix="block"
        )
        newton_options = self.solver_parameters.get("newton", self.default_options())
        self.set_newton_options(newton_options)
        logging.info(self.newton.snes.getTolerances())

        self.lb = dolfinx.fem.petsc.create_vector_nest(self.newton.F_form)
        self.ub = dolfinx.fem.petsc.create_vector_nest(self.newton.F_form)
        functions_to_vec([self.u_lb, self.alpha_lb], self.lb)
        functions_to_vec([self.u_ub, self.alpha_ub], self.ub)

    def default_options(self):
        """
        Default options for the Newton solver.

        Returns
        -------
        dict
            A dictionary containing the default PETSc options for the Newton solver.
        """
        opts = PETSc.Options(self.prefix)
        opts.setValue("snes_type", "vinewtonrsls")
        opts.setValue("snes_linesearch_type", "basic")
        opts.setValue("snes_rtol", 1.0e-08)
        opts.setValue("snes_atol", 1.0e-08)
        opts.setValue("snes_max_it", 30)
        opts.setValue("snes_monitor", "")
        opts.setValue("linesearch_damping", 0.5)

        nest = False

        if nest:
            opts.setValue("ksp_type", "cg")
            opts.setValue("pc_type", "fieldsplit")
            opts.setValue("fieldsplit_pc_type", "lu")
            opts.setValue("ksp_rtol", 1.0e-10)
        else:
            opts.setValue("ksp_type", "preonly")
            opts.setValue("pc_type", "lu")
            opts.setValue("pc_factor_mat_solver_type", "mumps")

        return opts

    def set_newton_options(self, newton_options):
        """
        Set custom options for the Newton solver.

        Parameters
        ----------
        newton_options : dict
            A dictionary of options to override the default settings for the Newton solver.
        """
        opts = PETSc.Options(self.prefix)
        logging.info(newton_options)

        for k, v in newton_options.items():
            opts[k] = v

        self.newton.snes.setOptionsPrefix(self.prefix)
        self.newton.snes.setFromOptions()

    def compute_bounds(self, v, alpha_lb):
<<<<<<< HEAD
        lb = dolfinx.fem.petsc.create_vector_nest(v)
        ub = dolfinx.fem.petsc.create_vector_nest(v)
=======
        """
        Compute the bounds for the solution.

        Parameters
        ----------
        v : list of dolfinx.fem.Function
            List of functions for which bounds are being computed.
        alpha_lb : dolfinx.fem.Function
            The lower bound for the damage field.

        Returns
        -------
        tuple
            A tuple containing the lower and upper bounds.
        """
        lb = dolfinx.fem.create_vector_nest(v)
        ub = dolfinx.fem.create_vector_nest(v)
>>>>>>> 76705d47

        with lb.getNestSubVecs()[0].localForm() as u_sub:
            u_sub.set(PETSc.NINFINITY)

        with ub.getNestSubVecs()[0].localForm() as u_sub:
            u_sub.set(PETSc.PINFINITY)

<<<<<<< HEAD
        with lb.getNestSubVecs()[
            1
        ].localForm() as alpha_sub, alpha_lb.x.petsc_vec.localForm() as alpha_lb_loc:
=======
        with lb.getNestSubVecs()[1].localForm() as alpha_sub, alpha_lb.vector.localForm() as alpha_lb_loc:
>>>>>>> 76705d47
            alpha_lb_loc.copy(result=alpha_sub)

        with ub.getNestSubVecs()[1].localForm() as alpha_sub:
            alpha_sub.set(1.0)

        return lb, ub

    def scaled_rate_norm(self, alpha, parameters):
        """
        Compute the scaled norm of the rate function.

        Parameters
        ----------
        alpha : dolfinx.fem.Function
            The damage field.
        parameters : dict
            Model parameters.

        Returns
        -------
        float
            The scaled norm of the rate function.
        """
        dx = ufl.Measure("dx", alpha.function_space.mesh)
        _form = dolfinx.fem.form(
            (
                ufl.inner(alpha, alpha)
                + parameters["model"]["ell"] ** 2.0 * ufl.inner(ufl.grad(alpha), ufl.grad(alpha))
            ) * dx
        )
        return np.sqrt(comm.allreduce(assemble_scalar(_form), op=MPI.SUM))

    def unscaled_rate_norm(self, alpha):
        """
        Compute the unscaled norm of the rate function.

        Parameters
        ----------
        alpha : dolfinx.fem.Function
            The damage field.

        Returns
        -------
        float
            The unscaled norm of the rate function.
        """
        dx = ufl.Measure("dx", alpha.function_space.mesh)
        _form = dolfinx.fem.form(
            (ufl.inner(alpha, alpha) + ufl.inner(ufl.grad(alpha), ufl.grad(alpha))) * dx
        )
        return np.sqrt(comm.allreduce(assemble_scalar(_form), op=MPI.SUM))

    def getReducedNorm(self):
        """
        Retrieve the reduced residual norm of the system.

        Returns
        -------
        float
            The reduced residual norm.
        """
        self.newton.compute_norms_block(self.newton.snes)
        return self.newton.norm_r

    def monitor(self, its, rnorm):
        """
        Monitor the iteration process by printing the number of iterations and the residual norm.

        Parameters
        ----------
        its : int
            The number of iterations.
        rnorm : float
            The residual norm.
        """
        logging.info("Num it, rnorm:", its, rnorm)

    def solve(self, alpha_lb, outdir=None):
<<<<<<< HEAD
        pass
=======
        """
        Solve the fracture problem using the hybrid solver.

        Parameters
        ----------
        alpha_lb : dolfinx.fem.Function
            The lower bound for the damage field.
        outdir : str, optional
            Directory for saving output fields.
        """
        # Perform AM as customary
>>>>>>> 76705d47
        with dolfinx.common.Timer("~First Order: AltMin solver"):
            super().solve(outdir)

        self.newton_data = {
            "iteration": [],
            "residual_Fnorm": [],
            "residual_Frxnorm": [],
        }
<<<<<<< HEAD
        # update bounds and perform Newton step
        lb, ub = self.compute_bounds(self.newton.F_form, self.alpha)
=======
>>>>>>> 76705d47

        # Update bounds and perform Newton step
        with dolfinx.common.Timer("~First Order: Hybrid solver"):
            functions_to_vec([self.u_lb, self.alpha_lb], self.lb)
<<<<<<< HEAD
            # logging.critical(f"max alpha.x.petsc_vec lb: {max(self.alpha_lb.x.petsc_vec.array)}")

=======
>>>>>>> 76705d47
            self.newton.snes.setVariableBounds(self.lb, self.ub)
            self.newton.solve(u_init=[self.u, self.alpha])

        # Save Newton iteration data
        self.newton_data["iteration"].append(self.newton.snes.getIterationNumber() + 1)
        self.newton_data["residual_Fnorm"].append(self.newton.snes.getFunctionNorm())
        self.newton_data["residual_Frxnorm"].append(self.getReducedNorm())

        self.data.update(self.newton_data)<|MERGE_RESOLUTION|>--- conflicted
+++ resolved
@@ -140,17 +140,11 @@
             with dolfinx.common.Timer("~First Order: AltMin-Damage solver"):
                 (solver_alpha_it, solver_alpha_reason) = self.damage.solve()
 
-<<<<<<< HEAD
-            # Define error function
+            # Compute errors and residuals
             self.alpha.x.petsc_vec.copy(alpha_diff.x.petsc_vec)
             alpha_diff.x.petsc_vec.axpy(-1, self.alpha_old.x.petsc_vec)
             alpha_diff.x.petsc_vec.ghostUpdate(
-=======
-            # Compute errors and residuals
-            self.alpha.vector.copy(alpha_diff.vector)
-            alpha_diff.vector.axpy(-1, self.alpha_old.vector)
-            alpha_diff.vector.ghostUpdate(
->>>>>>> 76705d47
+
                 addv=PETSc.InsertMode.INSERT, mode=PETSc.ScatterMode.FORWARD
             )
 
@@ -160,15 +154,9 @@
             Fv = [assemble_vector(form(F)) for F in self.F]
             Fnorm = np.sqrt(np.array([comm.allreduce(Fvi.norm(), op=MPI.SUM) for Fvi in Fv]).sum())
 
-<<<<<<< HEAD
             error_alpha_max = alpha_diff.x.petsc_vec.max()[1]
-            total_energy_int = comm.allreduce(
-                assemble_scalar(form(self.total_energy)), op=MPI.SUM
-            )
-=======
-            error_alpha_max = alpha_diff.vector.max()[1]
             total_energy_int = comm.allreduce(assemble_scalar(form(self.total_energy)), op=MPI.SUM)
->>>>>>> 76705d47
+
             residual_u = assemble_vector(self.elasticity.F_form)
             residual_u.ghostUpdate(
                 addv=PETSc.InsertMode.ADD, mode=PETSc.ScatterMode.REVERSE
@@ -210,56 +198,23 @@
             if self.monitor is not None:
                 self.monitor(self)
 
-<<<<<<< HEAD
-            if (
-                self.solver_parameters.get("damage_elasticity").get("criterion")
-                == "residual_u"
-            ):
-                logging.debug(
-                    f"AM - Iteration: {iteration:3d}, Error:  ||Du E||_L2 {error_residual_u:3.4e}, alpha_max: {self.alpha.x.petsc_vec.max()[1]:3.4e}"
-                )
-                if error_residual_u <= self.solver_parameters.get(
-                    "damage_elasticity"
-                ).get("alpha_rtol"):
-                    error = error_residual_u
-                    break
-            if (
-                self.solver_parameters.get("damage_elasticity").get("criterion")
-                == "alpha_H1"
-            ):
-                logging.debug(
-                    f"AM - Iteration: {iteration:3d}, Error ||Δα_i||_H1: {error_alpha_H1:3.4e}, alpha_max: {self.alpha.x.petsc_vec.max()[1]:3.4e}"
-                )
-                if error_alpha_H1 <= self.solver_parameters.get(
-                    "damage_elasticity"
-                ).get("alpha_rtol"):
-=======
             # Convergence criteria
             if self.solver_parameters.get("damage_elasticity").get("criterion") == "residual_u":
-                logging.debug(f"AM - Iteration: {iteration:3d}, Error: ||Du E||_L2 {error_residual_u:3.4e}, alpha_max: {self.alpha.vector.max()[1]:3.4e}")
+                logging.debug(f"AM - Iteration: {iteration:3d}, Error: ||Du E||_L2 {error_residual_u:3.4e}, alpha_max: {self.alpha.x.petsc_vec.max()[1]:3.4e}")
                 if error_residual_u <= self.solver_parameters.get("damage_elasticity").get("alpha_rtol"):
                     error = error_residual_u
                     break
 
             if self.solver_parameters.get("damage_elasticity").get("criterion") == "alpha_H1":
-                logging.debug(f"AM - Iteration: {iteration:3d}, Error ||Δα_i||_H1: {error_alpha_H1:3.4e}, alpha_max: {self.alpha.vector.max()[1]:3.4e}")
+                logging.debug(f"AM - Iteration: {iteration:3d}, Error ||Δα_i||_H1: {error_alpha_H1:3.4e}, alpha_max: {self.alpha.x.petsc_vec.max()[1]:3.4e}")
                 if error_alpha_H1 <= self.solver_parameters.get("damage_elasticity").get("alpha_rtol"):
->>>>>>> 76705d47
                     error = error_alpha_H1
                     break
         else:
             raise RuntimeError(f"Could not converge after {iteration:3d} iterations, error {error_alpha_H1:3.4e}")
 
         _crit = self.solver_parameters.get("damage_elasticity").get("criterion")
-<<<<<<< HEAD
-        ColorPrint.print_info(
-            f"ALTMIN - Iterations: {iteration:3d},\
-            Error: {error:3.4e}, {_crit},\
-            alpha_max: {self.alpha.x.petsc_vec.max()[1]:3.4e}"
-        )
-=======
-        ColorPrint.print_info(f"ALTMIN - Iterations: {iteration:3d}, Error: {error:3.4e}, {_crit}, alpha_max: {self.alpha.vector.max()[1]:3.4e}")
->>>>>>> 76705d47
+        ColorPrint.print_info(f"ALTMIN - Iterations: {iteration:3d}, Error: {error:3.4e}, {_crit}, alpha_max: {self.alpha.x.petsc_vec.max()[1]:3.4e}")
 
 
 class HybridSolver(AlternateMinimisation):
@@ -385,10 +340,6 @@
         self.newton.snes.setFromOptions()
 
     def compute_bounds(self, v, alpha_lb):
-<<<<<<< HEAD
-        lb = dolfinx.fem.petsc.create_vector_nest(v)
-        ub = dolfinx.fem.petsc.create_vector_nest(v)
-=======
         """
         Compute the bounds for the solution.
 
@@ -406,7 +357,6 @@
         """
         lb = dolfinx.fem.create_vector_nest(v)
         ub = dolfinx.fem.create_vector_nest(v)
->>>>>>> 76705d47
 
         with lb.getNestSubVecs()[0].localForm() as u_sub:
             u_sub.set(PETSc.NINFINITY)
@@ -414,13 +364,7 @@
         with ub.getNestSubVecs()[0].localForm() as u_sub:
             u_sub.set(PETSc.PINFINITY)
 
-<<<<<<< HEAD
-        with lb.getNestSubVecs()[
-            1
-        ].localForm() as alpha_sub, alpha_lb.x.petsc_vec.localForm() as alpha_lb_loc:
-=======
         with lb.getNestSubVecs()[1].localForm() as alpha_sub, alpha_lb.vector.localForm() as alpha_lb_loc:
->>>>>>> 76705d47
             alpha_lb_loc.copy(result=alpha_sub)
 
         with ub.getNestSubVecs()[1].localForm() as alpha_sub:
@@ -499,9 +443,6 @@
         logging.info("Num it, rnorm:", its, rnorm)
 
     def solve(self, alpha_lb, outdir=None):
-<<<<<<< HEAD
-        pass
-=======
         """
         Solve the fracture problem using the hybrid solver.
 
@@ -513,7 +454,6 @@
             Directory for saving output fields.
         """
         # Perform AM as customary
->>>>>>> 76705d47
         with dolfinx.common.Timer("~First Order: AltMin solver"):
             super().solve(outdir)
 
@@ -522,20 +462,10 @@
             "residual_Fnorm": [],
             "residual_Frxnorm": [],
         }
-<<<<<<< HEAD
-        # update bounds and perform Newton step
-        lb, ub = self.compute_bounds(self.newton.F_form, self.alpha)
-=======
->>>>>>> 76705d47
 
         # Update bounds and perform Newton step
         with dolfinx.common.Timer("~First Order: Hybrid solver"):
             functions_to_vec([self.u_lb, self.alpha_lb], self.lb)
-<<<<<<< HEAD
-            # logging.critical(f"max alpha.x.petsc_vec lb: {max(self.alpha_lb.x.petsc_vec.array)}")
-
-=======
->>>>>>> 76705d47
             self.newton.snes.setVariableBounds(self.lb, self.ub)
             self.newton.solve(u_init=[self.u, self.alpha])
 
