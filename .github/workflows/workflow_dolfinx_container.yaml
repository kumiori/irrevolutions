name: Run Tests in Dolfinx Container
run-name: We are testing irrevolutions

on:
  push:
    branches:
      - "**"

jobs:
  set-up-computing-environment:
    runs-on: ubuntu-latest
<<<<<<< HEAD
    container: ghcr.io/fenics/dolfinx/lab:nightly
=======
    container: ghcr.io/fenics/dolfinx/lab:v0.7.2
>>>>>>> 0f79d74b

    steps:
      - name: Checkout repository
        uses: actions/checkout@v4

      - name: Install dependencies
        run: python3 -m pip install .

      - name: Test import
        run: python3 -c "import irrevolutions"

      - name: Run 1d test
        run: pytest -v test/test_1d.py

      - name: Run tests
        run: cd test && pytest -v .<|MERGE_RESOLUTION|>--- conflicted
+++ resolved
@@ -9,11 +9,8 @@
 jobs:
   set-up-computing-environment:
     runs-on: ubuntu-latest
-<<<<<<< HEAD
     container: ghcr.io/fenics/dolfinx/lab:nightly
-=======
-    container: ghcr.io/fenics/dolfinx/lab:v0.7.2
->>>>>>> 0f79d74b
+#     container: ghcr.io/fenics/dolfinx/lab:v0.7.2
 
     steps:
       - name: Checkout repository
