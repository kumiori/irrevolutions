--- conflicted
+++ resolved
@@ -2,31 +2,27 @@
 run-name: We are testing irrevolutions
 
 on:
-  push:
-    branches:
-      - "**"
+    push:
+        branches:
+            - '**'
 
 jobs:
   set-up-computing-environment:
     runs-on: ubuntu-latest
-<<<<<<< HEAD
-    container: ghcr.io/fenics/dolfinx/lab:v0.7.2
-=======
     container: ghcr.io/fenics/dolfinx/lab:nightly
->>>>>>> 10d4f3cf
 
-    steps:
-      - name: Checkout repository
-        uses: actions/checkout@v4
+        steps:
+            - name: Checkout repository
+              uses: actions/checkout@v4
 
-      - name: Install dependencies
-        run: python3 -m pip install .
+            - name: Install dependencies
+              run: python3 -m pip install .
 
-      - name: Test import
-        run: python3 -c "import irrevolutions"
+            - name: Test import
+              run: python3 -c "import irrevolutions"
 
-      - name: Run 1d test
-        run: pytest -v test/test_1d.py
+            - name: Run 1d test
+              run: pytest -v test/test_1d.py
 
-      - name: Run tests
-        run: cd test && pytest -v .+            - name: Run tests
+              run: cd test && pytest -v .