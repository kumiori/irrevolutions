{
  "nbformat": 4,
  "nbformat_minor": 0,
  "metadata": {
    "colab": {
      "name": "mec647_Elast_2.ipynb",
      "provenance": [],
      "collapsed_sections": [],
<<<<<<< HEAD
=======
      "authorship_tag": "ABX9TyOsD0FguOEhMB0ip+ohclh7",
>>>>>>> 72f05678
      "include_colab_link": true
    },
    "kernelspec": {
      "name": "python3",
      "display_name": "Python 3"
    },
    "language_info": {
      "name": "python"
    }
  },
  "cells": [
    {
      "cell_type": "markdown",
      "metadata": {
        "id": "view-in-github",
        "colab_type": "text"
      },
      "source": [
        "<a href=\"https://colab.research.google.com/github/kumiori/mec647/blob/philipp-epMesh/mec647_Elast_2.ipynb\" target=\"_parent\"><img src=\"https://colab.research.google.com/assets/colab-badge.svg\" alt=\"Open In Colab\"/></a>"
      ]
    },
    {
      "cell_type": "code",
<<<<<<< HEAD
      "execution_count": 2,
=======
      "execution_count": 1,
>>>>>>> 72f05678
      "metadata": {
        "id": "NudXugSpxSzy"
      },
      "outputs": [],
      "source": [
        "%%capture\n",
        "import sys\n",
        "\n",
        "try:\n",
        "    import google.colab  # noqa: F401\n",
        "except ImportError:\n",
        "    import ufl  # noqa: F401\n",
        "    import dolfinx  # noqa: F401\n",
        "else:\n",
        "    try:\n",
        "        import ufl\n",
        "        import dolfinx\n",
        "    except ImportError:\n",
        "        !wget \"https://fem-on-colab.github.io/releases/fenicsx-install.sh\" -O \"/tmp/fenicsx-install.sh\" && bash \"/tmp/fenicsx-install.sh\";\n",
        "        import ufl  # noqa: F401\n",
        "        import dolfinx  # noqa: F401"
      ]
    },
    {
      "cell_type": "code",
      "source": [
        "%%capture\n",
        "!sudo apt install libgl1-mesa-glx xvfb;\n",
        "!{sys.executable} -m pip install pythreejs;\n",
        "!{sys.executable} -m pip install ipygany;\n",
        "!{sys.executable} -m pip install --upgrade pyyaml\n",
        "try:\n",
        "    import google.colab\n",
        "except ImportError:\n",
        "    pass\n",
        "else:\n",
        "    pass\n",
        "    # google.colab.output.enable_custom_widget_manager();\n",
        "try:\n",
        "    import pyvista\n",
        "except ImportError:\n",
        "    !pip3 install --upgrade pyvista itkwidgets;\n",
        "    import pyvista  # noqa: F401\n",
        "    from pyvista.utilities import xvfb\n",
        "\n",
        "try:\n",
        "    import gmsh\n",
        "except ImportError:\n",
        "    !{sys.executable} -m pip install gmsh\n",
        "    import gmsh"
      ],
      "metadata": {
        "id": "7Sfwa68oxYgh"
      },
      "execution_count": 3,
      "outputs": []
    },
    {
      "cell_type": "markdown",
      "source": [
        "# The problem of elasticity\n",
        "\n",
        "\n",
        "Let $\\Omega \\subset (0, L)^D$, with $D=1, 2, 3$, $L$ finite, being the (or one) characteristic length of the specimen. For any $u\\in V_t : H^1(\\Omega, R^n) + bcs(t)$ with $n=1, 2$ or $3$, consider the energy $E(u)$ defined as\n",
        "$$\n",
        "E(u)=\\frac{1}{2}\\int_\\Omega A e(u): e(u) dx - \\int_\\Omega f.u dx$$\n",
        "Above, $A$ is the 4-th order tensor of elasticity, in the isotropic and homogeneous case, it corresponds to a linear combination with two coefficients, say, $A_0$ the stiffness (dimensional), and $\\nu$ the Poisson ratio (non-dimensional). \n",
<<<<<<< HEAD
        "\n",
        "We solve:\n",
        "$$min \\left\\{ E(u):  u \\in V_t\\right\\}$$. \n",
        "\n",
        "From a mechanical  standpoint, linear elasticity is the limit regime of small deformations of the general, fully nonlinear, problem of elasticity.  \n",
        "From a mathematical standpoint, the minimisation problem above is a standard variational problem which is i) convex, ii) defined on a complete, compact,  vector space of functions, and iii) . Its solution is unique and depends continuously upon the data. Can you show this?  \n",
        "\n",
=======
        "\n",
        "We solve:\n",
        "$$min \\left\\{ E(u):  u \\in V_t\\right\\}$$. \n",
        "\n",
        "From a mechanical  standpoint, linear elasticity is the limit regime of small deformations of the general, fully nonlinear, problem of elasticity.  \n",
        "From a mathematical standpoint, the minimisation problem above is a standard variational problem which is i) convex, ii) defined on a complete, compact,  vector space of functions, and iii) . Its solution is unique and depends continuously upon the data. Can you show this?  \n",
        "\n",
>>>>>>> 72f05678
        "Boundary conditions are such that equilibrium ...\n",
        "\n",
        "The interest of the above is that $E(u)$ ...\n"
      ],
      "metadata": {
        "id": "MU0B8LEU-soU"
      }
    },
    {
      "cell_type": "markdown",
      "source": [
        ""
      ],
      "metadata": {
        "id": "WaPqCJYyxDfO"
      }
    },
    {
      "cell_type": "code",
      "source": [
        "# library include\n",
        "\n",
        "\n",
        "import numpy as np\n",
        "import yaml\n",
        "import json\n",
        "import sys\n",
        "import os\n",
        "from pathlib import Path\n",
        "\n",
        "from mpi4py import MPI\n",
        "\n",
        "import petsc4py\n",
        "from petsc4py import PETSc\n",
        "\n",
        "import dolfinx\n",
        "import dolfinx.plot\n",
        "from dolfinx import log\n",
        "import ufl\n",
        "\n",
        "\n",
        "from dolfinx.io import XDMFFile\n",
        "\n",
        "import logging\n",
        "\n",
        "logging.basicConfig(level=logging.INFO)\n",
        "\n",
        "import dolfinx\n",
        "import dolfinx.plot\n",
        "import dolfinx.io\n",
        "from dolfinx.fem import (\n",
        "    Constant,\n",
        "    Function,\n",
        "    FunctionSpace,\n",
        "    assemble_scalar,\n",
        "    dirichletbc,\n",
        "    form,\n",
        "    locate_dofs_geometrical,\n",
        "    set_bc,\n",
        ")\n",
        "import matplotlib.pyplot as plt\n",
        "import pyvista \n",
        "from pyvista.utilities import xvfb "
      ],
      "metadata": {
        "id": "tZ9egFUuxEGq"
      },
      "execution_count": 4,
      "outputs": []
    },
    {
      "cell_type": "code",
      "source": [
        "!rm -rf mec647\n"
      ],
      "metadata": {
        "id": "V1Hlttm1VXOM"
      },
      "execution_count": 5,
      "outputs": []
    },
    {
      "cell_type": "code",
      "source": [
        "try:\n",
        "  !git clone -b philipp-epMesh https://github.com/kumiori/mec647.git\n",
        "except Exception:\n",
        "  print('Something went wrong')\n",
        "\n",
        "  !rm -rf mec647\n",
        "  !git clone -b philipp-epMesh https://github.com/kumiori/mec647.git\n"
      ],
      "metadata": {
        "colab": {
          "base_uri": "https://localhost:8080/"
        },
        "id": "s9PP1aUIyUKC",
        "outputId": "13ac28d2-ae40-4c47-e157-3ae865da85cc"
      },
      "execution_count": 6,
      "outputs": [
        {
          "output_type": "stream",
          "name": "stdout",
          "text": [
            "Cloning into 'mec647'...\n",
            "remote: Enumerating objects: 575, done.\u001b[K\n",
            "remote: Counting objects: 100% (575/575), done.\u001b[K\n",
            "remote: Compressing objects: 100% (470/470), done.\u001b[K\n",
            "remote: Total 575 (delta 251), reused 255 (delta 86), pack-reused 0\u001b[K\n",
            "Receiving objects: 100% (575/575), 12.29 MiB | 18.50 MiB/s, done.\n",
            "Resolving deltas: 100% (251/251), done.\n"
          ]
        }
      ]
    },
    {
      "cell_type": "code",
      "source": [
        "sys.path.append('mec647/')\n",
        "\n",
        "# meshes\n",
        "import meshes\n",
        "from meshes import primitives\n",
        "\n",
        "# visualisation\n",
        "from utils import viz\n",
        "import matplotlib.pyplot as plt\n",
        "from utils.viz import plot_mesh, plot_vector, plot_scalar\n"
      ],
      "metadata": {
        "id": "Vtzt6XEWybNf"
      },
      "execution_count": 7,
      "outputs": []
    },
    {
      "cell_type": "code",
      "source": [
        "# Parameters\n",
        "\n",
        "parameters = {\n",
        "    'loading': {\n",
        "        'min': 0,\n",
        "        'max': 1\n",
        "    },\n",
        "    'geometry': {\n",
        "        'geom_type': 'bar',\n",
        "        'Lx': 5.,\n",
        "        'Ly': 15\n",
        "    },\n",
        "    'model': {\n",
        "        'mu': 1.,\n",
        "        'lmbda': 0.\n",
        "    },\n",
        "    'solvers': {\n",
        "        'snes': {\n",
        "            'snes_type': 'newtontr',\n",
        "            'snes_stol': 1e-8,\n",
        "            'snes_atol': 1e-8,\n",
        "            'snes_rtol': 1e-8,\n",
        "            'snes_max_it': 100,\n",
        "            'snes_monitor': \"\",\n",
        "            'ksp_type': 'preonly',\n",
        "            'pc_type': 'lu',\n",
        "            'pc_factor_mat_solver_type': 'mumps'\n",
        "        }\n",
        "    }\n",
        "}\n",
        "\n",
        "# parameters.get('loading')\n",
        "\n"
      ],
      "metadata": {
        "id": "xYNJNfNnzb2l"
      },
      "execution_count": 8,
      "outputs": []
    },
    {
      "cell_type": "code",
      "source": [
        "# Mesh\n",
        "Lx = parameters[\"geometry\"][\"Lx\"]\n",
        "Ly = parameters[\"geometry\"][\"Ly\"]\n",
        "geom_type = parameters[\"geometry\"][\"geom_type\"]\n",
        "\n",
        "\n",
        "\n",
        "gmsh_model, tdim = primitives.mesh_ep_gmshapi(geom_type,\n",
        "                                    Lx, \n",
        "                                    Ly, \n",
        "                                    1, \n",
        "                                    0.5,\n",
        "                                    0.3, \n",
        "                                    tdim=2)\n",
        "\n",
        "mesh, mts = meshes.gmsh_model_to_mesh(gmsh_model,\n",
        "                               cell_data=False,\n",
        "                               facet_data=True,\n",
        "                               gdim=2, \n",
        "                               exportMesh=True, \n",
        "                               fileName=\"epTestMesh.msh\")\n",
        "\n",
        "# TODO: Plot mesh\n",
        "\n",
        "\n",
        "plt.figure()\n",
        "ax = plot_mesh(mesh)\n",
        "fig = ax.get_figure()\n",
        "fig.savefig(f\"mesh.png\")\n"
      ],
      "metadata": {
        "id": "jP0N2XxL0Prl",
        "outputId": "4b16bdb7-9f98-4182-ca78-9ecdc3ab5970",
        "colab": {
          "base_uri": "https://localhost:8080/",
          "height": 265
        }
      },
      "execution_count": 9,
      "outputs": [
        {
          "output_type": "display_data",
          "data": {
            "image/png": "iVBORw0KGgoAAAANSUhEUgAAAGoAAAD4CAYAAAAEj3PfAAAABHNCSVQICAgIfAhkiAAAAAlwSFlzAAALEgAACxIB0t1+/AAAADh0RVh0U29mdHdhcmUAbWF0cGxvdGxpYiB2ZXJzaW9uMy4yLjIsIGh0dHA6Ly9tYXRwbG90bGliLm9yZy+WH4yJAAAgAElEQVR4nO19eXhb13XneQAeAIIgSIIkSALc910SSUkkRZoStVELRUoitViiZGuzdiuyLclSSNmyrESWldhqmtiS7cRZnKVumzhJPZkmcetpm2+mTifTST3NTGaSLulM635N3Cxt3Lhn/iDv9TkHwHuAREpAy/t95xOuCDw8vHPvWX5nuQYiwtxI/eG40zcwNxIbc4xKkzHHqDQZc4xKkzHHqDQZrtv5Zfn5+VhRUXE7vzKtxre//e2/R8SCWH+7rYyqqKiAN95443Z+ZVoNwzD+It7f5kRfmow5RqXJmGNUmow5RqXJmGNUmow5RqXJmGNUmow7wqhNmzaBYRgwMTEBk5OTYBgGGIYB586dg4mJCT2fnJyEs2fPsvmpU6fYfHx8HAzDgEAgAJOTk9Df3w+GYUB7eztMTk5CVlYWGIYBY2Nj7LvOnj1r+d0TExNR3/3QQw+x+a5du8AwDPB6vTA5OQm9vb1gGAYsWrQIJicnIRgMgmEYsGPHDvZdp06dYvOEBiLeNuro6ECcCoDNChmGMWvXTva7k7mXn//85+q5vBHv2d2RHTUxMaFfr1u3Tr9etWoVPPnkk3q+fv16WLp0qZ6/+OKLsGbNGj1/9tlnoaDgPcTltddeg7a2Nj2/cOECFBYW6rlpmvp1c3MzPPbYY3re19cHx48f1/MHH3wQVq9erec3btyA7u5uPX/llVeAwmGf//znwev1AgCA2+2GGzdu6L9lZ2fDmTNn9LyhoQH8fj8AADidTvD5fGA77sSOmpycRADAdevW6VVVXl6uX3d2duKuXbv0/MyZM7hgwQI9v3jxIjY1Nen5H/zBH7DPf/SjH8WRkRE9D4fDbAXX1tbq13V1dfi+971Pz1euXImrVq3S8w996EPY3d2t5x/5yEewoqJCz3/jN34D3W63nt+4cYN919mzZ+PupIGBASwpKUE1wGJHpaXoy87OZvNgMMjmBQUFsybiIpEImzscjlu+5i9/+cvUFH10OBxTt5Cbm8v+PxKJ6NdSNLz99ttsTsUjAMBbb70F586dY9/R1dUFAFMiTY5Vq1bp1xs3boTi4mI937x5M3tvZ2cnm588eZLNr127xuZXrlzRr91uN5SWloLH44HMzEz9/++++27UPUWNO7Gjzp07hwCAS5YsYStLiTOPx5PUimxtbWXiBwCwsrISAQAff/xxzM3NZX9bt24dLlu2DJ1OJ/v/rKwsrK+vR6/Xi0uXLsXMzExsa2tD0zSxsbERAQBHR0fRNE0sKytDAMCxsTEEANy4cSMzIKQIfO6559jc6/Vq6ZCyok/pqPHxcXbzSg9ZMaqtrS3u35SeuuuuuywZKxkUi44cOcLmx44dY/MrV66w+aFDh9hcimdJg4ODuHr16vTRUaFQCAEA58+ff8uyPh598IMfZPM1a9ZEvcfn893Sd8gdvW/fPjb/zGc+w+Yul0u//ud//ufUZ5SyoIaGhm7pQdFdpB5aVlaWXt0ulws/+clPss8o8ROLzp8/r//udDrxzTffZLvk6aef1uIPAPDatWuYn5+PpmkiAGB7ezsCAN5zzz2MicqC7Ovr0/+XiB91Rxg1MTGBAIDLly+P+6CUHgMAXLp0Kd599916npGREfMzeXl5+gEBAD7wwAPs76WlpXG/r6CgAPfu3Ys+n4+t9t/6rd9ilt2rr77KXIPHHntM6y8AYG4FZVg8ysvLmxnRBwAvAMDfAcB3Y/ztgekvzE+GUe9///sRYMoIkDfe3d2td0JmZiZu2bJF/62/vx/379+v54noGkpbt25l849+9KP6tdKLVrsMAHDx4sVJfSdlYiyKRCIzxqi7AKBdMgoASgHgawDwF8ky6lZ+uBX19vYyx/jEiRNMPHV0dOhVT8XRs88+y65DjRmpe/r6+phz3dzcjGvXrtXzdevWsV3V39+P2dnZevEVFxcjwHtWKcAM6igAqIjBqJcBYB4A/PBWGGVHdAcBAB4/fly/nj9/Pg4PD6Pf78fm5ma9G5YtW8aQiW3btrFrNDc33/Ri2LJlC+7ZswddLhc2Njai3+/HSCSCJSUleP/99+v3zZs3DxctWqTnBw8eZNeh0uCf/umfZodRADAMAE9Pv7ZkFAAcAIA3AOCNsrIyRHzPPJcmrXrYbrdbwz7V1dUIAOzBZ2Zmaj2naMWKFQk/7IaGBjY/f/482zkUQqLXf+SRR9j/HThwgM2VBZsIrVixApcuXYrhcHhmRJ9kFAD4AOA/A0B2IoyKtaNOnz6NABzfk/ThD3+YzTds2GD5wwOBAJuvXr1av+7u7sZ7771XzxcvXozFxcW4YMEChttdu3aNzZMlavDIhShhLSVei4uLZ41RrTBlXPxwmn4FAH8JAEU3I/rUA7x27ZrlQ5BK+YknntCvTdPUjHU4HOhyubCsrAxzcnLwxIkT7Bqjo6N6npGREaWDrEg6vV/72teYPlO6avPmzXGv4fV6cXh4mLkTM2aeQwwdRf6W9I5K5KGcOHECly1bpucHDx5Et9uNra2tzFz+xCc+wT53/vx5Ni8pKbH8HgqyFhUVMf118OBB7Ozs1DtA7doLFy5gYWGhft+TTz7JrimhsVhExeSM6CgA+CwA/F8A+BcA+GsA2HurjFI6Ssr8HTt2IAD3d7Zu3coennSMqc8Ti6RJTh9qcXEx3n333eh0OnHevHn6Wh0dHRrDAwDs6elh92TH/IULF7L5vHnzsKCggInn3NxcbGtrS20ISWF8Uq8oovrFjqSYeeGFFxiCoK5FTWaHwxEFmg4PDyf8ncXFxej3+/V87969jDnbt29Hl8uF69evj3sNJTKDwWDqMoresMLhqD8lnU6qV4aGhnDlypUIAOj3+7V1uGfPHqyvr9fvU061IjurUFpse/fu1a/D4TBDSsrLy7GsrAybmpqYeN65cycTexI/nJiYwKqqKuzv72eMTVkIKd5OUqRWIv3R5eXl+OCDD7L5vHnz9NzOKJC+kwRqn376aQR4D/UuLi5Gl8uFFy9e1O9xuVx49OhR9jkZSKSUk5PDjKDMzMyYr1MWlFU6SiLKAwMDbP7www8nLI4Mw8Cqqio9HxkZYcDntm3bMDs7G+fNm8ceEoWRADjGCDBlYFh9r0RWqIleU1OD99xzD3q9XnzzzTfZ+7q7u7G/vz+1dZRCkOUukL6GDHNTceb1evHq1at6npeXh42NjRgOh5nBMTQ0hL29vXquYKREScbMqG7zer24fft2BOBOcmNjI77++uvsc/n5+WyupIrX601dRtEbVrvq8OHDUSDt2rVrtQii0VPqQwGA3qGK6M6yo+XLl2NOTo6eX716lVl4CgY6fPiwDmEAROODSm/Go2AwiF/+8pcRAPC+++5jGOTPfvaz1GSUEhdSV4VCIa07KE4myU7H9ff3sznFBxcuXKhN71AopK+1detW9rndu3eza1CwNxbJwKeEx+RvotLinXfeSU1GqR3wyiuvsB8SDoc1vGTlH0mTnDq9DocDd+7cGbXKi4uLtcFAd1OiO0/udhmKf/nllzEQCEQtItM0sa2tLcoR37ZtGw4PD6e2jqKihlpNUn+0tLRgTU0NlpeXY3Z2NlZUVKDP59Oibffu3exav/7rv84+T2NZsUguBgrr9PX1Mbegr68Pg8EgLlq0iOnSF198ke2meCkFEgKjfljKMore8KuvvoojIyPY2NiI3/zmNy0f7KFDhxh0U1NTY/l+qasuXLjA5pSxbrcbq6qqMDc3l6Hi8+fPZztTWoEqvhSLqE4DeM8FePDBBxm68Y//+I+pyShlwsoMVoCplLG2tjasqKjAPXv2WDJCJl7u37+fPbjTp0+jx+OJYtgzzzzD5hLKsvKNFFPV687OTh2KkSTzz+NlJr377rupySilo/7mb/6GWT8A1nkN27dvx6eeekrPGxoasLm5GcvKypjze+zYMZa2TEUYAHc2Y5HUgdTpLS8v1yEXl8uFixYtYoiIjHUp6Erm9Q0NDeHY2Fhq6yh1s7FyHqSCv++++xCAW2Fer1cbHfQBWj18ShLXe+655xjzBgcHo77T5XJF6UC6U2Plf1CSCTn0t6c8owCm0GylxA3DwBUrVqDD4YgSPzTCG4uosvZ4PCzQuHnzZv3wMzIysLy8HA3DwF27drGHLXVYMlYhpby8PASY8r3o/7/00ksIAHjy5Em243/84x+nJqNUMM8qmirlu9RHH/nIR/Rrn8+nd15bW5v+bENDA0MzqqurmYi0S7qUFhxFQtQDT2ZHx9NR//qv/5qajFI6iuobSWVlZWyXdHd3o9PpxJUrV7Ko6vPPP88+p3yoRMgwDLZzt2zZogOF6lo+nw8XLVrERJc0Rnp6eqJ2k6JTp04hAOBnP/tZ9v/r16/HHTt2pIeOAngvm1WSWu3BYJCFEuxSnyVeSFe9y+VijmpBQQE2NTVhJBJhJvjo6ChLnJQRW6tqQsqoREty0oJRSi/EygePRdJJlWGHq1evotPp1AiBenASSZBZTDTPzo4kyk8R85KSEuzo6MCGhgb8wAc+wN73xS9+ER0OB77vfe9j1mHK6ihVhdfS0hLzQUgYhobTOzs79S6geuH8+fPMGZUMtHJMY+0amk/Y29uLw8PD6HQ6sbCwUEuB0dFR5gt+6lOfsvyOeKnYM7KjIEZKMwBcAYA/B4A/BYDfBoCcZBilVrOS34poSY1pmiyhMRQKsRJO0zRjOszxaNOmTWxO/Rqn06l1G90tlZWVDKn3+Xy4dOnShL+Tfg81fgCmLMrdu3fPnI6CGCnNALAKAFzTry8DwOWbFX0KBopEIlEyva6uzvIh0PB5KBRiWOHBgwf1LjEMA+fPn4+GYeDOnTsZPigfIE1qiUXS96O7f8mSJZbWX7xc+Rlh1DQzKiB+uthGAPjMzTJK5TKMjo5a5koA8KTMUCik8+xKSkq0Jdje3s6wurvuuotZdnaxKvn3Rx99lM1pRFilM0ciEWb5qSAhDVgCTBVuZ2Vl4ZEjR5hRNGM6yoZRXwaAnRafjUppVqKPJpAARHv3Skl3dXWxVSnrnGSpixVJf+zgwYOsdPTcuXPocrm0caF2wfXr19nnZPLMrRRdz/qOAoBzMKWjjGR2lPqRMp1q586dmJWVhTt37mT+TDyjQ5EsJaXQT05ODp45c0bPGxoasK6uDisrK9l1T548yXae9MfsgpU0P4OSwgGpfoXpnb5r166Z9aNiMQoA7gGAbwGAL5FrxBN999xzDwLY1xFRkkaIdHpramrQMAyWHOP1ell6MwCwkIkdSd11/fp17U85HA5cvHgxOp1O9j4KEwHMstUXi1EAMAgAbwJAQaJMiscoJatlqIDCSxUVFVhRUREVQf3ABz7A5lIc2cWrqLFSUFDAHOu9e/dqket2u7G2thYNw8C9e/cyU//xxx9n17RKIXj44Ye1NUt384zoKIiR0gwA3weAvwKA70zTM8kwSkFIEgGnBWEzQRs3bmRzin5nZWVp3Ubxv8WLFzNjpKOjg7kBdulj0oBQDr1Vpf+M7aiZItlnQiaM0LhOPKJAalNTE1vdDz/8MEu0VD7Ptm3bLDOI7JB5StJxfuCBB9g9qRDK2NgYg5ouX77MPjc0NIQ7d+5MH6xPWYDyYSkLkOYxBINBXaaTlZWFubm56HK5sL+/n+3GLVu2MH1ADZNYJJP+6Y6qrKxkRdu1tbUYDoextbWVmdjSWJD6ECC+UZSy6Dm9SeUryRQvugMyMjLw4x//OPu7rNKwIhnbolYgwHsRXOX/mKaJXq8XL126pN+TmZmpq00SoVjArcqZGB0dZQmZP/nJT1KTUUpHydLK2tpaDAQCttHSWERB3aqqKlZh2NPTg+Xl5VhfX892jwwUym4tNFMoFlHnuLu7m+GFk5OTDJGXWcHUuU9Z0acin8k0Afnc5z7H5i+88IJ+7XA4sL29HU3T1AFE9SCpT5WRkWGp1OUukAuJIvDZ2dnY29uLfr+fVYoMDQ0xkRgvKtDR0ZFeLXYoqXA5wHvO8PLly9EwDK3EL168yJS3VNJ2zjEVOa2trczXmZycZPihSrx56KGH2DVosou6TiKLjSbu0B2VsjpKrtympiYWQKQwj6ybpYBqLKLNGgF4nnpRURHefffd6HA4sK6uTt/H8PAw2xUSabfKjAIA1nhR3gMVj0rvFhUVMdjq7bffTk1GyaT+ZEi2rPngBz/IdoHynaQPJU3yZKoaZaCQhuKVEywZVldXx5JbKF6pmKVep6zos2vTRsHa6upq3UzD6XRiaWkper1eXLVqFWMajV0B2FdXSMeVugd9fX0MCmpqakKn04lbtmxhi+JDH/oQu4adJUqBW5VokzY6isI4a9eu1T/GNE2289xud1J1tjLDSe5iZfGpzCDTNDEYDLJCtpqaGoZa2GGDMhZFo8x+vx8///nPI8AU1EWvlbKZskoMSH2TaN6EIrqj2tvbmTgbGxvDUCiELS0tTOfJPAZakgNgDfWYpslyNsbHx5n+OnPmDHo8Hs0wZZJfvnyZmecnTpxgxkTK5p6r1f3yyy+zByEDhzKBkeoZr9eLCxcuRJ/PxwKM3d3drPrPLkos40jSJKflMuXl5djc3IwlJSVskRw5coR9jwyRxArfr169GgsLC1O74lDmmyuqrKzUD4Ay7fTp0yyMLTOK7JpQ0V3Q1dXF9NPFixdZYqRCMSRgLNEMO0sw3s5XdOjQIVyzZk366KgXX3wRAaLLPSnJ5r2SpOFA41C1tbW4detWdDqdLOyxY8cOhgFKeMiuJxJdHBkZGcwH3LJlCxPjvb29bLHs2LGDLbyUrYpX1pFVywGaSCmdWNl5WRkZEumQOy9eFDYW0QcPwEMkGRkZGvFQSTMAU44vTfiUWbPKUb569SrTm7/4xS9Sk1FKR8lAXzxxUVxcjKZp4urVq1loROoTu1QuCc5S42Pt2rVMt6kds23bNlbpISs6ZAJOoqR+04y1Kp1t0WdHNOpqR9I3kgtB6R26WyORCAtjtLW1sUChXdaSzC2UwK7yz+T/d3R0YHt7e/roKIkgSJJwE9VHwWCQZSD19PRgOBzG+vp6xozHHnuMXcOukpGS7A9Bu8cAvCfOlCjLyspCh8OB3/rWt6Ly6mlKGTWWZqq7WKxM2SAA/C4A/K/pf3OTYZQKssVKM/b7/cxxpDLfMAztg9GHHQwGdWOOWMyVJCsOKeLu8XhYELChoQFLSkqwoaGB5XVMTEww016mUMfSv9RgmfG+5xA7U/YJADgz/foMJJkpq3SU7OVA6WMf+xhrXyP7NtCW1rGI7qjOzk7mEqjaXrWq1UOV8Ska04r38OPR8ePHWWqBzEjKzMzUqQQzJvogOgvpewBQPP26GAC+d7OiT5FsjmtH0nCg4Y5AIICDg4PocrlYPvumTZuYYyprde2OaaC+U2NjI1ss586dY5Jg48aN6Pf7ccmSJWiaJtbW1rLwjNpRs9ZTdnr+E/LaoPMYn43KlI21M2TPoaKiImYM9Pb2MitNMWBkZIQ9AAkR2TWIpyR7wtIGItnZ2bqig8afhoaGmCkve99S3y0/Px9ramqwtbWVgcCz1qpUMgYAfpzMjlIMkP6RTHJUSf9URMpgn91ZUbLwjfpamzZt0g/d5XJpg+Do0aMM85MoeTKWKA39BwIBjEQi2NLSwhziGfOjYjDqlkSf0lHxfrAM/iXTdEOGOxTz6c6qrKxk+kemqdmV88iiN2q59vX16exf9Rvz8/Oxrq6OOelK383YSQJxGHUFuDHxRDKMoj9S6Rqr2lsZuKPH0RUWFmIwGMTm5ma2eySgm0xypwyt09C7YRjaRKehiry8PBayHxkZYWJYWpp5eXlYX1+PRUVFM8MoiJ0pmwcA34Ap8/zrABC8WUbFC23EcjRlo0WJTFiRTG+meXcVFRV6oRiGgaWlpRoJoaJL5krIUw7sjJF43ZtTFutTSZexymUo2CnNYbt2A9TC6+joYHDT+vXr0el0Mr1oGEaUSU57vdp1gJb3I6WCjHVRfC8tQFmlo+QPkT9GksxzoFaZQsf9fj8zu3t6ephOScYKBOBVjcuXL2cm+NmzZxnCoCAsWk6k0Alp1FRWVmJvb2/6QEj0wc2fP5/l79XU1GhzNyMjQ6/ggwcPMobK2JGVMSDLM2UqMrXw8vPzsb29HfPz81ny/9jYGAuDyENa4jWxoqR2ayAQSA9GqZCHDEnIfD3ZDMqKpC9D4abm5mYMhUJYVVXFmC2/XzYBtosUW+18SkVFRdjb28sszZRtp61EH9UpdpAQxe8yMzOZ4n7wwQfZXF1Llp4mkzsuSZ4OQEMiY2NjUbVWALwEx+oknETO4b0jjFLGhBVz5I5SJrHD4dCVGn19fexhSHTDLkpLjRVZAkT7HhmGoZMyKf7Y2NjIumxKPSQTM+UO3bx5c/roKEWFhYXo8/mwsbGRVRHKRvJ27QUoSdOfdmvx+/36u2hK2NatW5lrIDu8yKoTK6LXBYifbpA2jEqmyYbMVKK+yeDgIIv5qIju/fffbxmSSKa9jhSB1MVobGxk368YNTg4iG63WyP4169fZ6Iy5XVUIiTP1JArXO1G6vw2NTUxaMnupGx5CDO12g4cOMBCJGpH0+YjPp+PQVfS8T1x4oSlmE/ZdtoUCwPgsj07Oxu7u7vR6/WyVSed42R6S6hCaTU/duwY22HqoS9YsED/f1VVFdNHEoW41XODn3jiCbznnnvST0cZhhHV086qql36QxRkdTgcOkfBNE398NesWcOsL4kkJHJAlyJprtO88yNHjjDT/6WXXor6LWnVqjTZDpRU3OzduxczMjKiGnXI09Gs2glIkpYfdcYbGhqYlahMfarfGhoa2P3I1gbPP/88ZmZmRqWtpbyOUsmXitasWcMSQpR5S53dxsZGhm7bVYbIrFyadLl161YGuqprUbM+EAgwB1Z+HzUebpZ+9atfpSaj4nnuyqKTijcRSEaRND6UY0rB2Pz8fNbYVx4tlIwJThEGGcSURXgyrzCtUpoVtifb5FCSjitFGMLhMLa0tGAgEGCiSrYsSKSHhSKZy059t5qaGsYQ1RqISgIZ0pcmvURMUpZRShfYhREUKYtNevqyJ5IVSWbTpP/8/HyGeKuEFJrT53K5WJ7DzVTux6O33norNRmldJQ8DU2Bp/GaO8VrTKhImsy08E35Ups3b2Z1WdIvo9m2yVRsUKJJoi6Xi+3uXbt2RVX4p+yOutnTo2Xfh4mJCXS73eh2u5lTK7vAJIM8JLoQFixYEFWBmJ2dzcx/mkLQ3NzMLMJQKIStra23R0cBwPsA4M8A4LswFbL3JsIo+uOUCStb0lDR4vf7mXW2a9cuphPsQiBSiVMsT5rvVP+p76isrGRIB/W37DqYxSO6W2eVUQAQAYAfAEDG9PwLAHBPIoxSSHS8aG4s3WW3CymziouLGSao/DGaZlZWVsZElDzeIZkSnXhETXmrTKqf/vSns86ov4KpPHQXAHwFAFYlwiilo2S+nDKtYyHk0kSnWUUUDqJhD8lcaYZbkVXHS2q+x4ozyR1s16rndoi++wHgZwDwFsRpAAw2mbLKopMoBX3Ipmlqf0iesnYrmUgy950iH8rvohihBG8pQ+wykGJRZWXl7OsoAMgFgG8CQAEAmADwRbBoAkx3FL1ZVUAdL/oqiwPsykSpAvf5fBo5cDgcOpdCgb7qfdLvoZTocUdWSTl2CZ2zzagxAHiezHcBwEcTYZTKPkqmp6siWl6jVnlRURGGQiHm98jmHFSUyexaK5IoCXUR5A6T77fDMhXNKtYHAIthyuLzwVShwIsAcCwRRikdJcssraigoABN09SowMjISFSXZyuSCZ3UX5Kp1bECmdTSs8t3j0cUxnr++efxwoULePjw4dndUdPMehSmjn74LgB8CgA8yYq+eCQr/RIhqjNkGnSsdqS5ublML0mcMFFK5ugJRXQ3pmx3sVi7xe6HxTqw+JlnnkHDMKIcWrpbpAhM9mwNRbKpr0TlDcOI0p921p6ilK2Kl801bpVuVhQBcLEngVuFetCdejOMtjr8Mjc3NyHR54A7MNxud8LvbW5utn3PtBjWY8mSJfp1eXk5RCIRPY9EImCaJgQCAXA4HPDaa68BAEBnZyd873vfAwCA1tZWAAB455134J133oEf/ehH+vO/93u/l/C9q/Hzn/885v+bpgk+ny+xi6SC6FNEFb7Kdk1UfABEn4wtrTs70z4eUfiKIhbKqvP5fJYJNFRMxjoxIWVFXyIP52YUtB1ZiSAaqa2qqopick5ODnPCkz1RdOfOncwno37XjLQvmA1G/fSnP8WvfvWr+Cd/8ie6B4RhGElVnSui0BK1FA3DwJKSEjRNk73H6/UynSOTJKkfJHMIZ5Jqa2uxvr5+ZisO78SOog9Xir9Yxy7QrKBkornJEAVZu7u7o3ZdOByO2zlN9kUKhULodDoxGAymLqPi5UAovIyi51TcJFNRQUnqLmpqS3EYi8nSNKeO682EOfbt28cWW8pnIc0k0TB9RUVFVDTY7XZHYXp0lcvFY9cNOh5JkDhWulpXVxczPlK24lAi4IkyoLq6OipWJUUNtarinfGbCFk1q5L9mACmAp1URNO2PQDRbX+2bt2Ky5cvT58sJPqg6SqWO4I+OHnoSaIkwxp0EVRVVUUtAq/Xy8ScbImdTHxLEjVaUpZRyp+R6LJVsRcl+UAp42KJGpmnZ9UqIRlfy8rHk0yltGHDBqYbU75B/Te+8Y24DxyAwzWxQuOx8D9FN5tAI+NP9DtycnKY/yMbUQFEi0BKKiUgMzOTZVqlLCirorVOpzPmCqYiSZridmdvKKKxLqmraIlMVlYWFhUVoWma7H0y9EGTMiUKYVVSE88oqampSa9DVH7/938fAewbLCqivos0ramprAKFlGEy1JHMsQ9WJBeTXT0yAM/zSFlGKTQgHhIhU4ppdFalLVNjQ/pJ8T4rSe4MapnJljx0npubq/UpRYebLkYAABltSURBVC+knyd35c6dO7Gurg47OzuZcTRjBybPNKOUjvrN3/xN9kNksyqajSTBTJnpE4+ocVFYWMgYLIuz1ffQhyjvKZmGIlLfxQvNp+yOUtFN2cVfQjJWcSaK0VGmFRUVReXQGYbBjBG50u0OXKEk/Su6C6UksCrJCQaDuG3btvTRUZ/5zGcQYOpoBfnDpKlNH4TST1R8USxOMtkqoUU6zZSpg4ODTM+pBUIzXX0+HwOEE81cum07CgByAOBlmMqb+B8A0J0Io1RugrSIMjIytGiiZjAVGTeLNlAdk5OTw1KmVciCPvxwOMw6W8oynmRqtiRVV1eznTnrh1HCVObRvunXbgDISYRRVjpKpTvfjEVGm8UvWrQIc3Nz2U5yOBys0FvmrCdTwyvFJ615Ki0txczMTDRN07Zj9KzvKADIhqnccyNZ0UfFRCI7hLaziUVWukGKT6vSHVlmQ42Nzs5ODRk5nU5tTUrcUjawikeq6vF2ZMrOB4D/AgCfAID/CgDPAUBmjPdZpjSr0z+3b98exTRp7sog382QzMilLeOam5vR4XDgggUL2E6grQtkXMmuhwWlZ599Fg3DwLq6OvZbZ5tRnQDwKwBYPD1/GgAeS2RHqWxXCfNEIhGtC65evWpZSE3FlmQoXdXLly/HwsJCzMzMZFambB1Hr5Go6Q8QXfb5yCOP6NderxczMjIwFAqx3bp7927222dVRwFAEQD8kMz7AOCriTBK6ahPfepT7EeuXLkSP/zhDyPAlP6SeiAnJ4d5/QMDA8yvoT1d3W43S8K0MqslScSDnmZQWFiodaHP59OidN++fcy5lmdxyAAjXQyzuqOmmfOfAKB++vUjAHAlEUbRG1bWU1ZWVtQDcjgcuoHu4cOHo1a6rOm1StSXJBF02h8pFAqhYRjY0dHB7kn28Esm5C/LXY8ePYqbNm26bRWH82FK//wpTFVzWJ7REYtRN27cQICpxrpUbNBdFO/Hy4Yhsq6KtkJtaWnBxsbGqCYiUgQm081ZFjlQk3/z5s1xIbLS0lK2o//lX/5ldhmVLClGqVIau5JOqbhlJcfk5CTm5+djIBBg1pyslpfR1psl2XZA7UJ6n8XFxcwKpVigylV89NFHmW5L+cMoP/axj7Ef/vjjj+P999+PHo+HBfsksCqPBJexqmSKyqTvRI+Z8Hg86Pf7MRKJsKT+eE3wk6G0QM/pDcerW7I6CceOZDiDnvyZl5eHK1asQIfDwQKV9913H3t40hiwImmi08JxJf5k3K2srAz7+/vTB+tTK1g2eJKALW0dsHDhQlYis2XLFqyqqkK/348+n09HWA8dOsSMAdlT4mYb+nq9XoaC9Pf363OmqMGzb98+dg0KO1FYLGWzkJQCt+r/oFqUZmVlacVbVlbG+gs1NDQw81zib1YpzADR4CnVmQcPHmTArvJ7qMNcVFRk2++IksIU29ramF+VsrnnSkdJWa+UMH1A9ByOWDvNimROBRWBLpdLm+jUzL7rrruY5SerGu3QEdl6R1m1splkKBTSbXzSQvQlS1J30QbzCxYs0IG+QCCgMcV169YxJECKwGRKTCV2SBv6OhwObdHu37+fmeDSb6utrcW6urr0yT2n/Ypi0aOPPsrkuRIZdDd6vd4oSzCZplJSZFJzvr6+nuVztLa2osPhwHXr1jEfT2b/xjJGFBPz8/PZZ1O2mkN5+LKqXME8DocDFy9ezFBwqQvsUAFZiUEfzK5duxhSoJhOd11GRgY7Vqi0tJTdrx0KEitXg2KQNKUsZRmlVp9VM49QKGRZ/i+PdaAN5YPBIBNv2dnZmJ+fj7W1tYz58lxF6VDbxZJoDdfSpUuZMXL58mWmIyWKUltbiy0tLekj+lTSijQsAHja1aZNm9hcOcQjIyPMwFDKW5HsrmxVgyWtRNkfnTbLz83Nxfnz52MwGGSuwtDQEMv4jSfalVNeUFCQHoxSzqmVKKN/k1icLImxI2oMVFRUMGD3wIEDWFBQgIFAgDFfHrgsT8xOtK9fKBTCQCCAAwMDLAEnZc1z9UNV2F3RkSNHcGxsDEtKShKu+JCJKRLne+655/Rrp9OJXV1d6HK5mAPb39/PQirJQlIyHEMXUyIIe8o6vEp/SMto9erV+kdTZ5jugrKyMoYKDA4OYjgcxurq6qgzPWgxgTx5zSpvXRJNcgGI7typrELKoJaWFhbKlwUQnZ2duGHDhvSBkNSPa29vjwrFU5M3NzeXhSRaWlrYA5SBOTvHWO4aCvf09fVpyMrj8WijYXx8nCEP8sxfyVBJ8XpUpAWjlKW1Y8eOuPWvN0NdXV2MWZcuXWILQe1Kip4XFhaymFh+fn5STaiku0GRkEAgoHf1N77xDRZx/tnPfpaajFKiT2bsSOxNJWcqkh1f6I5rbW3V7XRyc3M1Wr1hwwZmGj/wwAPsGrF6JMUjGXTcs2cP873279+PDocDu7u7WXzsK1/5CjMepPGRsoeoKEZJv0WdrzE6OqqzgQDeK7VRaAOFkYLBID711FPsOrJhlRXJXAoabjdNkx3pWlhYiGVlZVhTU8OszXvvvZcxQprksZzf69ev465du26fjgIAJ0yli33lZkSf2gVWYkX6QnZ5ftJRpQUGK1euZIbEvffeix6PJwpGunbtGptbHdVqR7EaN1JL8nYx6iQAvHSzjFJWnlV+nDQMpMUmDzJWmUxqAVRXV2MoFGIxrQ0bNjAkQTLfrvkird/Nzc1leOCmTZtiHhuhdOSrr77KAomzXhoKACUwdcL1QDKMUrpF6ovx8XEdfqBy/OGHH2YW0/79+9E0TZw3bx5j4vXr19n15EnYyRRpy11A/THTNDXTaSVIe3u7ZWRY+YYyKWbWdxRMFQh0AMDSeIyCGJmySg9Ic1ZCOH/4h3/I4jj79u1jlqFEKexOGpC6i/o5a9as0buEnkp66NAhJqboIc0AN1+1ODw8jNu3b78tKc3rYbqHrBWj7ESfWoGnT5+OagRl9+AlSePkxo0bzOlVh1PSQypra2vZzi4rK2O58Xa6SNYU00Cnw+HQgUYJIt+2HQUAHwCAvwaAHwLA/wOAXwDAp5NllEIgIpFIVJLi2NgYy/AJh8PsB2/atAl7enrQ6XRiVlaWfqhHjhxhovPSpUs3vQtkl7PJyUmmv9Sxs9Tfcjqd+PWvfz3qWgozPHnyJLMSZ73shjAtqR2ldJR8gDt37tTGRX5+PtbV1eH69evR5/MxXLCzs5O12a6oqGCMiXcIiyIZTqchkfz8fLYriouLMTs7G9vb2xlud/bsWWZd0qP74lG8XTWrO+pWGKUeRKxzmurr63H58uVRtVPJdEkpLi5m+u7YsWNsZ6gILo0COxyOqDOskklZk2L6/e9/v2U8aunSpbfXj0qGYok+5Z/YncIpEyUpShGJRNi8qKgIc3NzccGCBSxQeOjQIRZZpeCuYpbVPVB/rK2tjS2eY8eO6YVnmiZ2dHSg1+tNCPlIC0apELlkBK2gAHjPlKfpYR6PJypQKI99tfKH5N9kxFmdcgAwFdpfunQpmqbJGLR+/XqWuNLd3W3pvGdmZuK+ffuYD5fy7QukHxXrocqDVmK1HLAiWntbXV3NHNvdu3djQ0MDejwe9Hq92gl96KGHWI6FPDo8mRLSWE0g02ZHqeBevATMWA1yFUlzWVldiugO83q9ODAwgKZpMktv6dKlzKFdsGABQ0bsTHKZ4UThpZycHJ0RRf0vGcLp7OzEzZs3p4+OUs5vvCrzlpYWhlCfOnUKs7OzsaCggDWFv3DhAtuRcicmswtkVFaWAymxrBZaTk4OmqYZZYxIcJYCudRiTNnjXSUj5INSq4+iENu2bWP6SYbx7USMbD9AE/kbGhpYImd5eTlmZ2djV1cX0yUySixPkZN4pTy2QoVtnnzySYYFpnwbOBpYA4h2LqVJa0US1ZBQjxJPVGz5fD4WVnc6nVHohhVJK1FmLV2/fh29Xi9u3LgxyhWhlLKiT8FGMjQtdYPUVRQA3bp1qxYtDocDm5ub0ePx4PDwMANfL1++zK4hKyzsYCrqSPf29rIKkMuXL7PFpSK8V65cYYVqy5Yti+pKc+LEifTyo6heuXTpEisQUBHg2tpaLdObmpoYKt7a2sqSX+zO6bDq3QfAE1cCgQB2dXWh3+9nD358fJzpGxmpjnVSj5WBlLIRXnmjubm5zAKUZrtVa9FYRCOq69evZ4bKxMQE5uXlaV9H6bazZ8+y5EyabAlg3WpOksQklyxZgp/85Cf1vKysjOnffzPttOUKpanIXq+XYYbl5eW4ZMkSDAaDzPjYu3cv6/NKG4EA2Lc2lUYPrZNqbGzUJrnL5cJAIIBNTU2YlZUVlSYQa5GmrOiLVeZCVz21wADeC4srsFW9lxojhmFEgbzJdHqR5js1RgzD0Ca6ys/Lzc1Fj8cTZQlKRMUucyltcs9pluno6Ciz9KT4kVaiXVW9bM5L/ZpVq1YxC2/evHno8/l0Qqf6fwlRSWlgdb4uQLQlqEx6uttTNqVZJUtKxb5w4cKYhyXHIwnkUmzO5/NpcVRVVaWNkZKSEhbWaGhoYD5NsoeGyRPfXn31VRZmUYjIxMQEM+dpwmjK66jXX3896ofT3L5FixYx8/jy5ctsFymFPTIywqzHF198kV3z8OHDbG63GGjiSU9PDxPLZ86cYQ9ZoRj333+/ZcheHlNbXl6O4XAYw+Fw6oo+tYKdTifzYwoKCjToWlBQoIvR1q1bx1b9/v37WbjC7jg7iRjIh0Z9rdLSUhwYGEC/38903KZNm5hTLR1suyxf6SOWlZVhMBhMn7KbL33pSwgQXdpi1Y/V7iHIArUbN26wHaecVpl5e+XKFTaXvZasSCIPp0+fZqL99ddfZ5YldUdSFkJSD4ACkxIhkCuUGh1tbW3MyVyzZg22tbVhQUEB68R85swZ9kBkSY5dna802Wn+RmdnJ0sNa21txXA4jO3t7cyUv3z5MsMhlXFB9dis9kICgFIAeA0A3oSpg5PvT5RRSkfJOA8VUdRPcblc2Nraij6fj4UnFi9ezIJ9JSUlSR31ILsz0wOcvV6vvk+Vh+f3+zE3N5eZ5KWlpVEGRTInud2OdLFiAGiffp0FAP8TAJoSYVQyh2NJv8Su7zg1FEKhEDPRDx06xJzewcFBdDqduG7dOvZwVVdORdKvsytsowaRLAiIlfsxq4yKwbgvAcDKRBhFb1J27LIjmSpM/ZrS0lINPwUCAczKykKv14vt7e2sglECt1Yn0wBEo+QyZP9rv/Zr+nVBQQGOjIygy+Viu7u1tZWJd5r4ctvKbgCgAgD+EgACiTBKOZ7xGv9SmX7x4kXm3avMIBpSz8jIYCnHANG5E8l0vJRdVm7cuMGsTIX7HT9+nF2Xik76PgBrlOS2gLIA4AeAbwPApjh/j0ppVrtAWl30R1+9epUh1hKlkIFDSZIx1DkuLCxkFSJ9fX3Y0dGBwWAQw+Gw3kEnT55kiZVSDMc6q4qSVQfqu+66C8fHx29bB0wTAL4GACcTeb/aUbFWtyxYlon0kmS+hYSXqNOr2o46nU4Wj6qtrWVR2kAgkFTjedn4l/a68Hg8CSVlAsyyjgIAAwA+CQBPJfoZq15IErwcGhpiK3LPnj2s6Oz48eOYlZWFtbW1zEd66qmn2EKQO1GG5CVRMZiVlcVE1vbt25mlODQ0hH6/H3t6eti9yjIgSpFIBLdu3cpwxn/4h3+YVUb1Tn/RnwLAd6ZpbSKMUquaOrW0/tXj8eCKFSuwuro6KtFR5sTJuia7dGbavEMyMhwO6yxev9+Pfr8fg8Eg1tbWMrdgcHCQMTyZCvvbvqNuhqQfFSsSevbsWRYrMk3TFqGmJAsAnnrqKYZcqCAkhYBM08SXXnqJfU6i3skc9yqzY03TRNM0WRg/GAzqnhopyyj6IxI5vYz6QgUFBay6b3h4WMe3MjMzsaysDJ1OJ46NjbFry75/Mp3ZjmjE1uFwMMOis7MTh4aG0OPxYHl5ufblZH5G2u0oepPSKBgaGmI/sLCwEHft2oUOh4P1hpg3bx4rjC4vL2ci0g4hl+EMadG99NJLTNcpEUsRk5KSEgboyo4wksbHx7G6uhpHR0eZ6EzZlGaVuuVwOLTyrq+vx6amJiwoKMD8/HycP39+VBjErpBAEjU+BgYGGMi6Z88eDIfDGAqF0OPx6DyLyclJ1h6b1gMD2B8KJpF65YBb5cCn7I5SOko2Q7QjaTpTkNXn87EYUEFBAXZ0dGBBQQGrMFy7di1zBZI9jUAmuch0NJUjoWCmpqYmNAwDv/CFL7D3DQwMpFe6mKJYIkOa1k8++SQCvNdgVxkjMoFEmsdWqVp2jJicnGQ+3bFjx9AwjChL79Of/jSbf/zjH4+6tkwwTfkdRW9SKfxYOkX5MFeuXGF/l8c02J1OI7E8mn62YsUKbVi4XC6sqanBrKwsXLlyJfOhZIWHRMwToe985zvodrvx6NGjLL89ZXWUElkycTHRw5AlyU7+tJmH0+nEPXv2IADPNKqpqWGis6KigkWKvV5vUh2hZds62cbAqrV3yu4opaMSNV+bm5uZLzU5OckiqgrK2bdvH1v1sqIjmW7MADzLqbGxkRkSe/bswc7OTvT7/Uw0yt27ZcsWzMzMxD/6oz9i/9/f359eftSpU6cwEonghg0bGGqudFYwGNTw0vDwMPOh1qxZw7Jb7TpRyvQxWhQXiURYQDASieDGjRvR6/Wy0MqyZctYmCMcDiccrIx3ePO7776b+oxau3Yti9NIAyLRMwMBon0yWYWuTnij/lZRURGzFnNzcxm4qu7R6nspTun1erWIlSL5iSeeQNM0cfv27cyCTdmcCdWq9JFHHkm66QcNNObn5zO4qby8HDMyMnD58uVslUsTXDZVtGoIDBCdO0ErDMPhsLYEE0XLFUPV65QVfUpHXbx4McpBlF0ln3nmGbZqlfksS0KTSeKXprVsU0CP9HO73XrHqV0QCARiVhjKHVxeXq7DLbI7WWdn5+05NXSmRN/IyIgOERiGoY0EZakpolmwckVKkgi6FJ8KDqqpqUGXy4VdXV1ommZUutgrr7zC5nbFDXa6ii4Qev+//OUvU59RV69eRbfbjQcPHmQrMllxFIukyJOJlzLkThGMREgepZSXl6fxwZ6enqikGGW81NfXs2bAKZvSrHSU3YOhwbhHH300KhRxqyTFrhSfMlXgtddeY0Ct2oGxmuvL75CGTn5+PpqmidnZ2QmJPgfcgWEYBgAAFBYWsv+fmJjQr91uN9TX14NpmrBkyRK4dOkSvPDCC+BwOOBb3/qW5XXVOHz4sH4dCATg+vXrel5ZWQmPP/64nldUVMChQ4f03DRN+MEPfgCGYcCyZcsAAGB8fByKiorgb//2b6GsrAweeughAAB4+umn4/7W5557DgAAVq1axf7f7XZDOByGrKysuJ9l406LPkVUZtP0K4DoPDuZcyERBGWAKJL6jYqsnJycKBFGkY3KykrWvqCoqCjmMQ4qQm0VYc7IyIiJ96XsISrxfkgypHIOkgFcZ4J8Pp9tsFMxK9Go8KyniwHAIAB8DwC+DwBnEmWUqk+K155g4cKFDGU4f/58UnkJEk2X1hoNr0QiEXbkUUtLCwulj4+PM6Pkc5/7nEbxAaYKDuTJAvFIAs8DAwOzX3YDU92Z/zcAVAGAGwD+GySY0hzPzK2vr2ftRA8cOMAwvWPHjkUd7QAwpZgdDodO/VIxJarkaWGbYhDN7WtoaGD+1ODgILuXo0ePatDY4XDgxo0bGYqycOHCuLkdvb29zBkOBoNaXAeDwVlnVDcAfI3MHwaAh5MVfdLMpqtOHokaL56jSIpBOZdYn3ywdAHI1S/fK/MO5eHOMtRv1Xg4kdLQW7H6IgDwV2T+19P/x4ZhGAcMw3jDMIw33nrrLQCYssAAAIaGhqCzs1O/d3h4GIaHh/V8YGAAhoaG9LynpwfWrFmj56Ojo5CXl6fnzc3N7LvpvLi4GObNm6fny5YtgyVLluj50NAQrFy5kt3Lhg0b9HzJkiXs7319fVBdXc2uR0d/f79+XVpaCl1dXex3jY6O6rnH4wG74bJ9xy0ORLwOANcBAKYTOuDtt9+e7a/9NzduZUf9CKZqpNQomf6/uTEL41YY9ccAUGsYRqVhGG4A2AYAr8zMbc0NOW5a9CHirwzDOApTRQJOAHgBEf9sxu5sbrBxSzoKEX8HAH5nhu5lbliMO4L1zY3kxxyj0mTMMSpNxhyj0mQY0/DP7fkyw3gLAP5iepoPAH9/2748dQd9DuWIWBDrTbeVUeyLDeMNROy0f+e/7ZHoc5gTfWky5hiVJuNOMuq6/Vv+XYyEnsMd01FzI7kxJ/rSZMwxKk3GncrrGzQM43uGYXzfMIwzd+IeUmEYhvFDwzD+u2EY3zEM4w3L995uHWUYhhOmevuthKnw/R8DwHZEfPO23kgKDMMwfggAnYho6/jfiR21CAC+j4j/BxHfAYDPAcCwzWf+3Y87waiEkmL+nQwEgP9oGMa3DcM4YPXGWU9umRuWoxcRf2QYRggAftcwjD9HxNdjvfFO7Ki5pJjpgYg/mv737wDgt2FKLcQcd4JRc0kxAGAYRqZhGFnqNQCsAoDvxnv/bRd9c0kxehQCwG9Plwq5AOAlRPwP8d48ByGlyZhDJtJkzDEqTcYco9JkzDEqTcYco9JkzDEqTcYco9Jk/H+iodkZmD6EHAAAAABJRU5ErkJggg==\n",
            "text/plain": [
              "<Figure size 432x288 with 1 Axes>"
            ]
          },
          "metadata": {
            "needs_background": "light"
          }
        }
      ]
    },
    {
      "cell_type": "code",
      "source": [
        "boundaries = [(1, lambda x: np.isclose(x[0], 0)),\n",
        "              (2, lambda x: np.isclose(x[0], Lx)),\n",
        "              (3, lambda x: np.isclose(x[1], 0)),\n",
        "              (4, lambda x: np.isclose(x[1], Ly))]\n",
        "\n",
        "facet_indices, facet_markers = [], []\n",
        "fdim = mesh.topology.dim - 1\n",
        "for (marker, locator) in boundaries:\n",
        "    facets = dolfinx.mesh.locate_entities(mesh, fdim, locator)\n",
        "    facet_indices.append(facets)\n",
        "    facet_markers.append(np.full(len(facets), marker))\n",
        "facet_indices = np.array(np.hstack(facet_indices), dtype=np.int32)\n",
        "facet_markers = np.array(np.hstack(facet_markers), dtype=np.int32)\n",
        "sorted_facets = np.argsort(facet_indices)\n",
        "facet_tag = dolfinx.mesh.MeshTags(mesh, fdim, facet_indices[sorted_facets], facet_markers[sorted_facets])\n"
      ],
      "metadata": {
        "id": "I3KE33TjEDoV"
      },
      "execution_count": 28,
      "outputs": []
    },
    {
      "cell_type": "code",
      "source": [
        "facet_markers"
      ],
      "metadata": {
        "id": "Ls_hoTEfFtGy",
        "outputId": "151c978a-be8e-4579-cf09-9d9acb147cce",
        "colab": {
          "base_uri": "https://localhost:8080/"
        }
      },
      "execution_count": 29,
      "outputs": [
        {
          "output_type": "execute_result",
          "data": {
            "text/plain": [
              "array([1, 1, 1, 1, 1, 1, 1, 1, 1, 1, 1, 1, 1, 1, 1, 1, 1, 1, 1, 1, 1, 1,\n",
              "       1, 1, 1, 1, 1, 1, 1, 1, 1, 1, 1, 1, 1, 1, 1, 1, 1, 1, 1, 1, 1, 1,\n",
              "       1, 1, 1, 1, 1, 1, 2, 2, 2, 2, 2, 2, 2, 2, 2, 2, 2, 2, 2, 2, 2, 2,\n",
              "       2, 2, 2, 2, 2, 2, 2, 2, 2, 2, 2, 2, 2, 2, 2, 2, 2, 2, 2, 2, 2, 2,\n",
              "       2, 2, 2, 2, 2, 2, 2, 2, 2, 2, 2, 2, 3, 3, 3, 3, 3, 3, 3, 3, 3, 3,\n",
              "       3, 3, 3, 3, 3, 3, 3, 4, 4, 4, 4, 4, 4, 4, 4, 4, 4, 4, 4, 4, 4, 4,\n",
              "       4, 4], dtype=int32)"
            ]
          },
          "metadata": {},
          "execution_count": 29
        }
      ]
    },
    {
      "cell_type": "code",
      "source": [
        "# Functional setting\n",
        "\n",
        "element_u = ufl.VectorElement(\"Lagrange\", mesh.ufl_cell(),\n",
        "                              degree=1, dim=2)\n",
        "V_u = dolfinx.fem.FunctionSpace(mesh, element_u) \n",
        "\n",
        "u = dolfinx.fem.Function(V_u, name=\"Displacement\")\n",
        "g = dolfinx.fem.Function(V_u, name=\"Body pressure\")\n",
        "\n",
        "u_ = dolfinx.fem.Function(V_u, name=\"Boundary Displacement\")\n",
        "# ux_ = dolfinx.fem.Function(V_u.sub(0).collapse(), name=\"Boundary Displacement\")\n",
        "\n",
        "\n"
      ],
      "metadata": {
        "id": "5ATiQASF3iuH"
      },
      "execution_count": 30,
      "outputs": []
    },
    {
      "cell_type": "code",
      "source": [
        "# Integral measures\n",
        "dx = ufl.Measure(\"dx\", domain=mesh)\n",
        "ds = ufl.Measure(\"ds\", domain=mesh)\n",
        "dS = ufl.Measure(\"ds\", domain=mesh, subdomain_data=facet_tag)\n",
        "x = ufl.SpatialCoordinate(mesh)"
      ],
      "metadata": {
        "id": "hvdpZ8j25cAC"
      },
      "execution_count": 31,
      "outputs": []
    },
    {
      "cell_type": "code",
      "source": [
        "\n",
        "# Data\n",
        "\n",
        "zero = Function(V_u)\n",
        "# works in parallel!\n",
        "with zero.vector.localForm() as loc:\n",
        "    loc.set(0.0)\n",
        "\n",
        "one = Function(V_u)\n",
        "# works in parallel!\n",
        "with one.vector.localForm() as loc:\n",
        "    loc.set(1.0)\n",
        "\n",
        "g = Function(V_u)\n",
        "# works in parallel!\n",
        "with g.vector.localForm() as loc:\n",
        "    loc.set(1.0)\n"
      ],
      "metadata": {
        "id": "B-x_BOOKALTx"
      },
      "execution_count": 65,
      "outputs": []
    },
    {
      "cell_type": "code",
      "source": [
        "# boundary conditions\n",
        "\n",
        "def left(x):\n",
        "  return np.isclose(x[0], 0.)\n",
        "\n",
        "def right(x):\n",
        "  return np.isclose(x[0], Lx)\n",
        "\n",
        "def bottom(x):\n",
        "  return np.isclose(x[1], 0.)\n",
        "\n",
        "def top(x):\n",
        "  return np.isclose(x[1], Ly)\n",
        "\n",
        "# left side\n",
        "\n",
        "left_facets = dolfinx.mesh.locate_entities_boundary(mesh, 1, left)\n",
        "left_dofs = dolfinx.fem.locate_dofs_topological(V_u, mesh.topology.dim - 1,\n",
        "                                                left_facets)\n",
        "\n",
        "\n",
        "# right side\n",
        "\n",
        "right_facets = dolfinx.mesh.locate_entities_boundary(mesh, 1, right)\n",
        "right_dofs = dolfinx.fem.locate_dofs_topological(V_u, mesh.topology.dim - 1,\n",
        "                                                right_facets)\n",
        "\n",
        "\n",
        "top_facets = dolfinx.mesh.locate_entities_boundary(mesh, 1, top)\n",
        "top_dofs = dolfinx.fem.locate_dofs_topological(V_u, mesh.topology.dim - 1,\n",
        "                                                top_facets)\n",
        "\n",
        "bottom_facets = dolfinx.mesh.locate_entities_boundary(mesh, 1, bottom)\n",
        "bottom_dofs = dolfinx.fem.locate_dofs_topological(V_u, mesh.topology.dim - 1,\n",
        "                                                bottom_facets)\n",
        "\n"
      ],
      "metadata": {
        "id": "ytXUWcFX8yHl"
      },
      "execution_count": 66,
      "outputs": []
    },
    {
      "cell_type": "code",
      "source": [
        "# energy\n",
        "mu = parameters[\"model\"][\"mu\"]\n",
        "lmbda = parameters[\"model\"][\"lmbda\"]\n",
        "\n",
        "def _e(u):\n",
        "  return ufl.sym(ufl.grad(u))\n",
        "\n",
        "en_density = 1/2 * (2*mu* ufl.inner(_e(u),_e(u))) + lmbda*ufl.tr(_e(u))**2\n",
        "energy = en_density * dx + ufl.inner(u, g)*dS(4)"
      ],
      "metadata": {
        "id": "rKTBpiQp6gCk"
      },
      "execution_count": 67,
      "outputs": []
    },
    {
      "cell_type": "code",
      "source": [
        "\n",
        "#bcs = [dirichletbc(zero, bottom_dofs), dirichletbc(one, top_dofs)]\n",
        "bcs = [dirichletbc(zero, bottom_dofs)]\n",
        "bcs"
      ],
      "metadata": {
        "id": "_RRgZb5S-y1P",
        "outputId": "0fc5bfe6-f5b5-4d3f-8c38-c0626d2d8a09",
        "colab": {
          "base_uri": "https://localhost:8080/"
        }
      },
      "execution_count": 68,
      "outputs": [
        {
          "output_type": "execute_result",
          "data": {
            "text/plain": [
              "[<dolfinx.fem.bcs.DirichletBC at 0x7f593968d830>]"
            ]
          },
          "metadata": {},
          "execution_count": 68
        }
      ]
    },
    {
      "cell_type": "code",
      "source": [
        "\n",
        "# solving\n",
        "from solvers import SNESSolver\n",
        "D_energy_u = ufl.derivative(energy, u, ufl.TestFunction(V_u))\n",
        "\n",
        "problem = SNESSolver(\n",
        "    D_energy_u,\n",
        "    u,\n",
        "    bcs,\n",
        "    bounds=None,\n",
        "    petsc_options=parameters.get(\"solvers\").get(\"snes\"),\n",
        "    prefix=\"elast\",\n",
        ")\n",
        "\n",
        "\n",
        "uh = problem.solve()\n"
      ],
      "metadata": {
        "id": "4OWbuLZQ-rQC",
        "colab": {
          "base_uri": "https://localhost:8080/"
        },
        "outputId": "a17292ba-0115-4d6d-bd8f-a3994d27c5c6"
      },
      "execution_count": 69,
      "outputs": [
        {
          "output_type": "stream",
          "name": "stdout",
          "text": [
            "  0 SNES Function norm 1.689577248982e+00 \n",
            "  1 SNES Function norm 1.689518153588e+00 \n",
            "  2 SNES Function norm 1.689399962801e+00 \n",
            "  3 SNES Function norm 1.689163581227e+00 \n",
            "  4 SNES Function norm 1.688690818078e+00 \n",
            "  5 SNES Function norm 1.687745291781e+00 \n",
            "  6 SNES Function norm 1.685854239186e+00 \n",
            "  7 SNES Function norm 1.682072133996e+00 \n",
            "  8 SNES Function norm 1.674507923617e+00 \n",
            "  9 SNES Function norm 1.659379502859e+00 \n",
            " 10 SNES Function norm 1.629122661342e+00 \n",
            " 11 SNES Function norm 1.568608978309e+00 \n",
            " 12 SNES Function norm 1.447581612242e+00 \n",
            " 13 SNES Function norm 1.205526880108e+00 \n",
            " 14 SNES Function norm 7.214174158410e-01 \n",
            " 15 SNES Function norm 2.922162465599e-12 \n"
          ]
        }
      ]
    },
    {
      "cell_type": "markdown",
      "source": [
        "## Visualisation & Post Processing"
      ],
      "metadata": {
        "id": "wWY9BhRNcbbg"
      }
    },
    {
      "cell_type": "code",
      "source": [
        "\n",
        "def plot_vector(u, plotter, subplot=None):\n",
        "    if subplot:\n",
        "        plotter.subplot(subplot[0], subplot[1])\n",
        "    V = u.function_space\n",
        "    mesh = V.mesh\n",
        "    topology, cell_types, _ = dolfinx.plot.create_vtk_mesh(mesh, mesh.topology.dim)\n",
        "    num_dofs_local = u.function_space.dofmap.index_map.size_local\n",
        "    geometry = u.function_space.tabulate_dof_coordinates()[:num_dofs_local]\n",
        "    values = np.zeros((V.dofmap.index_map.size_local, 3), dtype=np.float64)\n",
        "    values[:, : mesh.geometry.dim] = u.vector.array.real.reshape(\n",
        "        V.dofmap.index_map.size_local, V.dofmap.index_map_bs\n",
        "    )\n",
        "    grid = pyvista.UnstructuredGrid(topology, cell_types, geometry)\n",
        "    #grid[\"vectors\"] = values\n",
        "    #grid.set_active_vectors(\"vectors\")\n",
        "    \n",
        "    # geom = pyvista.Arrow()\n",
        "    # glyphs = grid.glyph(orient=\"vectors\", factor=1, geom=geom)\n",
        "    glyphs = grid.glyph(orient=\"vectors\", factor=1.0)\n",
        "    plotter.add_mesh(glyphs)\n",
        "    plotter.add_mesh(\n",
        "        grid, show_edges=True, color=\"black\", style=\"wireframe\", opacity=0.3\n",
        "    )\n",
        "    plotter.view_xy()\n",
        "    return plotter\n",
        "\n",
        "\n",
        "def plot_scalar(alpha, plotter, subplot=None, lineproperties={}):\n",
        "    if subplot:\n",
        "        plotter.subplot(subplot[0], subplot[1])\n",
        "    V = alpha.function_space\n",
        "    mesh = V.mesh\n",
        "    topology, cell_types, _ = dolfinx.plot.create_vtk_mesh(mesh, mesh.topology.dim)\n",
        "    grid = pyvista.UnstructuredGrid(topology, cell_types, mesh.geometry.x)\n",
        "\n",
        "    plotter.subplot(0, 0)\n",
        "    grid.point_data[\"alpha\"] = alpha.compute_point_values().real\n",
        "    grid.set_active_scalars(\"alpha\")\n",
        "    plotter.add_mesh(grid, **lineproperties)\n",
        "    plotter.view_xy()\n",
        "    return plotter\n",
        "\n"
      ],
      "metadata": {
        "id": "gcnwU02YT4Bn"
      },
      "execution_count": 80,
      "outputs": []
    },
    {
      "cell_type": "code",
      "source": [
        "\n",
        "\n",
        "# plt.figure()\n",
        "# ax = plot_mesh(mesh)\n",
        "# fig = ax.get_figure()\n",
        "# fig.savefig(f\"mesh.png\")\n",
        "\n",
        "# postprocessing\n",
        "xvfb.start_xvfb(wait=0.05)\n",
        "pyvista.OFF_SCREEN = True\n",
        "plotter = pyvista.Plotter(\n",
        "        title=\"Displacement\",\n",
        "        window_size=[1600, 600],\n",
        "        shape=(2, 1),\n",
        "    )\n",
        "#_plt = plot_scalar(u_.sub(0), plotter, subplot=(1, 0))\n",
        "_plt = plot_vector(u, plotter, subplot=(0, 0))\n",
        "\n",
        "_plt.screenshot(f\"displacement_MPI.png\")"
      ],
      "metadata": {
        "id": "DTL6rJYhclPD",
        "outputId": "f3dd7eee-d561-4379-c90b-114511b19e8c",
        "colab": {
          "base_uri": "https://localhost:8080/",
          "height": 401
        }
      },
      "execution_count": 81,
      "outputs": [
        {
          "output_type": "error",
          "ename": "ValueError",
          "evalue": "ignored",
          "traceback": [
            "\u001b[0;31m---------------------------------------------------------------------------\u001b[0m",
            "\u001b[0;31mValueError\u001b[0m                                Traceback (most recent call last)",
            "\u001b[0;32m<ipython-input-81-80e6cd5bc021>\u001b[0m in \u001b[0;36m<module>\u001b[0;34m()\u001b[0m\n\u001b[1;32m     15\u001b[0m     )\n\u001b[1;32m     16\u001b[0m \u001b[0;31m#_plt = plot_scalar(u_.sub(0), plotter, subplot=(1, 0))\u001b[0m\u001b[0;34m\u001b[0m\u001b[0;34m\u001b[0m\u001b[0;34m\u001b[0m\u001b[0m\n\u001b[0;32m---> 17\u001b[0;31m \u001b[0m_plt\u001b[0m \u001b[0;34m=\u001b[0m \u001b[0mplot_vector\u001b[0m\u001b[0;34m(\u001b[0m\u001b[0mu\u001b[0m\u001b[0;34m,\u001b[0m \u001b[0mplotter\u001b[0m\u001b[0;34m,\u001b[0m \u001b[0msubplot\u001b[0m\u001b[0;34m=\u001b[0m\u001b[0;34m(\u001b[0m\u001b[0;36m0\u001b[0m\u001b[0;34m,\u001b[0m \u001b[0;36m0\u001b[0m\u001b[0;34m)\u001b[0m\u001b[0;34m)\u001b[0m\u001b[0;34m\u001b[0m\u001b[0;34m\u001b[0m\u001b[0m\n\u001b[0m\u001b[1;32m     18\u001b[0m \u001b[0;34m\u001b[0m\u001b[0m\n\u001b[1;32m     19\u001b[0m \u001b[0m_plt\u001b[0m\u001b[0;34m.\u001b[0m\u001b[0mscreenshot\u001b[0m\u001b[0;34m(\u001b[0m\u001b[0;34mf\"displacement_MPI.png\"\u001b[0m\u001b[0;34m)\u001b[0m\u001b[0;34m\u001b[0m\u001b[0;34m\u001b[0m\u001b[0m\n",
            "\u001b[0;32m<ipython-input-80-8f4b99a05a6c>\u001b[0m in \u001b[0;36mplot_vector\u001b[0;34m(u, plotter, subplot)\u001b[0m\n\u001b[1;32m     18\u001b[0m     \u001b[0;31m# geom = pyvista.Arrow()\u001b[0m\u001b[0;34m\u001b[0m\u001b[0;34m\u001b[0m\u001b[0;34m\u001b[0m\u001b[0m\n\u001b[1;32m     19\u001b[0m     \u001b[0;31m# glyphs = grid.glyph(orient=\"vectors\", factor=1, geom=geom)\u001b[0m\u001b[0;34m\u001b[0m\u001b[0;34m\u001b[0m\u001b[0;34m\u001b[0m\u001b[0m\n\u001b[0;32m---> 20\u001b[0;31m     \u001b[0mglyphs\u001b[0m \u001b[0;34m=\u001b[0m \u001b[0mgrid\u001b[0m\u001b[0;34m.\u001b[0m\u001b[0mglyph\u001b[0m\u001b[0;34m(\u001b[0m\u001b[0morient\u001b[0m\u001b[0;34m=\u001b[0m\u001b[0;34m\"vectors\"\u001b[0m\u001b[0;34m,\u001b[0m \u001b[0mfactor\u001b[0m\u001b[0;34m=\u001b[0m\u001b[0;36m1.0\u001b[0m\u001b[0;34m)\u001b[0m\u001b[0;34m\u001b[0m\u001b[0;34m\u001b[0m\u001b[0m\n\u001b[0m\u001b[1;32m     21\u001b[0m     \u001b[0mplotter\u001b[0m\u001b[0;34m.\u001b[0m\u001b[0madd_mesh\u001b[0m\u001b[0;34m(\u001b[0m\u001b[0mglyphs\u001b[0m\u001b[0;34m)\u001b[0m\u001b[0;34m\u001b[0m\u001b[0;34m\u001b[0m\u001b[0m\n\u001b[1;32m     22\u001b[0m     plotter.add_mesh(\n",
            "\u001b[0;32m/usr/local/lib/python3.7/dist-packages/pyvista/core/filters/data_set.py\u001b[0m in \u001b[0;36mglyph\u001b[0;34m(self, orient, scale, factor, geom, indices, tolerance, absolute, clamping, rng, progress_bar)\u001b[0m\n\u001b[1;32m   1758\u001b[0m \u001b[0;34m\u001b[0m\u001b[0m\n\u001b[1;32m   1759\u001b[0m         \u001b[0;32mif\u001b[0m \u001b[0misinstance\u001b[0m\u001b[0;34m(\u001b[0m\u001b[0morient\u001b[0m\u001b[0;34m,\u001b[0m \u001b[0mstr\u001b[0m\u001b[0;34m)\u001b[0m\u001b[0;34m:\u001b[0m\u001b[0;34m\u001b[0m\u001b[0;34m\u001b[0m\u001b[0m\n\u001b[0;32m-> 1760\u001b[0;31m             \u001b[0mdataset\u001b[0m\u001b[0;34m.\u001b[0m\u001b[0mactive_vectors_name\u001b[0m \u001b[0;34m=\u001b[0m \u001b[0morient\u001b[0m\u001b[0;34m\u001b[0m\u001b[0;34m\u001b[0m\u001b[0m\n\u001b[0m\u001b[1;32m   1761\u001b[0m             \u001b[0morient\u001b[0m \u001b[0;34m=\u001b[0m \u001b[0;32mTrue\u001b[0m\u001b[0;34m\u001b[0m\u001b[0;34m\u001b[0m\u001b[0m\n\u001b[1;32m   1762\u001b[0m \u001b[0;34m\u001b[0m\u001b[0m\n",
            "\u001b[0;32m/usr/local/lib/python3.7/dist-packages/pyvista/core/dataset.py\u001b[0m in \u001b[0;36mactive_vectors_name\u001b[0;34m(self, name)\u001b[0m\n\u001b[1;32m    307\u001b[0m     \u001b[0;34m@\u001b[0m\u001b[0mactive_vectors_name\u001b[0m\u001b[0;34m.\u001b[0m\u001b[0msetter\u001b[0m\u001b[0;34m\u001b[0m\u001b[0;34m\u001b[0m\u001b[0m\n\u001b[1;32m    308\u001b[0m     \u001b[0;32mdef\u001b[0m \u001b[0mactive_vectors_name\u001b[0m\u001b[0;34m(\u001b[0m\u001b[0mself\u001b[0m\u001b[0;34m,\u001b[0m \u001b[0mname\u001b[0m\u001b[0;34m:\u001b[0m \u001b[0mstr\u001b[0m\u001b[0;34m)\u001b[0m\u001b[0;34m:\u001b[0m\u001b[0;34m\u001b[0m\u001b[0;34m\u001b[0m\u001b[0m\n\u001b[0;32m--> 309\u001b[0;31m         \u001b[0mself\u001b[0m\u001b[0;34m.\u001b[0m\u001b[0mset_active_vectors\u001b[0m\u001b[0;34m(\u001b[0m\u001b[0mname\u001b[0m\u001b[0;34m)\u001b[0m\u001b[0;34m\u001b[0m\u001b[0;34m\u001b[0m\u001b[0m\n\u001b[0m\u001b[1;32m    310\u001b[0m \u001b[0;34m\u001b[0m\u001b[0m\n\u001b[1;32m    311\u001b[0m     \u001b[0;34m@\u001b[0m\u001b[0mproperty\u001b[0m  \u001b[0;31m# type: ignore\u001b[0m\u001b[0;34m\u001b[0m\u001b[0;34m\u001b[0m\u001b[0m\n",
            "\u001b[0;32m/usr/local/lib/python3.7/dist-packages/pyvista/core/dataset.py\u001b[0m in \u001b[0;36mset_active_vectors\u001b[0;34m(self, name, preference)\u001b[0m\n\u001b[1;32m    685\u001b[0m                 \u001b[0mret\u001b[0m \u001b[0;34m=\u001b[0m \u001b[0mself\u001b[0m\u001b[0;34m.\u001b[0m\u001b[0mGetCellData\u001b[0m\u001b[0;34m(\u001b[0m\u001b[0;34m)\u001b[0m\u001b[0;34m.\u001b[0m\u001b[0mSetActiveVectors\u001b[0m\u001b[0;34m(\u001b[0m\u001b[0mname\u001b[0m\u001b[0;34m)\u001b[0m\u001b[0;34m\u001b[0m\u001b[0;34m\u001b[0m\u001b[0m\n\u001b[1;32m    686\u001b[0m             \u001b[0;32melse\u001b[0m\u001b[0;34m:\u001b[0m\u001b[0;34m\u001b[0m\u001b[0;34m\u001b[0m\u001b[0m\n\u001b[0;32m--> 687\u001b[0;31m                 \u001b[0;32mraise\u001b[0m \u001b[0mValueError\u001b[0m\u001b[0;34m(\u001b[0m\u001b[0;34mf'Data field ({field}) not usable'\u001b[0m\u001b[0;34m)\u001b[0m\u001b[0;34m\u001b[0m\u001b[0;34m\u001b[0m\u001b[0m\n\u001b[0m\u001b[1;32m    688\u001b[0m \u001b[0;34m\u001b[0m\u001b[0m\n\u001b[1;32m    689\u001b[0m             \u001b[0;32mif\u001b[0m \u001b[0mret\u001b[0m \u001b[0;34m<\u001b[0m \u001b[0;36m0\u001b[0m\u001b[0;34m:\u001b[0m\u001b[0;34m\u001b[0m\u001b[0;34m\u001b[0m\u001b[0m\n",
            "\u001b[0;31mValueError\u001b[0m: Data field (FieldAssociation.NONE) not usable"
          ]
        }
      ]
    },
    {
      "cell_type": "code",
      "source": [
        "# plt.figure()\n",
        "# ax = plot_mesh(mesh)\n",
        "# fig = ax.get_figure()\n",
        "# fig.savefig(f\"mesh.png\")\n",
        "\n",
        "# postprocessing\n",
        "xvfb.start_xvfb(wait=0.05)\n",
        "pyvista.OFF_SCREEN = True\n",
        "plotter = pyvista.Plotter(\n",
        "        title=\"Displacement\",\n",
        "        window_size=[1600, 600],\n",
        "        shape=(2, 1),\n",
        "    )\n",
        "#_plt = plot_scalar(u_.sub(0), plotter, subplot=(1, 0))\n",
        "_plt = plot_scalar(u.x.array[::2], plotter, subplot=(0, 0))\n",
        "\n",
        "_plt.screenshot(f\"x_displacement_MPI.png\")"
      ],
      "metadata": {
        "id": "m8OnB-pGMykq",
        "outputId": "bf80dc79-2225-404c-81d3-56ff58c3c04d",
        "colab": {
          "base_uri": "https://localhost:8080/",
          "height": 359
        }
      },
      "execution_count": 78,
      "outputs": [
        {
          "output_type": "error",
          "ename": "AttributeError",
          "evalue": "ignored",
          "traceback": [
            "\u001b[0;31m---------------------------------------------------------------------------\u001b[0m",
            "\u001b[0;31mAttributeError\u001b[0m                            Traceback (most recent call last)",
            "\u001b[0;32m<ipython-input-78-edfba4026711>\u001b[0m in \u001b[0;36m<module>\u001b[0;34m()\u001b[0m\n\u001b[1;32m     13\u001b[0m     )\n\u001b[1;32m     14\u001b[0m \u001b[0;31m#_plt = plot_scalar(u_.sub(0), plotter, subplot=(1, 0))\u001b[0m\u001b[0;34m\u001b[0m\u001b[0;34m\u001b[0m\u001b[0;34m\u001b[0m\u001b[0m\n\u001b[0;32m---> 15\u001b[0;31m \u001b[0m_plt\u001b[0m \u001b[0;34m=\u001b[0m \u001b[0mplot_scalar\u001b[0m\u001b[0;34m(\u001b[0m\u001b[0mu\u001b[0m\u001b[0;34m.\u001b[0m\u001b[0mx\u001b[0m\u001b[0;34m.\u001b[0m\u001b[0marray\u001b[0m\u001b[0;34m[\u001b[0m\u001b[0;34m:\u001b[0m\u001b[0;34m:\u001b[0m\u001b[0;36m2\u001b[0m\u001b[0;34m]\u001b[0m\u001b[0;34m,\u001b[0m \u001b[0mplotter\u001b[0m\u001b[0;34m,\u001b[0m \u001b[0msubplot\u001b[0m\u001b[0;34m=\u001b[0m\u001b[0;34m(\u001b[0m\u001b[0;36m0\u001b[0m\u001b[0;34m,\u001b[0m \u001b[0;36m0\u001b[0m\u001b[0;34m)\u001b[0m\u001b[0;34m)\u001b[0m\u001b[0;34m\u001b[0m\u001b[0;34m\u001b[0m\u001b[0m\n\u001b[0m\u001b[1;32m     16\u001b[0m \u001b[0;34m\u001b[0m\u001b[0m\n\u001b[1;32m     17\u001b[0m \u001b[0m_plt\u001b[0m\u001b[0;34m.\u001b[0m\u001b[0mscreenshot\u001b[0m\u001b[0;34m(\u001b[0m\u001b[0;34mf\"x_displacement_MPI.png\"\u001b[0m\u001b[0;34m)\u001b[0m\u001b[0;34m\u001b[0m\u001b[0;34m\u001b[0m\u001b[0m\n",
            "\u001b[0;32m<ipython-input-75-9267f159329e>\u001b[0m in \u001b[0;36mplot_scalar\u001b[0;34m(alpha, plotter, subplot, lineproperties)\u001b[0m\n\u001b[1;32m     30\u001b[0m     \u001b[0;32mif\u001b[0m \u001b[0msubplot\u001b[0m\u001b[0;34m:\u001b[0m\u001b[0;34m\u001b[0m\u001b[0;34m\u001b[0m\u001b[0m\n\u001b[1;32m     31\u001b[0m         \u001b[0mplotter\u001b[0m\u001b[0;34m.\u001b[0m\u001b[0msubplot\u001b[0m\u001b[0;34m(\u001b[0m\u001b[0msubplot\u001b[0m\u001b[0;34m[\u001b[0m\u001b[0;36m0\u001b[0m\u001b[0;34m]\u001b[0m\u001b[0;34m,\u001b[0m \u001b[0msubplot\u001b[0m\u001b[0;34m[\u001b[0m\u001b[0;36m1\u001b[0m\u001b[0;34m]\u001b[0m\u001b[0;34m)\u001b[0m\u001b[0;34m\u001b[0m\u001b[0;34m\u001b[0m\u001b[0m\n\u001b[0;32m---> 32\u001b[0;31m     \u001b[0mV\u001b[0m \u001b[0;34m=\u001b[0m \u001b[0malpha\u001b[0m\u001b[0;34m.\u001b[0m\u001b[0mfunction_space\u001b[0m\u001b[0;34m\u001b[0m\u001b[0;34m\u001b[0m\u001b[0m\n\u001b[0m\u001b[1;32m     33\u001b[0m     \u001b[0mmesh\u001b[0m \u001b[0;34m=\u001b[0m \u001b[0mV\u001b[0m\u001b[0;34m.\u001b[0m\u001b[0mmesh\u001b[0m\u001b[0;34m\u001b[0m\u001b[0;34m\u001b[0m\u001b[0m\n\u001b[1;32m     34\u001b[0m     \u001b[0mtopology\u001b[0m\u001b[0;34m,\u001b[0m \u001b[0mcell_types\u001b[0m\u001b[0;34m,\u001b[0m \u001b[0m_\u001b[0m \u001b[0;34m=\u001b[0m \u001b[0mdolfinx\u001b[0m\u001b[0;34m.\u001b[0m\u001b[0mplot\u001b[0m\u001b[0;34m.\u001b[0m\u001b[0mcreate_vtk_mesh\u001b[0m\u001b[0;34m(\u001b[0m\u001b[0mmesh\u001b[0m\u001b[0;34m,\u001b[0m \u001b[0mmesh\u001b[0m\u001b[0;34m.\u001b[0m\u001b[0mtopology\u001b[0m\u001b[0;34m.\u001b[0m\u001b[0mdim\u001b[0m\u001b[0;34m)\u001b[0m\u001b[0;34m\u001b[0m\u001b[0;34m\u001b[0m\u001b[0m\n",
            "\u001b[0;31mAttributeError\u001b[0m: 'numpy.ndarray' object has no attribute 'function_space'"
          ]
        }
      ]
    },
    {
      "cell_type": "code",
      "source": [
        "def sigma(u):\n",
        "    return lmbda * ufl.nabla_div(u) * ufl.Identity(u.geometric_dimension()) + 2*mu*_e(u)"
      ],
      "metadata": {
        "id": "tQYXa7E9f1e3"
      },
      "execution_count": 44,
      "outputs": []
    },
    {
      "cell_type": "code",
      "source": [
        "s = sigma(u) -1./3*ufl.tr(sigma(u))*ufl.Identity(u.geometric_dimension())\n",
        "von_Mises = ufl.sqrt(3./2*ufl.inner(s, s))"
      ],
      "metadata": {
        "id": "xBhXO-g5SxtS"
      },
      "execution_count": 45,
      "outputs": []
    },
    {
      "cell_type": "code",
      "source": [
        "V_von_mises = FunctionSpace(mesh, (\"DG\", 0))\n",
        "stress_expr = dolfinx.fem.Expression(von_Mises, V_von_mises.element.interpolation_points)\n",
        "stresses = Function(V_von_mises)\n",
        "stresses.interpolate(stress_expr)"
      ],
      "metadata": {
        "id": "KuJldiU7fVjB"
      },
      "execution_count": 46,
      "outputs": []
    },
    {
      "cell_type": "code",
      "source": [
        "topology, cell_types, _ = dolfinx.plot.create_vtk_mesh(mesh, mesh.topology.dim)\n",
        "grid = pyvista.UnstructuredGrid(topology, cell_types, mesh.geometry.x)\n",
        "\n",
        "warped = grid.warp_by_vector(\"u\", factor=1.5)\n",
        "warped.cell_data[\"VonMises\"] = stresses.vector.array\n",
        "warped.set_active_scalars(\"VonMises\")\n",
        "p = pyvista.Plotter()\n",
        "p.add_mesh(warped)\n",
        "p.show_axes()\n",
        "if not pyvista.OFF_SCREEN:\n",
        "   p.show()\n",
        "else:\n",
        "   pyvista.start_xvfb()\n",
        "   stress_figure = p.screenshot(f\"stresses.png\")"
      ],
      "metadata": {
        "id": "pGmN88jsf4h4",
        "outputId": "a0a0ce5d-c9b3-47a0-a42e-04aed21a658c",
        "colab": {
          "base_uri": "https://localhost:8080/",
          "height": 377
        }
      },
      "execution_count": 50,
      "outputs": [
        {
          "output_type": "error",
          "ename": "ValueError",
          "evalue": "ignored",
          "traceback": [
            "\u001b[0;31m---------------------------------------------------------------------------\u001b[0m",
            "\u001b[0;31mValueError\u001b[0m                                Traceback (most recent call last)",
            "\u001b[0;32m<ipython-input-50-a9092d4886e1>\u001b[0m in \u001b[0;36m<module>\u001b[0;34m()\u001b[0m\n\u001b[1;32m      2\u001b[0m \u001b[0mgrid\u001b[0m \u001b[0;34m=\u001b[0m \u001b[0mpyvista\u001b[0m\u001b[0;34m.\u001b[0m\u001b[0mUnstructuredGrid\u001b[0m\u001b[0;34m(\u001b[0m\u001b[0mtopology\u001b[0m\u001b[0;34m,\u001b[0m \u001b[0mcell_types\u001b[0m\u001b[0;34m,\u001b[0m \u001b[0mmesh\u001b[0m\u001b[0;34m.\u001b[0m\u001b[0mgeometry\u001b[0m\u001b[0;34m.\u001b[0m\u001b[0mx\u001b[0m\u001b[0;34m)\u001b[0m\u001b[0;34m\u001b[0m\u001b[0;34m\u001b[0m\u001b[0m\n\u001b[1;32m      3\u001b[0m \u001b[0;34m\u001b[0m\u001b[0m\n\u001b[0;32m----> 4\u001b[0;31m \u001b[0mwarped\u001b[0m \u001b[0;34m=\u001b[0m \u001b[0mgrid\u001b[0m\u001b[0;34m.\u001b[0m\u001b[0mwarp_by_vector\u001b[0m\u001b[0;34m(\u001b[0m\u001b[0;34m\"u\"\u001b[0m\u001b[0;34m,\u001b[0m \u001b[0mfactor\u001b[0m\u001b[0;34m=\u001b[0m\u001b[0;36m1.5\u001b[0m\u001b[0;34m)\u001b[0m\u001b[0;34m\u001b[0m\u001b[0;34m\u001b[0m\u001b[0m\n\u001b[0m\u001b[1;32m      5\u001b[0m \u001b[0mwarped\u001b[0m\u001b[0;34m.\u001b[0m\u001b[0mcell_data\u001b[0m\u001b[0;34m[\u001b[0m\u001b[0;34m\"VonMises\"\u001b[0m\u001b[0;34m]\u001b[0m \u001b[0;34m=\u001b[0m \u001b[0mstresses\u001b[0m\u001b[0;34m.\u001b[0m\u001b[0mvector\u001b[0m\u001b[0;34m.\u001b[0m\u001b[0marray\u001b[0m\u001b[0;34m\u001b[0m\u001b[0;34m\u001b[0m\u001b[0m\n\u001b[1;32m      6\u001b[0m \u001b[0mwarped\u001b[0m\u001b[0;34m.\u001b[0m\u001b[0mset_active_scalars\u001b[0m\u001b[0;34m(\u001b[0m\u001b[0;34m\"VonMises\"\u001b[0m\u001b[0;34m)\u001b[0m\u001b[0;34m\u001b[0m\u001b[0;34m\u001b[0m\u001b[0m\n",
            "\u001b[0;32m/usr/local/lib/python3.7/dist-packages/pyvista/core/filters/data_set.py\u001b[0m in \u001b[0;36mwarp_by_vector\u001b[0;34m(self, vectors, factor, inplace, progress_bar)\u001b[0m\n\u001b[1;32m   2056\u001b[0m         \u001b[0mfield\u001b[0m \u001b[0;34m=\u001b[0m \u001b[0mget_array_association\u001b[0m\u001b[0;34m(\u001b[0m\u001b[0mself\u001b[0m\u001b[0;34m,\u001b[0m \u001b[0mvectors\u001b[0m\u001b[0;34m,\u001b[0m \u001b[0mpreference\u001b[0m\u001b[0;34m=\u001b[0m\u001b[0;34m'point'\u001b[0m\u001b[0;34m)\u001b[0m\u001b[0;34m\u001b[0m\u001b[0;34m\u001b[0m\u001b[0m\n\u001b[1;32m   2057\u001b[0m         \u001b[0;32mif\u001b[0m \u001b[0marr\u001b[0m \u001b[0;32mis\u001b[0m \u001b[0;32mNone\u001b[0m\u001b[0;34m:\u001b[0m\u001b[0;34m\u001b[0m\u001b[0;34m\u001b[0m\u001b[0m\n\u001b[0;32m-> 2058\u001b[0;31m             \u001b[0;32mraise\u001b[0m \u001b[0mValueError\u001b[0m\u001b[0;34m(\u001b[0m\u001b[0;34m'No vectors present to warp by vector.'\u001b[0m\u001b[0;34m)\u001b[0m\u001b[0;34m\u001b[0m\u001b[0;34m\u001b[0m\u001b[0m\n\u001b[0m\u001b[1;32m   2059\u001b[0m \u001b[0;34m\u001b[0m\u001b[0m\n\u001b[1;32m   2060\u001b[0m         \u001b[0;31m# check that this is indeed a vector field\u001b[0m\u001b[0;34m\u001b[0m\u001b[0;34m\u001b[0m\u001b[0;34m\u001b[0m\u001b[0m\n",
            "\u001b[0;31mValueError\u001b[0m: No vectors present to warp by vector."
          ]
        }
      ]
    },
    {
      "cell_type": "code",
      "source": [
        "pyvista.set_jupyter_backend(\"pythreejs\")\n",
        "\n",
        "# Create plotter and pyvista grid\n",
        "p = pyvista.Plotter()\n",
        "topology, cell_types, geometry = dolfinx.plot.create_vtk_mesh(mesh, mesh.topology.dim)\n",
        "grid = pyvista.UnstructuredGrid(topology, cell_types, mesh.geometry.x)\n",
        "\n",
        "# Attach vector values to grid and warp grid by vector\n",
        "grid[\"u\"] = u.x.array.reshape((geometry.shape[0], 2))\n",
        "actor_0 = p.add_mesh(grid, style=\"wireframe\", color=\"k\")\n",
        "warped = grid.warp_by_vector(\"u\", factor=1.5)\n",
        "actor_1 = p.add_mesh(warped, show_edges=True)\n",
        "p.show_axes()\n",
        "if not pyvista.OFF_SCREEN:\n",
        "   p.show()\n",
        "else:\n",
        "   pyvista.start_xvfb()\n",
        "   figure_as_array = p.screenshot(\"deflection.png\")"
      ],
      "metadata": {
        "id": "GcXdO9w4gkgB",
        "outputId": "c05e7a1f-71f7-4e64-e4d7-b8bf3d890f2c",
        "colab": {
          "base_uri": "https://localhost:8080/",
          "height": 394
        }
      },
      "execution_count": 61,
      "outputs": [
        {
          "output_type": "error",
          "ename": "ValueError",
          "evalue": "ignored",
          "traceback": [
            "\u001b[0;31m---------------------------------------------------------------------------\u001b[0m",
            "\u001b[0;31mValueError\u001b[0m                                Traceback (most recent call last)",
            "\u001b[0;32m<ipython-input-61-320267ae0892>\u001b[0m in \u001b[0;36m<module>\u001b[0;34m()\u001b[0m\n\u001b[1;32m      9\u001b[0m \u001b[0mgrid\u001b[0m\u001b[0;34m[\u001b[0m\u001b[0;34m\"u\"\u001b[0m\u001b[0;34m]\u001b[0m \u001b[0;34m=\u001b[0m \u001b[0mu\u001b[0m\u001b[0;34m.\u001b[0m\u001b[0mx\u001b[0m\u001b[0;34m.\u001b[0m\u001b[0marray\u001b[0m\u001b[0;34m.\u001b[0m\u001b[0mreshape\u001b[0m\u001b[0;34m(\u001b[0m\u001b[0;34m(\u001b[0m\u001b[0mgeometry\u001b[0m\u001b[0;34m.\u001b[0m\u001b[0mshape\u001b[0m\u001b[0;34m[\u001b[0m\u001b[0;36m0\u001b[0m\u001b[0;34m]\u001b[0m\u001b[0;34m,\u001b[0m \u001b[0;36m2\u001b[0m\u001b[0;34m)\u001b[0m\u001b[0;34m)\u001b[0m\u001b[0;34m\u001b[0m\u001b[0;34m\u001b[0m\u001b[0m\n\u001b[1;32m     10\u001b[0m \u001b[0mactor_0\u001b[0m \u001b[0;34m=\u001b[0m \u001b[0mp\u001b[0m\u001b[0;34m.\u001b[0m\u001b[0madd_mesh\u001b[0m\u001b[0;34m(\u001b[0m\u001b[0mgrid\u001b[0m\u001b[0;34m,\u001b[0m \u001b[0mstyle\u001b[0m\u001b[0;34m=\u001b[0m\u001b[0;34m\"wireframe\"\u001b[0m\u001b[0;34m,\u001b[0m \u001b[0mcolor\u001b[0m\u001b[0;34m=\u001b[0m\u001b[0;34m\"k\"\u001b[0m\u001b[0;34m)\u001b[0m\u001b[0;34m\u001b[0m\u001b[0;34m\u001b[0m\u001b[0m\n\u001b[0;32m---> 11\u001b[0;31m \u001b[0mwarped\u001b[0m \u001b[0;34m=\u001b[0m \u001b[0mgrid\u001b[0m\u001b[0;34m.\u001b[0m\u001b[0mwarp_by_vector\u001b[0m\u001b[0;34m(\u001b[0m\u001b[0;34m\"u\"\u001b[0m\u001b[0;34m,\u001b[0m \u001b[0mfactor\u001b[0m\u001b[0;34m=\u001b[0m\u001b[0;36m1.5\u001b[0m\u001b[0;34m)\u001b[0m\u001b[0;34m\u001b[0m\u001b[0;34m\u001b[0m\u001b[0m\n\u001b[0m\u001b[1;32m     12\u001b[0m \u001b[0mactor_1\u001b[0m \u001b[0;34m=\u001b[0m \u001b[0mp\u001b[0m\u001b[0;34m.\u001b[0m\u001b[0madd_mesh\u001b[0m\u001b[0;34m(\u001b[0m\u001b[0mwarped\u001b[0m\u001b[0;34m,\u001b[0m \u001b[0mshow_edges\u001b[0m\u001b[0;34m=\u001b[0m\u001b[0;32mTrue\u001b[0m\u001b[0;34m)\u001b[0m\u001b[0;34m\u001b[0m\u001b[0;34m\u001b[0m\u001b[0m\n\u001b[1;32m     13\u001b[0m \u001b[0mp\u001b[0m\u001b[0;34m.\u001b[0m\u001b[0mshow_axes\u001b[0m\u001b[0;34m(\u001b[0m\u001b[0;34m)\u001b[0m\u001b[0;34m\u001b[0m\u001b[0;34m\u001b[0m\u001b[0m\n",
            "\u001b[0;32m/usr/local/lib/python3.7/dist-packages/pyvista/core/filters/data_set.py\u001b[0m in \u001b[0;36mwarp_by_vector\u001b[0;34m(self, vectors, factor, inplace, progress_bar)\u001b[0m\n\u001b[1;32m   2061\u001b[0m         \u001b[0;32mif\u001b[0m \u001b[0marr\u001b[0m\u001b[0;34m.\u001b[0m\u001b[0mndim\u001b[0m \u001b[0;34m!=\u001b[0m \u001b[0;36m2\u001b[0m \u001b[0;32mor\u001b[0m \u001b[0marr\u001b[0m\u001b[0;34m.\u001b[0m\u001b[0mshape\u001b[0m\u001b[0;34m[\u001b[0m\u001b[0;36m1\u001b[0m\u001b[0;34m]\u001b[0m \u001b[0;34m!=\u001b[0m \u001b[0;36m3\u001b[0m\u001b[0;34m:\u001b[0m\u001b[0;34m\u001b[0m\u001b[0;34m\u001b[0m\u001b[0m\n\u001b[1;32m   2062\u001b[0m             raise ValueError(\n\u001b[0;32m-> 2063\u001b[0;31m                 \u001b[0;34m'Dataset can only by warped by a 3D vector point data array. '\u001b[0m\u001b[0;34m\u001b[0m\u001b[0;34m\u001b[0m\u001b[0m\n\u001b[0m\u001b[1;32m   2064\u001b[0m                 'The values you provided do not satisfy this requirement')\n\u001b[1;32m   2065\u001b[0m         \u001b[0malg\u001b[0m \u001b[0;34m=\u001b[0m \u001b[0m_vtk\u001b[0m\u001b[0;34m.\u001b[0m\u001b[0mvtkWarpVector\u001b[0m\u001b[0;34m(\u001b[0m\u001b[0;34m)\u001b[0m\u001b[0;34m\u001b[0m\u001b[0;34m\u001b[0m\u001b[0m\n",
            "\u001b[0;31mValueError\u001b[0m: Dataset can only by warped by a 3D vector point data array. The values you provided do not satisfy this requirement"
          ]
        }
      ]
    },
    {
      "cell_type": "code",
      "source": [
        "u.x.array"
      ],
      "metadata": {
        "id": "7tzvaOjBLf2w",
        "outputId": "984501d3-9237-43ea-9388-1c2350aed0dd",
        "colab": {
          "base_uri": "https://localhost:8080/"
        }
      },
      "execution_count": 64,
      "outputs": [
        {
          "output_type": "execute_result",
          "data": {
            "text/plain": [
              "array([0., 0., 0., ..., 0., 0., 0.])"
            ]
          },
          "metadata": {},
          "execution_count": 64
        }
      ]
    },
    {
      "cell_type": "code",
      "source": [
        ""
      ],
      "metadata": {
        "id": "aY-B4dNaLy0k",
        "outputId": "6845d37d-8a51-4e79-ab65-e32877de02bd",
        "colab": {
          "base_uri": "https://localhost:8080/",
          "height": 168
        }
      },
      "execution_count": 60,
      "outputs": [
        {
          "output_type": "error",
          "ename": "AttributeError",
          "evalue": "ignored",
          "traceback": [
            "\u001b[0;31m---------------------------------------------------------------------------\u001b[0m",
            "\u001b[0;31mAttributeError\u001b[0m                            Traceback (most recent call last)",
            "\u001b[0;32m<ipython-input-60-7d37eec4a5d2>\u001b[0m in \u001b[0;36m<module>\u001b[0;34m()\u001b[0m\n\u001b[0;32m----> 1\u001b[0;31m \u001b[0mmesh\u001b[0m\u001b[0;34m.\u001b[0m\u001b[0mshape\u001b[0m\u001b[0;34m\u001b[0m\u001b[0;34m\u001b[0m\u001b[0m\n\u001b[0m",
            "\u001b[0;31mAttributeError\u001b[0m: 'Mesh' object has no attribute 'shape'"
          ]
        }
      ]
    },
    {
      "cell_type": "code",
      "source": [
        "# library include\n",
        "\n",
        "\n",
        "import numpy as np\n",
        "import yaml\n",
        "import json\n",
        "import sys\n",
        "import os\n",
        "from pathlib import Path\n",
        "\n",
        "from mpi4py import MPI\n",
        "\n",
        "import petsc4py\n",
        "from petsc4py import PETSc\n",
        "\n",
        "import dolfinx\n",
        "import dolfinx.plot\n",
        "from dolfinx import log\n",
        "import ufl\n",
        "\n",
        "\n",
        "from dolfinx.io import XDMFFile\n",
        "\n",
        "import logging\n",
        "\n",
        "logging.basicConfig(level=logging.INFO)\n",
        "\n",
        "import dolfinx\n",
        "import dolfinx.plot\n",
        "import dolfinx.io\n",
        "from dolfinx.fem import (\n",
        "    Constant,\n",
        "    Function,\n",
        "    FunctionSpace,\n",
        "    assemble_scalar,\n",
        "    dirichletbc,\n",
        "    form,\n",
        "    locate_dofs_geometrical,\n",
        "    set_bc,\n",
        ")\n",
        "import matplotlib.pyplot as plt"
      ],
      "metadata": {
        "id": "tZ9egFUuxEGq"
      },
      "execution_count": 4,
      "outputs": []
    },
    {
      "cell_type": "code",
      "source": [
        "!rm -rf mec647\n"
      ],
      "metadata": {
        "id": "V1Hlttm1VXOM"
      },
      "execution_count": 5,
      "outputs": []
    },
    {
      "cell_type": "code",
      "source": [
        "try:\n",
        "  !git clone https://github.com/kumiori/mec647.git\n",
        "except Exception:\n",
        "  print('Something went wrong')\n",
        "\n",
        "  !rm -rf mec647\n",
        "  !git clone https://github.com/kumiori/mec647.git\n"
      ],
      "metadata": {
        "colab": {
          "base_uri": "https://localhost:8080/"
        },
        "id": "s9PP1aUIyUKC",
        "outputId": "eb2641ce-2418-4c39-82bf-cd21c7807a6f"
      },
      "execution_count": 6,
      "outputs": [
        {
          "output_type": "stream",
          "name": "stdout",
          "text": [
            "Cloning into 'mec647'...\n",
            "remote: Enumerating objects: 390, done.\u001b[K\n",
            "remote: Counting objects: 100% (390/390), done.\u001b[K\n",
            "remote: Compressing objects: 100% (312/312), done.\u001b[K\n",
            "remote: Total 390 (delta 178), reused 146 (delta 61), pack-reused 0\u001b[K\n",
            "Receiving objects: 100% (390/390), 6.16 MiB | 9.97 MiB/s, done.\n",
            "Resolving deltas: 100% (178/178), done.\n"
          ]
        }
      ]
    },
    {
      "cell_type": "code",
      "source": [
        "sys.path.append('mec647/')\n",
        "\n",
        "# meshes\n",
        "import meshes\n",
        "from meshes import primitives\n",
        "\n",
        "# visualisation\n",
        "from utils import viz\n",
        "import matplotlib.pyplot as plt\n",
        "from utils.viz import plot_mesh, plot_vector, plot_scalar\n"
      ],
      "metadata": {
        "id": "Vtzt6XEWybNf"
      },
      "execution_count": 7,
      "outputs": []
    },
    {
      "cell_type": "code",
      "source": [
        "# Parameters\n",
        "\n",
        "parameters = {\n",
        "    'loading': {\n",
        "        'min': 0,\n",
        "        'max': 1\n",
        "    },\n",
        "    'geometry': {\n",
        "        'geom_type': 'bar',\n",
        "        'Lx': 1.,\n",
        "        'Ly': 0.1\n",
        "    },\n",
        "    'model': {\n",
        "        'mu': 1.,\n",
        "        'lmbda': 0.\n",
        "    },\n",
        "    'solvers': {\n",
        "        'snes': {\n",
        "            'snes_type': 'newtontr',\n",
        "            'snes_stol': 1e-8,\n",
        "            'snes_atol': 1e-8,\n",
        "            'snes_rtol': 1e-8,\n",
        "            'snes_max_it': 100,\n",
        "            'snes_monitor': \"\",\n",
        "            'ksp_type': 'preonly',\n",
        "            'pc_type': 'lu',\n",
        "            'pc_factor_mat_solver_type': 'mumps'\n",
        "        }\n",
        "    }\n",
        "}\n",
        "\n",
        "# parameters.get('loading')\n",
        "\n"
      ],
      "metadata": {
        "id": "xYNJNfNnzb2l"
      },
      "execution_count": null,
      "outputs": []
    },
    {
      "cell_type": "code",
      "source": [
        "# Mesh\n",
        "Lx = parameters[\"geometry\"][\"Lx\"]\n",
        "Ly = parameters[\"geometry\"][\"Ly\"]\n",
        "geom_type = parameters[\"geometry\"][\"geom_type\"]\n",
        "\n",
        "\n",
        "\n",
        "gmsh_model, tdim = primitives.mesh_bar_gmshapi(geom_type,\n",
        "                                    Lx, \n",
        "                                    Ly, \n",
        "                                    0.03, \n",
        "                                    tdim=2)\n",
        "\n",
        "mesh, mts = meshes.gmsh_model_to_mesh(gmsh_model,\n",
        "                               cell_data=False,\n",
        "                               facet_data=True,\n",
        "                               gdim=2)\n",
        "\n",
        "# TODO: Plot mesh\n",
        "\n",
        "\n",
        "plt.figure()\n",
        "ax = plot_mesh(mesh)\n",
        "fig = ax.get_figure()\n",
        "fig.savefig(f\"mesh.png\")\n"
      ],
      "metadata": {
        "id": "jP0N2XxL0Prl",
        "outputId": "2fdcd7af-01d2-4b98-902c-4e7be6188b34",
        "colab": {
          "base_uri": "https://localhost:8080/",
          "height": 84
        }
      },
      "execution_count": null,
      "outputs": [
        {
          "output_type": "display_data",
          "data": {
            "image/png": "iVBORw0KGgoAAAANSUhEUgAAAXQAAABDCAYAAACMa/7yAAAABHNCSVQICAgIfAhkiAAAAAlwSFlzAAALEgAACxIB0t1+/AAAADh0RVh0U29mdHdhcmUAbWF0cGxvdGxpYiB2ZXJzaW9uMy4yLjIsIGh0dHA6Ly9tYXRwbG90bGliLm9yZy+WH4yJAAAgAElEQVR4nO1dd3hU1fZdN5NMei8kEJLQQiChEwQUBEGRLr2KFKUpIoICgoqKCs+noIBPwAKCIOU9EQVFKYIioffeAoQSEgKEJKRMZv3+GM7JbQmoFPE36/vmYy53zc0t5+59ztlr76OQhBNOOOGEE/c/XO71CTjhhBNOOHF74DToTjjhhBP/EDgNuhNOOOHEPwROg+6EE0448Q+B06A74YQTTvxD4DToTjjhhBP/ENySQVcU5XFFUQ4rinJMUZQxJvsbK4qyQ1EUm6IonW//aTrhhBNOOHEz3NSgK4piATADQEsAVQH0UBSlqo52GkBfAAtu9wk64YQTTjhxa3C9BU49AMdIngAARVG+BtAewAFBIJl8Y5/9Vv9wSEgIY2Ji/si5Stjtdri4FO+LSMJut8NisfxlDskS/5bd7rjk+42jKAoURSmWU1hYCBcXl7/MsdlscHUtuZk5OX+N42zvd6e9367neTP7dTNs3749nWSo2b5bMehlAJxRbacAeOBPn80NxMTEYNu2bX/4d+obXqpUKVNOamrqLXNcXFwQGmp6byTH29sbPj4+JXICAwNhtVpL5ISGhpo+SJK4ePEiACAsLMy0UdntdqSlpZV4TQUFBcjIyCiRk52djaysrBI5GRkZKCgoKJHzR+6xk/P34bi5uSEoKKhEjq+vL7y8vErkBAUFwc3NrUTOnW7v+fn5uHz5comcrKwsZGdnl8hJS0uTjuFuPqs/m6WvKMqp4vbdikG/bVAUZSCAgQAQFRX1p44REhKC9PR0AED58uVRvXp1zf4LFy7g22+/ldtPPPGE4RjHjh2TN9Zut9+Uk5ubi969exs4+/fvv+lxtm7dKjlWqxVt2rQxcNavXy8beGBgIJo0aWLgrFy5Un4vU6YMEhMTDZxFixbJ7xUrVkRCQoKB89lnn8nv1atXR/ny5Q2cmTNnyu+JiYkoU6ZMiZyHHnoIISEhJXIeeeQR+Pn5lchp0aIFPD09S+S0atXK1HGqOW3btjX0REli1qxZcrt9+/YGQ2K32zF79uwSOTabTXMPzZ55fn4+vvjiixI5OTk5mDdvXomcq1ev4uuvvy6Rk5aWhv/9738lclJSUrBixQoADqd/K+29Z8+eBs7evXs1BsnsOJs3b5YcDw8PtGrVysBZu3atbO/BwcFo3LixgfPdd9/J72XLlkWdOnUMnAULimZ4Y2NjUbWqfiYYmmdeo0YNlCtXzsD5o+39VjgPP/wwAgMDNfvV96ZmzZqG398WiGFWcR8ADQCsUm2PBTC2GO4cAJ1vdkySqFOnDv8M/vWvfxEAAwMDGRAQwE2bNmn2P/nkk7RarYyMjGSpUqWYlZWl2W+32/noo4/S19eX1apVo7+/Py9evGj4O23btqW3tzcrVKjA0NBQXrlyxfQ4fn5+jIqKYmRkJLOzsw2cBg0aMCgoiKVLl2bFihWZl5en4dhsNtaoUYNhYWEMCwtj9erVabPZNJy8vDzGxsaydOnSDAoKYv369Wm32zWc7Oxsli1blmXLlqWfnx+bNWtm4Fy5coVhYWEsX748vby82KFDB8N1X7x4kf7+/oyNjaW7uzuffPJJA+fMmTP08vJiXFwcLRYLhwwZYuAcPXqUVquVCQkJBMCXX37ZwNmzZw9dXFxYrVo1AuCbb75p4CQlJRGA5Lz//vsGzurVqwmANWrUIADOnDnTwPnmm28IgNWrVycAfv311wbOl19+qTnOd999Z+B89NFHBMBatWoRANeuXWvgvP/++5q/tWXLFgNnwoQJBMCEhARaLBbu3bvXwBk1ahQVRWF8fDytViuPHTtm4AwePJgWi4VVqlSht7c3U1JSDJxevXrR3d2dFStWZEBAANPS0gyc9u3b09vbm+XKlWNYWBivXr2q2W+32/nII4/Q39+fZcuWZVRUFHNycjScwsJCPvDAAwwODmZERAQrV65saO8FBQWsVq0aw8LCGBoaypo1axrae25uLitWrMgyZcowMDCQDz74oKEtZ2VlsUyZMoyKiqKvry8fe+wxA+fy5csMCQlh+fLl6enpyU6dOhmuOzU1lX5+foyLi6O7uzt79epl4Jw+fZqenp6sU6cOPTw8TI+TkZFBf39/RkdH08XFhUOHDtXsX7t2Lb29venl5UUA/M9//mM4xq0CwDYWZ6+L28EiI+0K4ASAcgCsAHYDiC+Ge9cM+v79+1mxYkV6e3tz9erVJMn169cTAMeNG8fffvuNADhp0iTN7xcsWEAAnDZtGg8cOECLxcJBgwZpOD/88AMBcPLkydy+fTsVReHIkSM1nG+//ZYA+OGHH3LDhg0EwNdff13D+eqrrwiAn332mTzme++9p+HMnDmTALh48WIuWbKEAPjJJ59oOMJArFy5kl988QUBcP78+RqOMBDr16+XRmfZsmUajjAQ27Zt4zvvvEMA8t4JCANx4MABvvLKKwRgcJrCQJw4cYLDhg2ji4sLd+/ereG0b9+ePj4+PHfuHPv160c3NzceOXJE7hcGIigoiJcuXWKXLl3o6enJ06dPS44wEOHh4czMzGTLli3p5+fH1NRUySkoKGB8fDxjYmKYk5PDxo0bMyQkhBkZGZJz/fp1litXjvHx8czNzWWNGjUMBikzM5Ph4eGsV68ec3NzGRcXx0qVKmkM0sWLFxkQEMDmzZszJyeH0dHRrF69OgsKCiRHGIhWrVrJY+od8KlTp+jp6cmuXbsyPT2dgYGBBgd8+PBhurm5sX///jx79iy9vb35xBNPaO7xrl276OLiwuHDh/P48eOmDnjjxo3yndi3b5+pA/7pp58IgO+++y63bt1KAHzppZc0HOEQp0+fzl9++cXUAQuHOGfOHH7//fcEwA8++EDD+fjjjwmAS5cu5ddff00AnDVrloYj3vEff/yRn376KQFw4cKFGs6rr75KAPztt984ZcoUUwc8YsQIKorCHTt28K233jJ1wM888wxdXV156NAhjhs3Th5TjR49etDd3Z0nT57k22+/bfq3xLuye/duDhs2TL5nJLl8+XK6u7szPj6e27dvv7cG3fF7tAJwBMBxAONu/N+bANrd+J4Ix9x6NoBLAPbf7Jh/1aBnZWXx/PnzTEhIoNVq5dKlS5mQkMDo6GjZU27ZsiUDAwNl7zojI4NhYWFMTEyUvYLnn39eY5Dy8vJYuXJlVqpUibm5uSTJp59+Wj500tGDqFChAqtUqcL8/HySZLdu3ejh4cFTp06RLOpB1KlTh4WFhSTJ1q1b09fXlxcuXCBZ1INo1KgR7XY77XY7H374YQYHB0uDpDYQpMPI1a1bl6VLl+a1a9dIag0ESebn57Nq1aosX768vAa1gSCLjFxCQoI0SGoDQZLXrl1jREQE69WrJ69BbSBI8tKlSwwKCmLTpk2lQVIbCJI8f/48fXx82K5dO/kc1QaCJE+ePEl3d3f27NlTctQGgiQPHjxIV1dXPv3005Izffp0AuB///tfkuTOnTs110BSvoTCeZkZpNGjRxMAN2/eTJJcuXIlAfDf//635IiX/8CBAyQpHbD65VQbCJKmDrh79+708PBgcnIySZo64DZt2tDX15fnz58nSYMDttvtbNKkiaat6B2wWVvRO+CCggLZVq5fv06SBgd8/fp1li9fnvHx8bKt6B2waCuJiYksLCyk3W7n448/Tn9/f+mAL126xODgYDZp0kS294ceeoihoaG8fPmybCu+vr5s06YNSccItnbt2poRcHJyMj08PNijRw+SjvYeFxenGQGLtvLMM8+QpKkD3rFjBxVF4YgRI0gWvbO1a9eW9kG09/Hjx5N02IeqVasyKipKjv5TU1Pp7e3Nbt26kXS816VKleIDDzzAefPm0WKxMDExkenp6Tx//vy9N+h34nM7DDrpaCRVqlQhAIO337Ztm6bnPHDgQFosFu7cuVNyMjIyGBwcLA3Sv//9bwLg999/LzkXLlygn58fW7durTmHH3/8UXJOnTpFDw8P+VDVPQiBw4cP09XVlQMGDCCp7UEICIP0wgsvkDQaCNLYyPQGgiwyqmKEojcQJPm///2PADhjxgxTA0GSc+fOJQDOnTvX1ECQ5IwZM6RRNTMQJDl58mQC4KpVq0wNBEmOHz9e3jO9gRAQ92z79u2yd/vII49oereDBg2ixWLh/v37mZKSQm9vb8P0UqdOnejl5cWUlBQeOXKEbm5u7Nu3r4bTqlUr+vn58cKFC9y6dSsVReGLL74o9+sdsDAQao7+nv36668EwNdee01y9A5YjOb+9a9/SY7eAS9dutRgGPQOeM6cOQTAefPmSY7eAU+bNo0A+M0330iO3gG/++67htHcyZMn6eHhIR2w6N3+/vvvknPgwAG6urpy4MCBJIs6T7t27ZIcMQIW96x///50c3Pj4cOHJUfcM/Eed+3a1TCa04+AzUZzagdst9vZqFEjhoSESGdCFo3gZ82aVWx7F+czatQoko426eLionlHJ02aJG1SYmIiMzMz5b11GnQVhDG9du0af//9d/bv31/eOABUFIXNmjXjzJkzmZaWxo4dO9LX15fLly8nAMPUCVlkkGbMmEFfX1/ZG1ZDGPo5c+bQ19eXbdu2NXBef/11+QKpexBqjBw5koqicMGCBZoehBqDBg2iq6srFyxYYDAQAj179qS7uzvnz59vMBAC7dq1o4+Pj3yx1QaC1E57zJ4927ShFRYWsl69eoyIiJAvv9pAkI5eXkJCAmNiYvjee+8ZDARZNKqpWrWqHP7qp3vUo5oxY8YYDATp6P2EhobyoYce4tChQ+ni4sI9e/ZoOCIO8Nhjj2mmh9Q4ceKEnKIQIye1syPJQ4cO0dXVlf3792f9+vVZqlQpQyxFPSJo1KiRprcp8PvvvxMAX3nlFdnb1Md2hAOeOHGi7G2K0ZWAcMDvv/8+Y2JiTOMtYlQzffp0Od2jdohkUXufPXu26XQPWeSA58yZYzrdQxZ1WubPn093d3f27t3bwHnhhRdke7dYLBw8eLCBI0bAX331FRVFkYZSDdFpmTdvHgHwjTfeMHDEcxSjIn28Re2AxVSnPt4iRg0hISFyKkff3klHR8tisXDFihV0d3dn3759eeHCBc6YMYONGzfW2CQ3NzcOGjSI27Zt47lz5+6oQVcc++8+6tatyz8jW3z44YexYcMGREZGIiUlBd7e3ujRoweSkpKwb98+jB8/HosWLcLRo0dhsVgQERGBlJQUAI6o+549e+Dh4QGbzYbCwkLYbDbk5eVpos6LFi1CbGys1K66uLigoKAAtWvXlpzly5ejUqVKmnPLycnRRON/+uknlC1bVsO5evUq6tevL7fXr1+PsLAwDSctLU0T+d+0aRMCAgI0nJSUFDz66KNye9u2bfD29tZwjh49inbt2sntXbt2wd3dXcPZu3cvunbtCsAh4dy9e7dBR5uUlIR+/foBAPz8/LBp0yaDHG3NmjV47rnnADhUOD///LNBIfLtt99izBhHonHlypWxbNky6PHVV19h4sSJAIDatWtj3rx5+uk/zJo1C9OnTwcANGzYENOnTzdwPvzwQ8yfPx+AQz0zceJEjRZZURSMGzcOP/zwAwCgZ8+eePHFF+Ux7HY7SGLEiBFISkoCAAwaNAj9+/eHi4uL5jN06FBs3LgRADBixAgMHDjQcF29evXCjh07AACvvvqqqYqkXbt2OHr0KABg8uTJmmcHODpfzZo1w/nz5wEAH3/8MZo2barh2O121K9fH9euXQMAzJ07F/Xq1dNwbDYbqlWrJrcXL16s2QZgeCe+//57VKhQQcPJzs5G3bp15fbq1asN6o/Lly+jYcOGcnvDhg0GmXBqaqpG2ZWUlAR/f38N5/Tp02jRooXc3r59u0FaefjwYY3yZvfu3QZF1K5du9CjRw8AgMViwY4dO+Di4iKfN0ns3LkT/fv3B+BQpm3btg1ubm5wdXWFq6srLBYLMjMzNSqy8uXLIzk5GXa7HVWrVkXHjh0xceJE1K9fH5UrV8bixYtx/fp1BAQE4MqVK+jevTsWLlyIPwNFUbaTrGu6szhLf6c/f7aHDpXne/HFF+VQRsxDnj9/nna7nTt37uTYsWM1fOfH+XF+nJ879Xn11Ve5b98+ko7pVaAo/nP58mUOHDhQw/+zQAk99LuqQ78d6NatGxYtWgQXFxd8+OGHsNlsmDBhAmJjYwE4eqXh4eEIDQ3FhQsXoCiK7LUBwLRp0+Dp6Sk9rfhX9FIBYOrUqYiKitLcKJvNJj07AHzwwQeIiIjQnFtBQQH69Okjt6dPn47g4GANJzc3V/Z2AUdv09fXV8O5du2appf3+eefG/TZGRkZePbZZ+X2l19+aUj0OH/+PF588UW5PX/+fIM+Ozk5GWPHjpXbCxYsMPSsDx06hDfeeKNEzo4dO/Dee+/JbbPex2+//YYZM2YAcCRrffrppwbOqlWrMGfOHABAeHg4pk6dKnvW4rN48WIsXrwYAFClShW8++67AKDhzJw5E99//z0AoHHjxhg1apRsB+KZvvvuu9iyZQsAR+94wIABckQm/n355Zexd+9eAI5eds+ePWG322G321FYWAi73Y6xY8fKnnWXLl3QsWNHw3UNHz5caq/79euHxx57zMAZMGAAcnJyAADDhg3T9GwF1G1w9OjRBj0zSU3vf8KECahcuXKJnEmTJiE6OlrDKSws1OReTJkyBeHh4RpOfn4+nnrqKbk9Y8YMQ9LS9evXZW8XAGbPnm1I0svMzMSgQYPk9hdffAEPDw8N59KlS3IECJi393PnzmHkyJFy+6uvvjKMJE+cOIFx48bJbWFL1G3n0KFDeOWVVwA4Rq1ff/21ZkRfWFiIa9euYcSIEfI4FosF6enpcvQh2kOlSpWQlpaG8ePHa3Ichg0bhjuC4iz9nf781Tn0kydPctCgQXRxcWFwcDBHjRpFAJw6dSpfe+01enl50Wq1ctSoUQwLC5NecfTo0YZjConjs88+S29vb7Zv397AEfKp119/nVar1VSv+sEHHxBwzIOaySFJ8o033iAAqVowmy986aWXCEAGoyZMmGDgDBkyhBaLhRMnTiSgVWMI9O7dm1arVf5NM332E088QS8vLzkf+tVXX2n22+12Nm/enAEBAVIJ8u2332o4hYWFrF+/PsPCwjhixAgC4Jo1azScgoICVq9enWXLluXQoUMJGOWQubm5rFSpEitVqsR+/frRYrEY5JDXrl1jmTJlWKtWLfbq1Ytubm6aYBRJpqenMygoiA8//LBpMJh0BLG9vLz4xBNP8MEHHzSd+xZKiX79+jExMZHh4eEGffbhw4dptVrZo0cPVq9eXaN+EBDqof79+7NixYqMjY01zI9v2rSJADh06FBGRkayZs2amoAxSf78888EHCPT0NBQNmzY0DA/vmzZMgLgmDFj6O/vz0cffdQwPy7iLq+++iq9vLzYsWNH6vGf//yHgGOu2s3NjX369DFwRLxk4sSJptprsiiuJNq72fv34osvUlEUyXnrrbcMHCFoEO19ypQpBo6IK4m/OXv2bANH5JcIRdDixYs1+0VcKSAggM888wwBaIK4AkOGDJE2JSYmhs899xxdXV3p6+vLt99+W17L2LFj6e/vT1dXV77wwgs8cOAAAWdQVEKvctm1axebNGliGP5069aNJ06c4OXLlwmAb7/9NgcNGkRFUTTBOBEoCQ8PZ1ZWlgwGqVUuly5dYkhICB966CHa7XZp/H755RfJOXfunAyo2u12GQzaunWr5Jw4cYIeHh5SXiiCQWKYRpL79+/XKGG6d+9Od3d3Hj9+XHK2bdtGRVGkNK9169b08fHh2bNnJUetyRfXGBQUpEkqEdK8SZMm0WazmRqtxYsXE3AE2fLz8zWab4HPPvtMDi9zcnJYvnx5VqlSRaPh/vDDDwk4lDCZmZksXbq0Rh5GFskLf/zxRylxE/dc4OWXXybgCJYK9ZE+qUSoXPbu3SsVLEKuKdC5c2d6enoyOTlZqlOef/55Tbt47LHHpOxuy5YtpiqXFi1a0M/Pj+fPn5f5CK+88oqGI4Jsly5dkmqMd955R3KENK9MmTLMzMyUaoxp06ZJjpDTVqhQgdevX5eBvy+++EJysrOzGR0dzYSEBObn58tpyCVLlkjO1atXpd6+sLBQGp4ffvhBctLS0hgYGCiVMML4/frrr5Ij1ENCHCC019u3b5ecY8eO0d3dXYoD+vXrp5F9kuTevXtpsVikOKBLly708PDgyZMnJUd97+12O1u2bElfX1+eO3dOctatW0fAIQ4Q9zw4OJiXLl2SnO+++46AQxxgs9lYs2ZNRkZGahQsCxcuJAB+/PHHzMjIYEBAgEEAIZzmqFGjOHr0aLq5uTE3N5eHDh1i+/btDbaoRYsW8pqdKhcd9AadLDJe4tO1a1f5gotezU8//cTs7GzGxcUxIiJCGjahLhAvT15eHqtUqcLy5ctLo/Xss89q5Fb6F4d0JNtYrVYePXqUpCMrU/3ikA7Vibe3N8+cOUOy6MVR63JF70Bkr6akpNDHx0c2KpFso1Zc6F8ckY0XFRUltbv6F0dk46mz+fRG69q1a7K3KAyv+sUhHbLPkJAQPvjgg/I61S8OSVPDK14c0bCFll7dWxTKG6EyED1mtbxw6tSp0lGQRc5OyD5Jx4hH7VxFm1D3BIcMGaLRZ4vEsalTp0qOUDYIByxUJ2qOyFQWGm6hOvn0008lp0OHDvTy8pI5CyLZRmSvilGRv7+/zFnQdzQKCwvZoEEDzchCdDTWr18v20GNGjVYtmxZ+b4I2ae4F2JUpFbV6DsaWVlZLFu2rEbDre9oXL58mWFhYRpVTZs2bTQdjdTUVAYEBEhVjVlH4/Tp03LkJK5T39EQWchCVWPW0di9e7dGVSOksuqOhhiZjx07lqQjuSwiIoJ16tSR7V10MsRoMiUlhUFBQaxduzbz8vKkfFTkLxQWFrJ58+Yae5SUlCSfvdOg66A26MnJyezatSsBsGzZspqb2LlzZ2ZmZsoHIrTVO3fupNVqZbt27aTONDo6WjMEXrNmjZzqELK05557TnMeIjFmypQpMlFF6MIFhMRq9uzZMnNu8uTJGo54mRcuXMhFixYRcMgnza75u+++k1M/c+fO1XBee+01AuC6deukkfvf//6n4YiXefPmzXLo+tNPP2k4wmjt3btXTrFs3LhRwxGZc8eOHTM4O4E2bdpI5/XUU08ZtMV2u51NmzZlYGCglJd6enpKI0cWSSbDw8N55coVaeT0maLCeV27dk1O/ajlhVevXmVYWBgbNmzI3NxcTU9XQIwIGjduLF/+qlWrSodNanuuWVlZjIqKYrVq1TRTI+fPn6efnx9btGjBK1euyAQT9dRIcnIyPT092blzZ5l9qtfSHzx4UGrjz5w5Q29vb01iFulIjHFxceGwYcN49OhRQ2IWqTVae/bsocVikbpwgR9//FGOYpOSkkwzo4Xh+uijj7h27Vo5/aiGkMd+/vnnUiasz4wW0tfFixdLzbc+M1pMNa5cuZKzZs0iYMyMFrr39evXy0xqfWb0888/LzM2xbSjfiqwT58+sm2KqR9hnElHpyYsLIyPPPIIbTYbmzZtSi8vLznNd/r0adkhzMjIYOvWrTV2KDw8nADYp08fnj171mnQ9RDGbeTIkfTw8KCnpycnTJjA7Oxsent7c8SIEXzvvfdosVhYuXJlxsbGslKlSppjCH3po48+ahi2CnTv3p1Wq5Xh4eEMDQ3VJNuQlEM/T09PBgcHazJU1ZxGjRrR29ubAQEBjIuLM63lUrt2bfr5+dHPz4+1atUyreVSpUoVBgQE0Nvb2zANQToy4WJiYhgcHExPT08+/vjjBo4YboeGhtLd3Z2dO3c2XHdaWhqDgoJYqlQpQ29Y4OzZs/Tx8WHp0qWlQdFDpKJHRkZqekFq7Nu3j66urtIZv/322waOSOgRnI8++sjAESO0MmXKyKkfPcS0UM2aNQmAK1asMHCENjk+Pp4A+PPPPxs4wgFXrFiRALhhwwYDRzjU6OhoTQq4GsKhli1blq6urty/f7+BIxxqZGQkPTw8DFp6smj0WKZMGfr6+mqm3QSeeuopurq6slSpUgwKCmJ6erqB07FjR7q7uzM0NJSlS5eW6jEBMQXl5eXF4OBglitXzrSWy4MPPkgfHx8GBAQYHCLpcMA1a9akn58ffX19WbduXdP2XrlyZQYGBtLb25uNGzc2rV0UFRXF4OBgenh4yKlONUTGZlhYGK1Wq0z6U0OMHiMjI02dHVk0XSjsxWeffaa5L6VKlZJ5GG5ubpwxYwaffvppRkREMDMzk2PGjKHVaqW3tzeff/75O2rQ7zsdulpd0b17d0yePFkqUlxdXTF27FhMnDgR69ev12hb27dvL3WkLi4uGhVG7969oSiKRr2QkpKC33//XfN7NUji2LFjOHBAloU36IYBh8775MmTAABPT0+NdlwgKSlJKiBCQ0PRoEEDA2f16tVSAREdHY0aNWoYOMuXL5ffq1SpYtDJ6zm1atUy6OT1nPr16xt08npO48aNDTp5PadZs2YGnbye06JFC4NOXs9p1aqVab1pNadDhw7yObu4uEhlj9ClA0D//v0h2r74t7CwUFMBsXfv3oYXxmazYenSpZLTqVOnot7RjWMVFBTI6oaAebvIy8vDqlWrSuRkZWVh7dq1JXIuX76MX3/9tUROamoqNm/eXCLn9OnT2LVrV4mcI0eO4NChQyVydu/ejVOnHNVdvb290axZMwNn48aNuHTpEgCHkkmvkwccaqe8vDwADo23WeVQ9TOvWrUqKlasWCKndu3aiIyMNM2PEGjatClCQ0NhsVhk+7HZbBp70bNnT6l4sdls8vdWqxXr169H/fr18fzzz2PevHmyvO/x48cxatQoTe7Fn7W9JenQ7zvZohqlS5eWJVnz8/Nht9tlskFmZqaGm5ycLB+AzWbT7N320tkAAB36SURBVNuwYYPmAbq4uEjjKXDy5ElDQxCNUuD06dOGcxQPFHBIuMw4V65ckd+vXr1qylGfz+XLl005+nMzM45qpKen37RRXbx4Ebm5uSVyUlNTDfdbjwsXLhRbP1vg3LlzJS7AAABnz54tcRECwGF41LJC8VHjp59+AgBNopEeGzduNEgm9byDBw8Wu0/A7FkVFhbelJOfn39Tjr6dmnH0z8aMI0pSl8T5o+09OzvblHP16lX5/cqVK6YcYcwBh0T3Vtp7cesRCKSnpxvuu779nzp1CufOndN07vS/2bx5s+wcqjsXNptNJnR5eXlpno2/vz9Kly5d4vndFhTXdb/Tnz875SKCQ926daOiKAwODuaMGTOYlpYmA11CwF+jRg2WK1eOlStX1hxjzZo1VBRFznPpU9BJytRzAKbDS9IRCBUcdYBUDXXUWz+XShbJpARHXeRKQARCBces7ICYSxYc/VwqWRQIFRyz4aUIhAqOWdmBjIwMhoaGSo5+LpUsGsoKjn4ulSwKhAqO2TBUFBUTHLM0bBHnEJyVK1caOKL+BgBTqSNZFPAVnIMHDxo4Ilha0nGELBCAJkCqhpi6AaAJkKoh2joAQ+xAQARCAZhKL0lKKSluTPHoZZWkIxAqOOrCdGp0795dcvRVJgXatGkjOWZlB0QgVHCaN29u2t4TExMlx6zsgAiECo5Z2QERCxEcszLPYhpScNTqIwER/AZAV1dXTZDTbrfLUsFxcXEEwBdeeEHaj+vXr/P999+nv78/LRYLO3bs6JxDV0MdFN2xY4eULKqNh6IofPnll5mbmyuDoqKhX7x4kREREYyLi+OlS5cYFRXF2rVraxresWPHaLVa2adPHxkA0mvBxbzt+PHjNQFSNVasWEHAIQs0UzuQ1ARC9WoHATH/O3fuXHn9alklqZUFmskqyaJ521WrVhnUDgKiIW7cuNGg6hB47rnn6OLiwp07d5rKKknKQOihQ4cMageBTp06SelgkyZNZIBUQMzb+vn58dy5c6aySrvdzgcffJAhISG8cOECY2NjGRsbq4lV2Gw21qpVi5GRkTxx4oSs86I2JMIhxsTEMDk5mQEBAQYNd05ODsuVK8eqVasyJSXFVOctDERiYiLPnj1LPz8/Qzzj4sWLsqjYyZMnZYBUDXUgVARI+/Xrp+EIdVPPnj01AVI1hLpp4MCB0qnp4xmbN2+WgVARINUbNnUgVB0gVUMdCFUHSNVQB0JFgFQtqySpCYSKAKlaVkkW5XwsW7ZMBkj18QwRCF29erUmQKqGCIRu2bKFTzzxBL29vTXttKCgQBrrtLQ0RkdHMyYmRgbdz5w5I+9FdnY2n3vuOWmHADAiIoIA+Pjjj3P//v3OoKgeetmi3W6XdcfFR60SUcsWCwsL2apVK7q7u0tVhjC0CxYskL/RP1hRGlcEpfLz8zWlekWpUGF4SEfvoEKFClIWaKaNVSfJ2Gw2GSBVB6WELFAEQvPy8hgXF6epZqhWVtjtdmZnZzMmJobx8fFy1CCUFaI4v9rwCGd26NAhTdVBESAVskqSBtWPkFWKcqdkkbJizJgxJIsCpOpiZatWrSJQFAgVAVJ1sbL//ve/BBw158kiWaUod0oWVYMUgSqzsrci2Clqagt99tKlSyVH/J9QBgljI+SQJA1KCbPjjBw5kkCRjE0ESNXFygYMGKAJhIpiZWrFkb7NiQCpKFZmt9vZqlUrTSBUrziy2+1s3LixJhCqVnWQDmdXt25dGcAjaVAciWqQYqSq1ugLWaXa2eXn57OwsJANGzbUCAr0skARIFVrwdPT06XaSLT3ypUra2SV+pwPESBVK470OR/qkraivYv68KLNiY6cuqb8J598Ih0H6Si0ZrFY2K1bN9rtdoNskSwqdSw++kqWToOugt6g//zzz5phFQC6uLhw8ODBTE1N5ZUrV6goCt966y3p1dUJG4WFhXJqJjc3VzoAUcubpEE2JlQy6gd15MgRjTZWvKRqpYTQxoqhnzpJRkBkDIoFBkRFQbUsUKzQIyrO6V9Ssij5QSwwoNc+k0VTA7NmzZIrMOmH9qJBL1iwQPOSqof2ImNw+fLlptpnsihjcO3atczNzZXqI/XQXlSi3Lx5s5QF6of2ImNwz549ptpnUlsqWDhEUXOeLNJni6qHQh+t7m2LzFah5RflYoWBUHPEteqTwgRHnRMgnq86Q/j69euanAD98yWNOQFi6kddUVBMhYkVfkRHR50hrM8JUD9fATEVJpy/qDS6fPlyyRFTYU899RTJogVW1AtICOf/7LPPGp6vgCgFLZy/OilMQF2JkjTmfJDGnAB9zgepdf6iXLQ+2U7Uf9q0aROzsrIYHh5uUJWJUf+nn37Kl156iVarlbm5uTx79iz79u2rmc4FwLi4OJmU5TToOgiDnpyczD59+sg5P5GK+8svv3DYsGG0WCz09fXlpEmTWK5cOZYuXZpubm5s3769Yc5O9Bb//e9/Mz4+3lDLmyyaz/zss8/o5+fHli1bGo4jhn5ffvklPTw82KVLF8P5Dx8+nIqicP78+TKtXA/Rg5s/fz5dXFw0GYwCXbt2pYeHhxxhqLMTSW0P7vPPPzcdRosenLqcqNrZkY4eXJ06dRgRESF7pHqZp7oHJ56Pfhit7sG9+eabpsNo0YOrW7eunPrRD6NFWn/jxo1NsxNJauqbDx8+XE4PqaEeRYj7rZ8zF1MU48aNkw5RXYNbzRkzZowhKUxAZJCOHTvWMAITECOLN998Uya26dugyNp97733DCMwAfGsp02bJkdgelmgmJ6bOXOmLJGgb8vCaH3xxReGEZiAMH7z5s2ju7s7u3fvbuCI6TnR3tWLkwj07duXbm5unD9/vmEEJiAye0V7f/XVVzX71Vm7YopSn/OhztoV05t6wyraYL169eSITF/C2Waz8ZFHHqGnpyfDwsKYkJDACRMmyHIjL730knyew4cPZ3R0NAFw0KBBPHjw4B016PedbHHkyJH44IMPZAnc0aNHY/z48fj4448xcuRIZGRkIDAwEIcOHcLLL7+sWWwWcJQKjYiIgLu7O6xWK6xWK9zd3dGmTRscPHgQgKOoVuvWrWGz2VBQUACbzYacnBxN2dsvv/zSIJPKyclB8+bN5faiRYtMy+e2bNlSbi9btsy0fK5aJrly5UrT8rnqgmI///yzQRZ47NgxTbGwdevWGZQv+/bt0xQC27Bhg0EWuGXLFrzwwgty+7fffjMUPVq3bp0seuTj44NVq1YZVB/fffedLKQVHh6uWdxYYOHChZg2bRoAx0LXX375pYEza9YsWcCrXr16mDlzpixvKv599dVX5W+7deuG//znP/L34rz69esnZWT9+/fHv/71L00ZVbvdjieffBJr1qwBAAwePBijR4+W+8TnySefxNatWwE4SuwOGTJEs58kevXqhWPHjgEAnn/+eXTv3t1wXR06dJCLCI8bNw6tW7fW7CeJRx99VKon3n33XTz88MMajt1ux0MPPSS3P/zwQ8OC4jabTVOeefbs2YiPj9dw8vLyNKV558+fb1hQPDs7WyPDXbJkiaF87pUrVzQLRS9fvtywoPjFixc1ZW9//PFHw4LiZ86cQbdu3eT26tWrDeVzjx49qikW9ssvvxiUL7t378aQIUPk9tatW+Hu7q4pj7tw4UJZnKtevXpYuHAh8vLykJ+fL/9NTk7Gk08+qTl2586dMWnSJFSoUAGnTp1CTEwMZs+ejR49euC1117D1KlTpdrqrbfewvjx4/Fn8I8tnytqMpCO4Ianp6fsaZw9e1bOgzo/zo/z4/zcyY+Hhwc/+eQTOV2Zl5dHoEhMUVBQILO5xefPAv+k8rkhISFIT0+XpU0/+ugj9O3bF2vXrsX169fx4YcfYunSpfj9999BUhaUFxA9R7W31ZcBHT16NCpXrmwoaq8ui/r5558bdKUFBQVo27at3J4/f76hN3L9+nV06NBBbi9evNjQG7l27Rq6dOkit7/55htD+dxLly6hV69ecvu7774zLSeqLl26YsUKg8775MmTmh7LDz/8YOhZHzhwQFOG14yzbds22ePw9fXFkiVLoMeGDRvwzjvvAHDkEHz++ecGzsqVK/HRRx8BAGJjY+V3NRYvXix/m5CQgDfffFOOpMS/ixYtws8//wwAqFatGgYMGAAAjnnGG5gzZw52794NAGjUqBG6dOmiWdREURRMmTIFR44cAeDoQbdt29awwMUbb7yBw4cPAwD69u2Ldu3ayX3iWMOHD5c99OHDh2tGaQJ9+/bFhQsXADh66I0aNTJwOnfujKysLADAO++8o1l0RVyf+thTpkxBlSpVSuR88skniImJ0XAKCws1I4Q5c+aYls9VJxctWLDAUD43JydH894sWbLEUC46MzNTM9pctmyZoXxuenq6ppyvWXs/e/asfM6Aoy3pR5LHjx/XlJ3+5ptvNPkpBQUF2Llzpxwlent74+OPP5YjeTGqz8/PR5s2beRxfHx8MHjwYAwdOhSNGzdG586dAThGEtevX8fcuXPlswVgeG63DcVZ+jv9+atz6BkZGVyyZAkff/xxg7esXr0633zzTe7fv59Dhw6lq6urDP6YLdUmAlU9e/YsdrktMS83ceJEKWnUQyga3nnnHVosFtNyokI6KObkX375ZQNHzB+LazUrJyoUDULWZVZO9KmnnqLVapUBWrNyomJtTRHU0ksmRbA0ICBAzpnqJZN2u50NGzZkWFiYVHmsW7dOwxHV7aKioqS0a8uWLRpOXl6elB0OGDDAVDIpFA01atRgz549abVaDZJJsSBwQkICH3jgAdPSDaLOSmJiIqtVq8ayZcsaSjeIAGLz5s1ZpUoVQ/0XsmjB4k6dOkmOXsOtLoxWqVIlVq5c2TD3vXnzZgLgsGHDGBkZaVoCQkgHX3rpJbkMn37uWxRGGzduHP39/aXySQ0hHRTzvmYlIIR08O233zaVTJJF0sFJkyYVWwJCzEOL9m5WAkKUixYcsxIQoly0aO9mJSB69+5Nd3d3GaPRSybJIgWb6C0XVz43KCiIXbp0kQF4PUQ11dmzZ1NRFI4ePZp79uzha6+9xqpVqxpsUtu2bbls2TJZ+8UZFL0BvcolMzNTo3JRB+yOHz9OV1dXWXFNGAB1MoheKqhfXZ0sKu4k1APC4KoTDNTrWNrtdhkMUjeGlJQUTf1pEQxSR+uFdEqoBzp37kwvLy9NtH7v3r1SPSCCQf7+/ppgnDAQo0ePllrt0NBQTdEqYSAmTpwotdp6wya0xVOnTpUSskqVKml03sJAfPrpp8zJyZEGV22QhIFYtGgRr169ylKlSrFBgwYaYyOKLK1YsYJpaWmmWnBhIH755ZdiF4AWzmndunVSaaE3NkJxsXXrVhm01BdX69+/v1ygW6if9MamS5cucsFiEVwXC3OTDgPRrFkzBgYGMj09XRpctQMWiWPh4eHMzMyUlSjVDlgoaqKjo5mTkyMrUaodcF5eHitWrMi4uDjm5+dLg6t2wFlZWYyMjJSli4XxUztgsW6rUAYJNZbaAaemptLf358tW7YkWWRw1Q749OnT9PT0lOIAUYlS7YBFAFs4jA4dOhi04Lt375biAHV9frU6Rb1uq91uZ4MGDViqVClNzoJ4hu+88w5tNptUMamTBkVOyfTp0zUBeHUbFJp/YVd69epFT09PTc19ce8BR4Kj+BtOlYsOaoOekZHBBx54gBaLhbNmzWJkZKRG5tanTx96eHgwJSWFpONm+vv7ayrb6ZN59Kurk0XlV0VSQmZmJsPDwzWa1sGDB8uV5knj6upkUQ9CNOhz587Rx8dHs6DGE088QR8fH6lnP3nyJN3d3eWCGnoDQTpWV1cvqKE3EGRRWVkhlxMGQl1yVBg2Me+nNxCkUeetNxBkkRpDyOX0BoIsUmOIBTX0BoIsUmOIBTX0BoIsUmMIByx6zGp5oTA2wrmKMrxqxYVeCieKgqmrDnbs2FGjdBGZpWp5oViYWzw/IR8V6iEzByyqcorOiJkDFgtOCPWQmQMW8tEff/xRPj+9AxY9UyGjEw5YveC0SLYR6iEzBzxw4ECNMsjMAffo0UNT29zMAbdt25Y+Pj7SGB4/flwzAhZVOYODg+UoS4x4xAhYZJZGRERIPfuWLVs0I+CCggLGx8ezXLlycpQlnp8YAefm5rJ8+fKMj4+X776+2qNYNyAsLEyez9GjR2mxWGRuhpChxsbGctq0aVQUhU2aNGFmZubfw6ADeBzAYQDHAIwx2e8OYNGN/ZsBxNzsmLdjxaKaNWvSarVKPbgQ+U+dOpX79+83XUFcGPB58+YVW7pUJLR8/PHHxS6QIDLhvvzyS00PQo3p06cTcCSriGkdvbxw0qRJBBxJJUJ/rNbAk+T48eMJOORTegMhIOR5u3btMhgIgQEDBki9ujAQ6qQY0pHQInqcegMh0KpVK/r5+TE1NdVgIMgiOWRISAgvX74sDcSOHTskp7CwkHXq1GGZMmWYlZVlMBCkQw6pnsbQGwjS8fLExMRIByzkbWq9vXoFI/3CFQKigmSbNm2K7eEJLXq3bt0MPWYBdZZxbm4uK1SooDEQpNYBX7t2jaVLl2bdunU1WnrhgEeOHMmMjAwGBwcb5IVqB3zhwgX6+voa5IVqByycnV5eKBzwJ598wkOHDpnKC9UOeOfOnabyQrUDFrJQvbxQOOA1a9bIEY1eXiim9pKSkjTvohrqEbD6XVRDPQJWv4tqqEfA4l1U547oSzjPmDFDY+AFBg4cSDc3N548eVKOekSi2Lx582ixWFi/fv07Llu8FWNuAXAcQHkAVgC7AVTVcYYC+OTG9+4AFt3suH/VoEdFRdHDw0NjbETGpq+vLxs0aEBfX1/NsIws6r2GhoayQ4cOpqVL1b2CRo0amS5hJnoFpUuXZmJiIoOCgjSro5BFvYKYmBjWqFFD04MQEL0CkV6s7kEIiJe+evXqUsutr6MhXnpxTnoDQVK+9CJj1Ux/fOrUKXp4ePCRRx6hr68vW7dubXgG4qVv0aKFNHB6iFWAWrduXaz+WLz07dq1MyxKISBS0UVNHP20CFnkyDt16lRszEHEUHr06CGdvh7CgXXr1q3YOVgxnSM4er09WRQDEXU79DXnySIH3LZtWwLGmvOkY8rHzc2NrVq1MtXSk458BE9PT7Zo0cKQXCYgHHDTpk0Nzo4sKvMsFirx8/OTGaACagdct25d6azVEA64fPnyrFatmnTWaggHHBcXx9jYWNOYgxgB16hRQ+Os1RAjYGFs1QvJCIgRcKNGjQyjZQExAm7WrBl9fHwMNefJotFa9+7d6efnJxfoUOPMmTN0d3dn48aNDSNE0tFJdHNzk3Vj7pRBvxWVSz0Ax0ieAABFUb4G0B7AARWnPYAJN74vBTBdURTlxh+/rVi0aBEAR6W3Fi1aYMeOHdixY4fcX7p0aVy7dg2bNm2Cu7u7ZmFWgejoaGzevBnffPMNAEf5THUJTQAoVaoULl26hF9//RUBAQH44osvDMcJDw/H1q1bce7cOURGRmLmzJkGTqlSpWQJ1Li4OBk9VyMkJEQuVpyYmIgpU6YYOAEBAdizZw8AR4lP9YLMAl5eXlIPXbt2bUyePNnAcXV1xW+//SbPbdKkSQZOYWGhPOfQ0FCpHVfDZrPJ8q+BgYGmHJKyjKy3t7cpBygqcerm5lYsRzwfkgaOaGb//e9/ATjURnqOqJgnyqBevXrVwBHVDUUbO3fuXLHHEZwjR44YOEIBJHT227Ztgz7nwmq1wm63yzyJ9evXY/369RqOj48PCgoKsHLlSgAOddEPP/yg4QQGBuL69evyWYh7oEZoaCgyMzOxbt06WK1WfPXVVwZOeHg4fv31V6SnpyMoKMhUgRQeHo7t27fj7NmziI6O1mj7BcLCwuR1xMfHm6qUgoODsX37dgDAAw88gA8++MDA8ff3lwqkZs2ambZ3Dw8P+d7Uq1fPtL27uLjI8sLFtfeCggKZaxASElJsW/76668BAGXLljU9Tl5eHjZs2ADA/L2pX7++PJcVK1Zg8ODBhmP8Vdw0sUhRlM4AHif59I3tJwE8QPI5FWffDU7Kje3jNzjpumMNBDAQAKKiouqIusl/6IRvUjrVCSeccOJ+wJ/t7/5t6qGTnAVgFuDIFP0zx8jNzcXRo0dRsWLFYo17VlYWDh48aMiQU+PKlSs4fvw46tSpUywnLS0NqamppsX1Bc6fP4+rV68iLi6uWE5KSgpyc3NNC/ALJCcngyTKlStXLOfYsWNwd3c3XZRC4NChQ/D390dERESxnH379qFUqVIIDQ0tlrN7925ERUUhMDCwWM727dtRqVIlg45egCS2bNmC6tWrG3T0as6mTZtQt27dYutZk8TGjRtRv35908UtAEeG5MaNG9GwYcNia6rb7Xb89ttveOihhwz65D/CKSwsxMaNG0vk2Gw2JCUl4cEHHyy2nebl5WH79u1o0KBBsZycnBzs3bsX9erVK5aTmZmJo0ePltiWMzIycObMGdOFUQQuXryItLQ0Q9aoGufPn0dmZiYqV65cLOfMmTPIy8srsb2L9QX0+nc1jh49Ck9PT0RGRhbLOXjwIAIDAw0aeTX27duH8PBwQ06IGrt27UJ0dHSJ7X3z5s1ISEgwXagFcLTTpKQk1KpVy6CjV3OOHTuG2NjYYv/OX8GtGPSzANQWJPLG/5lxUhRFcQXgD+ASSsD27dvTFUX54110B0IApN+U9c+C85r/f8B5zf8/8FeuObq4Hbdi0LcCqKQoSjk4DHd3AD11nOUAngKwCUBnAGtvNn9Osvju4U2gKMq24oYc/1Q4r/n/B5zX/P8Dd+qab2rQSdoURXkOwCo4FC+fk9yvKMqbcERblwP4DMA8RVGOAciAw+g74YQTTjhxF3FLc+gkVwJYqfu/11TfcwF00f/OCSeccMKJuwfziM7fH7Pu9QncAziv+f8HnNf8/wN35JrvWT10J5xwwgknbi/u1x66E0444YQTOvytDbqiKI8rinJYUZRjiqKMMdnvrijKohv7NyuKEnP3z/L24hau+UVFUQ4oirJHUZQ1iqIUK2G6X3Cza1bxOimKQkVR7ntFxK1cs6IoXW886/2Koiy42+d4u3ELbTtKUZR1iqLsvNG+W5kd536BoiifK4py8Ubipdl+RVGUj27cjz2Kovz1IunF1QS41x/coRoyf+fPLV5zUwBeN74P+f9wzTd4vgA2AEgCUPden/ddeM6VAOwEEHhjO+xen/dduOZZAIbc+F4VQPK9Pu+/eM2NAdQGsK+Y/a0A/ABAAVAfwOa/+jf/zj10WUOGZD4AUUNGjfYA5t74vhRAM+X+rg1w02smuY5kzo3NJDgSve5n3MpzBoC3AEwGkHs3T+4O4Vau+RkAM0heBgCSF+/yOd5u3Mo1E4BIO/YHcO4unt9tB8kNcMi4i0N7AKJEZBKAAEVRik/xvgX8nQ16GQBnVNspN/7PlEPSBuAqgOC7cnZ3BrdyzWoMgMPD38+46TXfGIqWJbnibp7YHcStPOdYALGKomxUFCVJUZTH79rZ3RncyjVPANBbUZQUOGTSw+7Oqd0z/NH3/aa479YUdcIBRVF6A6gL4OF7fS53EoqiuAD4AEDfe3wqdxuucEy7NIFjFLZBUZRqJK+U+Kv7Gz0AzCH5vqIoDeBIVkwgab/XJ3a/4O/cQ/8jNWRwqzVk/ua4lWuGoijNAYwD0I5k3l06tzuFm12zL4AEAL8oipIMx1zj8vs8MHorzzkFwHKSBSRPAjgCh4G/X3Er1zwAwGIAILkJgAccNU/+qbil9/2P4O9s0GUNGUVRrHAEPZfrOKKGDHCLNWT+5rjpNSuKUgvATDiM+f0+rwrc5JpJXiUZQjKGZAwccYN2JLeZH+6+wK207WVw9M6hKEoIHFMwJ+7mSd5m3Mo1nwbQDAAURakCh0FPu6tneXexHECfG2qX+gCukjz/l454ryPBN4kSt4KjZ3IcwLgb//cmHC804HjgS+BY+m4LgPL3+pzvwjWvBpAKYNeNz/J7fc53+pp13F9wn6tcbvE5K3BMNR0AsBdA93t9znfhmqsC2AiHAmYXgMfu9Tn/xetdCOA8gAI4RlwDAAwGMFj1jGfcuB97b0e7dmaKOuGEE078Q/B3nnJxwgknnHDiD8Bp0J1wwgkn/iFwGnQnnHDCiX8InAbdCSeccOIfAqdBd8IJJ5z4h8Bp0J1wwgkn/iFwGnQnnHDCiX8InAbdCSeccOIfgv8DDIDY9HIzeP8AAAAASUVORK5CYII=\n",
            "text/plain": [
              "<Figure size 432x288 with 1 Axes>"
            ]
          },
          "metadata": {
            "needs_background": "light"
          }
        }
      ]
    },
    {
      "cell_type": "code",
      "source": [
        "# Functional setting\n",
        "\n",
        "element_u = ufl.VectorElement(\"Lagrange\", mesh.ufl_cell(),\n",
        "                              degree=1, dim=2)\n",
        "V_u = dolfinx.fem.FunctionSpace(mesh, element_u) \n",
        "\n",
        "u = dolfinx.fem.Function(V_u, name=\"Displacement\")\n",
        "g = dolfinx.fem.Function(V_u, name=\"Body pressure\")\n",
        "\n",
        "u_ = dolfinx.fem.Function(V_u, name=\"Boundary Displacement\")\n",
        "# ux_ = dolfinx.fem.Function(V_u.sub(0).collapse(), name=\"Boundary Displacement\")\n",
        "\n",
        "\n"
      ],
      "metadata": {
        "id": "5ATiQASF3iuH"
      },
      "execution_count": null,
      "outputs": []
    },
    {
      "cell_type": "code",
      "source": [
        "# Integral measures\n",
        "dx = ufl.Measure(\"dx\", domain=mesh)\n",
        "ds = ufl.Measure(\"ds\", domain=mesh)\n"
      ],
      "metadata": {
        "id": "hvdpZ8j25cAC"
      },
      "execution_count": null,
      "outputs": []
    },
    {
      "cell_type": "code",
      "source": [
        "\n",
        "# Data\n",
        "\n",
        "zero = Function(V_u)\n",
        "# works in parallel!\n",
        "with zero.vector.localForm() as loc:\n",
        "    loc.set(0.0)\n",
        "\n",
        "one = Function(V_u)\n",
        "# works in parallel!\n",
        "with one.vector.localForm() as loc:\n",
        "    loc.set(1.0)\n",
        "\n",
        "g = Function(V_u)\n",
        "# works in parallel!\n",
        "with zero.vector.localForm() as loc:\n",
        "    loc.set(0.0)\n"
      ],
      "metadata": {
        "id": "B-x_BOOKALTx"
      },
      "execution_count": null,
      "outputs": []
    },
    {
      "cell_type": "code",
      "source": [
        "# energy\n",
        "mu = parameters[\"model\"][\"mu\"]\n",
        "lmbda = parameters[\"model\"][\"lmbda\"]\n",
        "\n",
        "def _e(u):\n",
        "  return ufl.sym(ufl.grad(u))\n",
        "\n",
        "en_density = 1/2 * (2*mu* ufl.inner(_e(u),_e(u))) + lmbda*ufl.tr(_e(u))**2\n",
        "energy = en_density * dx - ufl.dot(g, u) * dx"
      ],
      "metadata": {
        "id": "rKTBpiQp6gCk"
      },
      "execution_count": null,
      "outputs": []
    },
    {
      "cell_type": "code",
      "source": [
        "# boundary conditions\n",
        "\n",
        "def left(x):\n",
        "  return np.isclose(x[0], 0.)\n",
        "\n",
        "def right(x):\n",
        "  return np.isclose(x[0], Lx)\n",
        "\n",
        "left_facets = dolfinx.mesh.locate_entities_boundary(mesh, 1, left)\n",
        "left_dofs = dolfinx.fem.locate_dofs_topological(V_u, mesh.topology.dim - 1,\n",
        "                                                left_facets)\n",
        "\n",
        "\n",
        "# right side\n",
        "\n",
        "right_facets = dolfinx.mesh.locate_entities_boundary(mesh, 1, right)\n",
        "right_dofs = dolfinx.fem.locate_dofs_topological(V_u, mesh.topology.dim - 1,\n",
        "                                                right_facets)\n",
        "\n",
        "\n",
        "\n",
        "\n"
      ],
      "metadata": {
        "id": "ytXUWcFX8yHl"
      },
      "execution_count": null,
      "outputs": []
    },
    {
      "cell_type": "code",
      "source": [
        "\n",
        "bcs = [dirichletbc(zero, left_dofs), dirichletbc(one, right_dofs)]\n",
        "bcs"
      ],
      "metadata": {
        "id": "_RRgZb5S-y1P",
        "outputId": "e36ae788-0b62-4568-a017-16ab732642d7",
        "colab": {
          "base_uri": "https://localhost:8080/"
        }
      },
      "execution_count": null,
      "outputs": [
        {
          "output_type": "execute_result",
          "data": {
            "text/plain": [
              "[<dolfinx.fem.bcs.DirichletBC at 0x7f3a6eb909b0>,\n",
              " <dolfinx.fem.bcs.DirichletBC at 0x7f3a6eb90a70>]"
            ]
          },
          "metadata": {},
          "execution_count": 12
        }
      ]
    },
    {
      "cell_type": "code",
      "source": [
        "left_dofs"
      ],
      "metadata": {
        "id": "94-k9S-3-bch",
        "outputId": "4cf8759b-11ea-49f6-e135-b12863e7a5b7",
        "colab": {
          "base_uri": "https://localhost:8080/"
        }
      },
      "execution_count": null,
      "outputs": [
        {
          "output_type": "execute_result",
          "data": {
            "text/plain": [
              "array([ 0,  1,  5,  8, 12], dtype=int32)"
            ]
          },
          "metadata": {},
          "execution_count": 13
        }
      ]
    },
    {
      "cell_type": "code",
      "source": [
        "\n",
        "# solving\n",
        "from solvers import SNESSolver\n",
        "D_energy_u = ufl.derivative(energy, u, ufl.TestFunction(V_u))\n",
        "\n",
        "problem = SNESSolver(\n",
        "    D_energy_u,\n",
        "    u,\n",
        "    bcs,\n",
        "    bounds=None,\n",
        "    petsc_options=parameters.get(\"solvers\").get(\"snes\"),\n",
        "    prefix=\"elast\",\n",
        ")\n",
        "\n",
        "\n",
        "problem.solve()\n"
      ],
      "metadata": {
        "id": "4OWbuLZQ-rQC",
        "colab": {
          "base_uri": "https://localhost:8080/"
        },
        "outputId": "94a10597-f60e-4b83-b733-dcc15ea958a9"
      },
      "execution_count": null,
      "outputs": [
        {
          "output_type": "stream",
          "name": "stdout",
          "text": [
            "  0 SNES Function norm 6.180058399450e+00 \n",
            "  1 SNES Function norm 6.071948106829e+00 \n",
            "  2 SNES Function norm 5.855727521587e+00 \n",
            "  3 SNES Function norm 5.423286351103e+00 \n",
            "  4 SNES Function norm 4.558404010134e+00 \n",
            "  5 SNES Function norm 2.828639328197e+00 \n",
            "  6 SNES Function norm 5.098488653648e-15 \n"
          ]
        },
        {
          "output_type": "execute_result",
          "data": {
            "text/plain": [
              "(6, 2)"
            ]
          },
          "metadata": {},
          "execution_count": 14
        }
      ]
    },
    {
      "cell_type": "markdown",
      "source": [
        "## Visualisation & Post Processing"
      ],
      "metadata": {
        "id": "wWY9BhRNcbbg"
      }
    },
    {
      "cell_type": "code",
      "source": [
        "\n",
        "def plot_vector(u, plotter, subplot=None):\n",
        "    if subplot:\n",
        "        plotter.subplot(subplot[0], subplot[1])\n",
        "    V = u.function_space\n",
        "    mesh = V.mesh\n",
        "    topology, cell_types, _ = dolfinx.plot.create_vtk_mesh(mesh, mesh.topology.dim)\n",
        "    num_dofs_local = u.function_space.dofmap.index_map.size_local\n",
        "    geometry = u.function_space.tabulate_dof_coordinates()[:num_dofs_local]\n",
        "    values = np.zeros((V.dofmap.index_map.size_local, 3), dtype=np.float64)\n",
        "    values[:, : mesh.geometry.dim] = u.vector.array.real.reshape(\n",
        "        V.dofmap.index_map.size_local, V.dofmap.index_map_bs\n",
        "    )\n",
        "    grid = pyvista.UnstructuredGrid(topology, cell_types, geometry)\n",
        "    grid[\"vectors\"] = values\n",
        "    grid.set_active_vectors(\"vectors\")\n",
        "    # geom = pyvista.Arrow()\n",
        "    # glyphs = grid.glyph(orient=\"vectors\", factor=1, geom=geom)\n",
        "    glyphs = grid.glyph(orient=\"vectors\", factor=1.0)\n",
        "    plotter.add_mesh(glyphs)\n",
        "    plotter.add_mesh(\n",
        "        grid, show_edges=True, color=\"black\", style=\"wireframe\", opacity=0.3\n",
        "    )\n",
        "    plotter.view_xy()\n",
        "    return plotter\n",
        "\n",
        "\n",
        "def plot_scalar(alpha, plotter, subplot=None, lineproperties={}):\n",
        "    if subplot:\n",
        "        plotter.subplot(subplot[0], subplot[1])\n",
        "    V = alpha.function_space\n",
        "    mesh = V.mesh\n",
        "    topology, cell_types, _ = dolfinx.plot.create_vtk_mesh(mesh, mesh.topology.dim)\n",
        "    grid = pyvista.UnstructuredGrid(topology, cell_types, mesh.geometry.x)\n",
        "\n",
        "    plotter.subplot(0, 0)\n",
        "    grid.point_data[\"alpha\"] = alpha.compute_point_values().real\n",
        "    grid.set_active_scalars(\"alpha\")\n",
        "    plotter.add_mesh(grid, **lineproperties)\n",
        "    plotter.view_xy()\n",
        "    return plotter\n",
        "\n"
      ],
      "metadata": {
        "id": "gcnwU02YT4Bn"
      },
      "execution_count": null,
      "outputs": []
    },
    {
      "cell_type": "code",
      "source": [
        "\n",
        "\n",
        "# plt.figure()\n",
        "# ax = plot_mesh(mesh)\n",
        "# fig = ax.get_figure()\n",
        "# fig.savefig(f\"mesh.png\")\n",
        "\n",
        "# postprocessing\n",
        "\n",
        "xvfb.start_xvfb(wait=0.05)\n",
        "pyvista.OFF_SCREEN = True\n",
        "\n",
        "plotter = pyvista.Plotter(\n",
        "        title=\"Displacement\",\n",
        "        window_size=[1600, 600],\n",
        "        shape=(1, 2),\n",
        "    )\n",
        "\n",
        "# _plt = plot_scalar(u_.sub(0), plotter, subplot=(0, 0))\n",
        "_plt = plot_vector(u, plotter, subplot=(0, 1))\n",
        "_plt.screenshot(f\"displacement_MPI.png\")"
      ],
      "metadata": {
        "id": "DTL6rJYhclPD"
      },
      "execution_count": null,
      "outputs": []
    },
    {
      "cell_type": "code",
      "source": [
        ""
      ],
      "metadata": {
<<<<<<< HEAD
        "id": "WhGVnUuNL-mf"
=======
        "id": "MhIFGyYRZmp9"
>>>>>>> 72f05678
      },
      "execution_count": null,
      "outputs": []
    }
  ]
}<|MERGE_RESOLUTION|>--- conflicted
+++ resolved
@@ -6,10 +6,7 @@
       "name": "mec647_Elast_2.ipynb",
       "provenance": [],
       "collapsed_sections": [],
-<<<<<<< HEAD
-=======
       "authorship_tag": "ABX9TyOsD0FguOEhMB0ip+ohclh7",
->>>>>>> 72f05678
       "include_colab_link": true
     },
     "kernelspec": {
@@ -28,16 +25,12 @@
         "colab_type": "text"
       },
       "source": [
-        "<a href=\"https://colab.research.google.com/github/kumiori/mec647/blob/philipp-epMesh/mec647_Elast_2.ipynb\" target=\"_parent\"><img src=\"https://colab.research.google.com/assets/colab-badge.svg\" alt=\"Open In Colab\"/></a>"
+        "<a href=\"https://colab.research.google.com/github/kumiori/mec647/blob/main/mec647_Elast_2.ipynb\" target=\"_parent\"><img src=\"https://colab.research.google.com/assets/colab-badge.svg\" alt=\"Open In Colab\"/></a>"
       ]
     },
     {
       "cell_type": "code",
-<<<<<<< HEAD
-      "execution_count": 2,
-=======
       "execution_count": 1,
->>>>>>> 72f05678
       "metadata": {
         "id": "NudXugSpxSzy"
       },
@@ -105,7 +98,6 @@
         "$$\n",
         "E(u)=\\frac{1}{2}\\int_\\Omega A e(u): e(u) dx - \\int_\\Omega f.u dx$$\n",
         "Above, $A$ is the 4-th order tensor of elasticity, in the isotropic and homogeneous case, it corresponds to a linear combination with two coefficients, say, $A_0$ the stiffness (dimensional), and $\\nu$ the Poisson ratio (non-dimensional). \n",
-<<<<<<< HEAD
         "\n",
         "We solve:\n",
         "$$min \\left\\{ E(u):  u \\in V_t\\right\\}$$. \n",
@@ -113,15 +105,6 @@
         "From a mechanical  standpoint, linear elasticity is the limit regime of small deformations of the general, fully nonlinear, problem of elasticity.  \n",
         "From a mathematical standpoint, the minimisation problem above is a standard variational problem which is i) convex, ii) defined on a complete, compact,  vector space of functions, and iii) . Its solution is unique and depends continuously upon the data. Can you show this?  \n",
         "\n",
-=======
-        "\n",
-        "We solve:\n",
-        "$$min \\left\\{ E(u):  u \\in V_t\\right\\}$$. \n",
-        "\n",
-        "From a mechanical  standpoint, linear elasticity is the limit regime of small deformations of the general, fully nonlinear, problem of elasticity.  \n",
-        "From a mathematical standpoint, the minimisation problem above is a standard variational problem which is i) convex, ii) defined on a complete, compact,  vector space of functions, and iii) . Its solution is unique and depends continuously upon the data. Can you show this?  \n",
-        "\n",
->>>>>>> 72f05678
         "Boundary conditions are such that equilibrium ...\n",
         "\n",
         "The interest of the above is that $E(u)$ ...\n"
@@ -129,840 +112,6 @@
       "metadata": {
         "id": "MU0B8LEU-soU"
       }
-    },
-    {
-      "cell_type": "markdown",
-      "source": [
-        ""
-      ],
-      "metadata": {
-        "id": "WaPqCJYyxDfO"
-      }
-    },
-    {
-      "cell_type": "code",
-      "source": [
-        "# library include\n",
-        "\n",
-        "\n",
-        "import numpy as np\n",
-        "import yaml\n",
-        "import json\n",
-        "import sys\n",
-        "import os\n",
-        "from pathlib import Path\n",
-        "\n",
-        "from mpi4py import MPI\n",
-        "\n",
-        "import petsc4py\n",
-        "from petsc4py import PETSc\n",
-        "\n",
-        "import dolfinx\n",
-        "import dolfinx.plot\n",
-        "from dolfinx import log\n",
-        "import ufl\n",
-        "\n",
-        "\n",
-        "from dolfinx.io import XDMFFile\n",
-        "\n",
-        "import logging\n",
-        "\n",
-        "logging.basicConfig(level=logging.INFO)\n",
-        "\n",
-        "import dolfinx\n",
-        "import dolfinx.plot\n",
-        "import dolfinx.io\n",
-        "from dolfinx.fem import (\n",
-        "    Constant,\n",
-        "    Function,\n",
-        "    FunctionSpace,\n",
-        "    assemble_scalar,\n",
-        "    dirichletbc,\n",
-        "    form,\n",
-        "    locate_dofs_geometrical,\n",
-        "    set_bc,\n",
-        ")\n",
-        "import matplotlib.pyplot as plt\n",
-        "import pyvista \n",
-        "from pyvista.utilities import xvfb "
-      ],
-      "metadata": {
-        "id": "tZ9egFUuxEGq"
-      },
-      "execution_count": 4,
-      "outputs": []
-    },
-    {
-      "cell_type": "code",
-      "source": [
-        "!rm -rf mec647\n"
-      ],
-      "metadata": {
-        "id": "V1Hlttm1VXOM"
-      },
-      "execution_count": 5,
-      "outputs": []
-    },
-    {
-      "cell_type": "code",
-      "source": [
-        "try:\n",
-        "  !git clone -b philipp-epMesh https://github.com/kumiori/mec647.git\n",
-        "except Exception:\n",
-        "  print('Something went wrong')\n",
-        "\n",
-        "  !rm -rf mec647\n",
-        "  !git clone -b philipp-epMesh https://github.com/kumiori/mec647.git\n"
-      ],
-      "metadata": {
-        "colab": {
-          "base_uri": "https://localhost:8080/"
-        },
-        "id": "s9PP1aUIyUKC",
-        "outputId": "13ac28d2-ae40-4c47-e157-3ae865da85cc"
-      },
-      "execution_count": 6,
-      "outputs": [
-        {
-          "output_type": "stream",
-          "name": "stdout",
-          "text": [
-            "Cloning into 'mec647'...\n",
-            "remote: Enumerating objects: 575, done.\u001b[K\n",
-            "remote: Counting objects: 100% (575/575), done.\u001b[K\n",
-            "remote: Compressing objects: 100% (470/470), done.\u001b[K\n",
-            "remote: Total 575 (delta 251), reused 255 (delta 86), pack-reused 0\u001b[K\n",
-            "Receiving objects: 100% (575/575), 12.29 MiB | 18.50 MiB/s, done.\n",
-            "Resolving deltas: 100% (251/251), done.\n"
-          ]
-        }
-      ]
-    },
-    {
-      "cell_type": "code",
-      "source": [
-        "sys.path.append('mec647/')\n",
-        "\n",
-        "# meshes\n",
-        "import meshes\n",
-        "from meshes import primitives\n",
-        "\n",
-        "# visualisation\n",
-        "from utils import viz\n",
-        "import matplotlib.pyplot as plt\n",
-        "from utils.viz import plot_mesh, plot_vector, plot_scalar\n"
-      ],
-      "metadata": {
-        "id": "Vtzt6XEWybNf"
-      },
-      "execution_count": 7,
-      "outputs": []
-    },
-    {
-      "cell_type": "code",
-      "source": [
-        "# Parameters\n",
-        "\n",
-        "parameters = {\n",
-        "    'loading': {\n",
-        "        'min': 0,\n",
-        "        'max': 1\n",
-        "    },\n",
-        "    'geometry': {\n",
-        "        'geom_type': 'bar',\n",
-        "        'Lx': 5.,\n",
-        "        'Ly': 15\n",
-        "    },\n",
-        "    'model': {\n",
-        "        'mu': 1.,\n",
-        "        'lmbda': 0.\n",
-        "    },\n",
-        "    'solvers': {\n",
-        "        'snes': {\n",
-        "            'snes_type': 'newtontr',\n",
-        "            'snes_stol': 1e-8,\n",
-        "            'snes_atol': 1e-8,\n",
-        "            'snes_rtol': 1e-8,\n",
-        "            'snes_max_it': 100,\n",
-        "            'snes_monitor': \"\",\n",
-        "            'ksp_type': 'preonly',\n",
-        "            'pc_type': 'lu',\n",
-        "            'pc_factor_mat_solver_type': 'mumps'\n",
-        "        }\n",
-        "    }\n",
-        "}\n",
-        "\n",
-        "# parameters.get('loading')\n",
-        "\n"
-      ],
-      "metadata": {
-        "id": "xYNJNfNnzb2l"
-      },
-      "execution_count": 8,
-      "outputs": []
-    },
-    {
-      "cell_type": "code",
-      "source": [
-        "# Mesh\n",
-        "Lx = parameters[\"geometry\"][\"Lx\"]\n",
-        "Ly = parameters[\"geometry\"][\"Ly\"]\n",
-        "geom_type = parameters[\"geometry\"][\"geom_type\"]\n",
-        "\n",
-        "\n",
-        "\n",
-        "gmsh_model, tdim = primitives.mesh_ep_gmshapi(geom_type,\n",
-        "                                    Lx, \n",
-        "                                    Ly, \n",
-        "                                    1, \n",
-        "                                    0.5,\n",
-        "                                    0.3, \n",
-        "                                    tdim=2)\n",
-        "\n",
-        "mesh, mts = meshes.gmsh_model_to_mesh(gmsh_model,\n",
-        "                               cell_data=False,\n",
-        "                               facet_data=True,\n",
-        "                               gdim=2, \n",
-        "                               exportMesh=True, \n",
-        "                               fileName=\"epTestMesh.msh\")\n",
-        "\n",
-        "# TODO: Plot mesh\n",
-        "\n",
-        "\n",
-        "plt.figure()\n",
-        "ax = plot_mesh(mesh)\n",
-        "fig = ax.get_figure()\n",
-        "fig.savefig(f\"mesh.png\")\n"
-      ],
-      "metadata": {
-        "id": "jP0N2XxL0Prl",
-        "outputId": "4b16bdb7-9f98-4182-ca78-9ecdc3ab5970",
-        "colab": {
-          "base_uri": "https://localhost:8080/",
-          "height": 265
-        }
-      },
-      "execution_count": 9,
-      "outputs": [
-        {
-          "output_type": "display_data",
-          "data": {
-            "image/png": "iVBORw0KGgoAAAANSUhEUgAAAGoAAAD4CAYAAAAEj3PfAAAABHNCSVQICAgIfAhkiAAAAAlwSFlzAAALEgAACxIB0t1+/AAAADh0RVh0U29mdHdhcmUAbWF0cGxvdGxpYiB2ZXJzaW9uMy4yLjIsIGh0dHA6Ly9tYXRwbG90bGliLm9yZy+WH4yJAAAgAElEQVR4nO19eXhb13XneQAeAIIgSIIkSALc910SSUkkRZoStVELRUoitViiZGuzdiuyLclSSNmyrESWldhqmtiS7cRZnKVumzhJPZkmcetpm2+mTifTST3NTGaSLulM635N3Cxt3Lhn/iDv9TkHwHuAREpAy/t95xOuCDw8vHPvWX5nuQYiwtxI/eG40zcwNxIbc4xKkzHHqDQZc4xKkzHHqDQZrtv5Zfn5+VhRUXE7vzKtxre//e2/R8SCWH+7rYyqqKiAN95443Z+ZVoNwzD+It7f5kRfmow5RqXJmGNUmow5RqXJmGNUmow5RqXJmGNUmow7wqhNmzaBYRgwMTEBk5OTYBgGGIYB586dg4mJCT2fnJyEs2fPsvmpU6fYfHx8HAzDgEAgAJOTk9Df3w+GYUB7eztMTk5CVlYWGIYBY2Nj7LvOnj1r+d0TExNR3/3QQw+x+a5du8AwDPB6vTA5OQm9vb1gGAYsWrQIJicnIRgMgmEYsGPHDvZdp06dYvOEBiLeNuro6ECcCoDNChmGMWvXTva7k7mXn//85+q5vBHv2d2RHTUxMaFfr1u3Tr9etWoVPPnkk3q+fv16WLp0qZ6/+OKLsGbNGj1/9tlnoaDgPcTltddeg7a2Nj2/cOECFBYW6rlpmvp1c3MzPPbYY3re19cHx48f1/MHH3wQVq9erec3btyA7u5uPX/llVeAwmGf//znwev1AgCA2+2GGzdu6L9lZ2fDmTNn9LyhoQH8fj8AADidTvD5fGA77sSOmpycRADAdevW6VVVXl6uX3d2duKuXbv0/MyZM7hgwQI9v3jxIjY1Nen5H/zBH7DPf/SjH8WRkRE9D4fDbAXX1tbq13V1dfi+971Pz1euXImrVq3S8w996EPY3d2t5x/5yEewoqJCz3/jN34D3W63nt+4cYN919mzZ+PupIGBASwpKUE1wGJHpaXoy87OZvNgMMjmBQUFsybiIpEImzscjlu+5i9/+cvUFH10OBxTt5Cbm8v+PxKJ6NdSNLz99ttsTsUjAMBbb70F586dY9/R1dUFAFMiTY5Vq1bp1xs3boTi4mI937x5M3tvZ2cnm588eZLNr127xuZXrlzRr91uN5SWloLH44HMzEz9/++++27UPUWNO7Gjzp07hwCAS5YsYStLiTOPx5PUimxtbWXiBwCwsrISAQAff/xxzM3NZX9bt24dLlu2DJ1OJ/v/rKwsrK+vR6/Xi0uXLsXMzExsa2tD0zSxsbERAQBHR0fRNE0sKytDAMCxsTEEANy4cSMzIKQIfO6559jc6/Vq6ZCyok/pqPHxcXbzSg9ZMaqtrS3u35SeuuuuuywZKxkUi44cOcLmx44dY/MrV66w+aFDh9hcimdJg4ODuHr16vTRUaFQCAEA58+ff8uyPh598IMfZPM1a9ZEvcfn893Sd8gdvW/fPjb/zGc+w+Yul0u//ud//ufUZ5SyoIaGhm7pQdFdpB5aVlaWXt0ulws/+clPss8o8ROLzp8/r//udDrxzTffZLvk6aef1uIPAPDatWuYn5+PpmkiAGB7ezsCAN5zzz2MicqC7Ovr0/+XiB91Rxg1MTGBAIDLly+P+6CUHgMAXLp0Kd599916npGREfMzeXl5+gEBAD7wwAPs76WlpXG/r6CgAPfu3Ys+n4+t9t/6rd9ilt2rr77KXIPHHntM6y8AYG4FZVg8ysvLmxnRBwAvAMDfAcB3Y/ztgekvzE+GUe9///sRYMoIkDfe3d2td0JmZiZu2bJF/62/vx/379+v54noGkpbt25l849+9KP6tdKLVrsMAHDx4sVJfSdlYiyKRCIzxqi7AKBdMgoASgHgawDwF8ky6lZ+uBX19vYyx/jEiRNMPHV0dOhVT8XRs88+y65DjRmpe/r6+phz3dzcjGvXrtXzdevWsV3V39+P2dnZevEVFxcjwHtWKcAM6igAqIjBqJcBYB4A/PBWGGVHdAcBAB4/fly/nj9/Pg4PD6Pf78fm5ma9G5YtW8aQiW3btrFrNDc33/Ri2LJlC+7ZswddLhc2Njai3+/HSCSCJSUleP/99+v3zZs3DxctWqTnBw8eZNeh0uCf/umfZodRADAMAE9Pv7ZkFAAcAIA3AOCNsrIyRHzPPJcmrXrYbrdbwz7V1dUIAOzBZ2Zmaj2naMWKFQk/7IaGBjY/f/482zkUQqLXf+SRR9j/HThwgM2VBZsIrVixApcuXYrhcHhmRJ9kFAD4AOA/A0B2IoyKtaNOnz6NABzfk/ThD3+YzTds2GD5wwOBAJuvXr1av+7u7sZ7771XzxcvXozFxcW4YMEChttdu3aNzZMlavDIhShhLSVei4uLZ41RrTBlXPxwmn4FAH8JAEU3I/rUA7x27ZrlQ5BK+YknntCvTdPUjHU4HOhyubCsrAxzcnLwxIkT7Bqjo6N6npGREaWDrEg6vV/72teYPlO6avPmzXGv4fV6cXh4mLkTM2aeQwwdRf6W9I5K5KGcOHECly1bpucHDx5Et9uNra2tzFz+xCc+wT53/vx5Ni8pKbH8HgqyFhUVMf118OBB7Ozs1DtA7doLFy5gYWGhft+TTz7JrimhsVhExeSM6CgA+CwA/F8A+BcA+GsA2HurjFI6Ssr8HTt2IAD3d7Zu3coennSMqc8Ti6RJTh9qcXEx3n333eh0OnHevHn6Wh0dHRrDAwDs6elh92TH/IULF7L5vHnzsKCggInn3NxcbGtrS20ISWF8Uq8oovrFjqSYeeGFFxiCoK5FTWaHwxEFmg4PDyf8ncXFxej3+/V87969jDnbt29Hl8uF69evj3sNJTKDwWDqMoresMLhqD8lnU6qV4aGhnDlypUIAOj3+7V1uGfPHqyvr9fvU061IjurUFpse/fu1a/D4TBDSsrLy7GsrAybmpqYeN65cycTexI/nJiYwKqqKuzv72eMTVkIKd5OUqRWIv3R5eXl+OCDD7L5vHnz9NzOKJC+kwRqn376aQR4D/UuLi5Gl8uFFy9e1O9xuVx49OhR9jkZSKSUk5PDjKDMzMyYr1MWlFU6SiLKAwMDbP7www8nLI4Mw8Cqqio9HxkZYcDntm3bMDs7G+fNm8ceEoWRADjGCDBlYFh9r0RWqIleU1OD99xzD3q9XnzzzTfZ+7q7u7G/vz+1dZRCkOUukL6GDHNTceb1evHq1at6npeXh42NjRgOh5nBMTQ0hL29vXquYKREScbMqG7zer24fft2BOBOcmNjI77++uvsc/n5+WyupIrX601dRtEbVrvq8OHDUSDt2rVrtQii0VPqQwGA3qGK6M6yo+XLl2NOTo6eX716lVl4CgY6fPiwDmEAROODSm/Go2AwiF/+8pcRAPC+++5jGOTPfvaz1GSUEhdSV4VCIa07KE4myU7H9ff3sznFBxcuXKhN71AopK+1detW9rndu3eza1CwNxbJwKeEx+RvotLinXfeSU1GqR3wyiuvsB8SDoc1vGTlH0mTnDq9DocDd+7cGbXKi4uLtcFAd1OiO0/udhmKf/nllzEQCEQtItM0sa2tLcoR37ZtGw4PD6e2jqKihlpNUn+0tLRgTU0NlpeXY3Z2NlZUVKDP59Oibffu3exav/7rv84+T2NZsUguBgrr9PX1Mbegr68Pg8EgLlq0iOnSF198ke2meCkFEgKjfljKMore8KuvvoojIyPY2NiI3/zmNy0f7KFDhxh0U1NTY/l+qasuXLjA5pSxbrcbq6qqMDc3l6Hi8+fPZztTWoEqvhSLqE4DeM8FePDBBxm68Y//+I+pyShlwsoMVoCplLG2tjasqKjAPXv2WDJCJl7u37+fPbjTp0+jx+OJYtgzzzzD5hLKsvKNFFPV687OTh2KkSTzz+NlJr377rupySilo/7mb/6GWT8A1nkN27dvx6eeekrPGxoasLm5GcvKypjze+zYMZa2TEUYAHc2Y5HUgdTpLS8v1yEXl8uFixYtYoiIjHUp6Erm9Q0NDeHY2Fhq6yh1s7FyHqSCv++++xCAW2Fer1cbHfQBWj18ShLXe+655xjzBgcHo77T5XJF6UC6U2Plf1CSCTn0t6c8owCm0GylxA3DwBUrVqDD4YgSPzTCG4uosvZ4PCzQuHnzZv3wMzIysLy8HA3DwF27drGHLXVYMlYhpby8PASY8r3o/7/00ksIAHjy5Em243/84x+nJqNUMM8qmirlu9RHH/nIR/Rrn8+nd15bW5v+bENDA0MzqqurmYi0S7qUFhxFQtQDT2ZHx9NR//qv/5qajFI6iuobSWVlZWyXdHd3o9PpxJUrV7Ko6vPPP88+p3yoRMgwDLZzt2zZogOF6lo+nw8XLVrERJc0Rnp6eqJ2k6JTp04hAOBnP/tZ9v/r16/HHTt2pIeOAngvm1WSWu3BYJCFEuxSnyVeSFe9y+VijmpBQQE2NTVhJBJhJvjo6ChLnJQRW6tqQsqoREty0oJRSi/EygePRdJJlWGHq1evotPp1AiBenASSZBZTDTPzo4kyk8R85KSEuzo6MCGhgb8wAc+wN73xS9+ER0OB77vfe9j1mHK6ihVhdfS0hLzQUgYhobTOzs79S6geuH8+fPMGZUMtHJMY+0amk/Y29uLw8PD6HQ6sbCwUEuB0dFR5gt+6lOfsvyOeKnYM7KjIEZKMwBcAYA/B4A/BYDfBoCcZBilVrOS34poSY1pmiyhMRQKsRJO0zRjOszxaNOmTWxO/Rqn06l1G90tlZWVDKn3+Xy4dOnShL+Tfg81fgCmLMrdu3fPnI6CGCnNALAKAFzTry8DwOWbFX0KBopEIlEyva6uzvIh0PB5KBRiWOHBgwf1LjEMA+fPn4+GYeDOnTsZPigfIE1qiUXS96O7f8mSJZbWX7xc+Rlh1DQzKiB+uthGAPjMzTJK5TKMjo5a5koA8KTMUCik8+xKSkq0Jdje3s6wurvuuotZdnaxKvn3Rx99lM1pRFilM0ciEWb5qSAhDVgCTBVuZ2Vl4ZEjR5hRNGM6yoZRXwaAnRafjUppVqKPJpAARHv3Skl3dXWxVSnrnGSpixVJf+zgwYOsdPTcuXPocrm0caF2wfXr19nnZPLMrRRdz/qOAoBzMKWjjGR2lPqRMp1q586dmJWVhTt37mT+TDyjQ5EsJaXQT05ODp45c0bPGxoasK6uDisrK9l1T548yXae9MfsgpU0P4OSwgGpfoXpnb5r166Z9aNiMQoA7gGAbwGAL5FrxBN999xzDwLY1xFRkkaIdHpramrQMAyWHOP1ell6MwCwkIkdSd11/fp17U85HA5cvHgxOp1O9j4KEwHMstUXi1EAMAgAbwJAQaJMiscoJatlqIDCSxUVFVhRUREVQf3ABz7A5lIc2cWrqLFSUFDAHOu9e/dqket2u7G2thYNw8C9e/cyU//xxx9n17RKIXj44Ye1NUt384zoKIiR0gwA3weAvwKA70zTM8kwSkFIEgGnBWEzQRs3bmRzin5nZWVp3Ubxv8WLFzNjpKOjg7kBdulj0oBQDr1Vpf+M7aiZItlnQiaM0LhOPKJAalNTE1vdDz/8MEu0VD7Ptm3bLDOI7JB5StJxfuCBB9g9qRDK2NgYg5ouX77MPjc0NIQ7d+5MH6xPWYDyYSkLkOYxBINBXaaTlZWFubm56HK5sL+/n+3GLVu2MH1ADZNYJJP+6Y6qrKxkRdu1tbUYDoextbWVmdjSWJD6ECC+UZSy6Dm9SeUryRQvugMyMjLw4x//OPu7rNKwIhnbolYgwHsRXOX/mKaJXq8XL126pN+TmZmpq00SoVjArcqZGB0dZQmZP/nJT1KTUUpHydLK2tpaDAQCttHSWERB3aqqKlZh2NPTg+Xl5VhfX892jwwUym4tNFMoFlHnuLu7m+GFk5OTDJGXWcHUuU9Z0acin8k0Afnc5z7H5i+88IJ+7XA4sL29HU3T1AFE9SCpT5WRkWGp1OUukAuJIvDZ2dnY29uLfr+fVYoMDQ0xkRgvKtDR0ZFeLXYoqXA5wHvO8PLly9EwDK3EL168yJS3VNJ2zjEVOa2trczXmZycZPihSrx56KGH2DVosou6TiKLjSbu0B2VsjpKrtympiYWQKQwj6ybpYBqLKLNGgF4nnpRURHefffd6HA4sK6uTt/H8PAw2xUSabfKjAIA1nhR3gMVj0rvFhUVMdjq7bffTk1GyaT+ZEi2rPngBz/IdoHynaQPJU3yZKoaZaCQhuKVEywZVldXx5JbKF6pmKVep6zos2vTRsHa6upq3UzD6XRiaWkper1eXLVqFWMajV0B2FdXSMeVugd9fX0MCmpqakKn04lbtmxhi+JDH/oQu4adJUqBW5VokzY6isI4a9eu1T/GNE2289xud1J1tjLDSe5iZfGpzCDTNDEYDLJCtpqaGoZa2GGDMhZFo8x+vx8///nPI8AU1EWvlbKZskoMSH2TaN6EIrqj2tvbmTgbGxvDUCiELS0tTOfJPAZakgNgDfWYpslyNsbHx5n+OnPmDHo8Hs0wZZJfvnyZmecnTpxgxkTK5p6r1f3yyy+zByEDhzKBkeoZr9eLCxcuRJ/PxwKM3d3drPrPLkos40jSJKflMuXl5djc3IwlJSVskRw5coR9jwyRxArfr169GgsLC1O74lDmmyuqrKzUD4Ay7fTp0yyMLTOK7JpQ0V3Q1dXF9NPFixdZYqRCMSRgLNEMO0sw3s5XdOjQIVyzZk366KgXX3wRAaLLPSnJ5r2SpOFA41C1tbW4detWdDqdLOyxY8cOhgFKeMiuJxJdHBkZGcwH3LJlCxPjvb29bLHs2LGDLbyUrYpX1pFVywGaSCmdWNl5WRkZEumQOy9eFDYW0QcPwEMkGRkZGvFQSTMAU44vTfiUWbPKUb569SrTm7/4xS9Sk1FKR8lAXzxxUVxcjKZp4urVq1loROoTu1QuCc5S42Pt2rVMt6kds23bNlbpISs6ZAJOoqR+04y1Kp1t0WdHNOpqR9I3kgtB6R26WyORCAtjtLW1sUChXdaSzC2UwK7yz+T/d3R0YHt7e/roKIkgSJJwE9VHwWCQZSD19PRgOBzG+vp6xozHHnuMXcOukpGS7A9Bu8cAvCfOlCjLyspCh8OB3/rWt6Ly6mlKGTWWZqq7WKxM2SAA/C4A/K/pf3OTYZQKssVKM/b7/cxxpDLfMAztg9GHHQwGdWOOWMyVJCsOKeLu8XhYELChoQFLSkqwoaGB5XVMTEww016mUMfSv9RgmfG+5xA7U/YJADgz/foMJJkpq3SU7OVA6WMf+xhrXyP7NtCW1rGI7qjOzk7mEqjaXrWq1UOV8Ska04r38OPR8ePHWWqBzEjKzMzUqQQzJvogOgvpewBQPP26GAC+d7OiT5FsjmtH0nCg4Y5AIICDg4PocrlYPvumTZuYYyprde2OaaC+U2NjI1ss586dY5Jg48aN6Pf7ccmSJWiaJtbW1rLwjNpRs9ZTdnr+E/LaoPMYn43KlI21M2TPoaKiImYM9Pb2MitNMWBkZIQ9AAkR2TWIpyR7wtIGItnZ2bqig8afhoaGmCkve99S3y0/Px9ramqwtbWVgcCz1qpUMgYAfpzMjlIMkP6RTHJUSf9URMpgn91ZUbLwjfpamzZt0g/d5XJpg+Do0aMM85MoeTKWKA39BwIBjEQi2NLSwhziGfOjYjDqlkSf0lHxfrAM/iXTdEOGOxTz6c6qrKxk+kemqdmV88iiN2q59vX16exf9Rvz8/Oxrq6OOelK383YSQJxGHUFuDHxRDKMoj9S6Rqr2lsZuKPH0RUWFmIwGMTm5ma2eySgm0xypwyt09C7YRjaRKehiry8PBayHxkZYWJYWpp5eXlYX1+PRUVFM8MoiJ0pmwcA34Ap8/zrABC8WUbFC23EcjRlo0WJTFiRTG+meXcVFRV6oRiGgaWlpRoJoaJL5krIUw7sjJF43ZtTFutTSZexymUo2CnNYbt2A9TC6+joYHDT+vXr0el0Mr1oGEaUSU57vdp1gJb3I6WCjHVRfC8tQFmlo+QPkT9GksxzoFaZQsf9fj8zu3t6ephOScYKBOBVjcuXL2cm+NmzZxnCoCAsWk6k0Alp1FRWVmJvb2/6QEj0wc2fP5/l79XU1GhzNyMjQ6/ggwcPMobK2JGVMSDLM2UqMrXw8vPzsb29HfPz81ny/9jYGAuDyENa4jWxoqR2ayAQSA9GqZCHDEnIfD3ZDMqKpC9D4abm5mYMhUJYVVXFmC2/XzYBtosUW+18SkVFRdjb28sszZRtp61EH9UpdpAQxe8yMzOZ4n7wwQfZXF1Llp4mkzsuSZ4OQEMiY2NjUbVWALwEx+oknETO4b0jjFLGhBVz5I5SJrHD4dCVGn19fexhSHTDLkpLjRVZAkT7HhmGoZMyKf7Y2NjIumxKPSQTM+UO3bx5c/roKEWFhYXo8/mwsbGRVRHKRvJ27QUoSdOfdmvx+/36u2hK2NatW5lrIDu8yKoTK6LXBYifbpA2jEqmyYbMVKK+yeDgIIv5qIju/fffbxmSSKa9jhSB1MVobGxk368YNTg4iG63WyP4169fZ6Iy5XVUIiTP1JArXO1G6vw2NTUxaMnupGx5CDO12g4cOMBCJGpH0+YjPp+PQVfS8T1x4oSlmE/ZdtoUCwPgsj07Oxu7u7vR6/WyVSed42R6S6hCaTU/duwY22HqoS9YsED/f1VVFdNHEoW41XODn3jiCbznnnvST0cZhhHV086qql36QxRkdTgcOkfBNE398NesWcOsL4kkJHJAlyJprtO88yNHjjDT/6WXXor6LWnVqjTZDpRU3OzduxczMjKiGnXI09Gs2glIkpYfdcYbGhqYlahMfarfGhoa2P3I1gbPP/88ZmZmRqWtpbyOUsmXitasWcMSQpR5S53dxsZGhm7bVYbIrFyadLl161YGuqprUbM+EAgwB1Z+HzUebpZ+9atfpSaj4nnuyqKTijcRSEaRND6UY0rB2Pz8fNbYVx4tlIwJThEGGcSURXgyrzCtUpoVtifb5FCSjitFGMLhMLa0tGAgEGCiSrYsSKSHhSKZy059t5qaGsYQ1RqISgIZ0pcmvURMUpZRShfYhREUKYtNevqyJ5IVSWbTpP/8/HyGeKuEFJrT53K5WJ7DzVTux6O33norNRmldJQ8DU2Bp/GaO8VrTKhImsy08E35Ups3b2Z1WdIvo9m2yVRsUKJJoi6Xi+3uXbt2RVX4p+yOutnTo2Xfh4mJCXS73eh2u5lTK7vAJIM8JLoQFixYEFWBmJ2dzcx/mkLQ3NzMLMJQKIStra23R0cBwPsA4M8A4LswFbL3JsIo+uOUCStb0lDR4vf7mXW2a9cuphPsQiBSiVMsT5rvVP+p76isrGRIB/W37DqYxSO6W2eVUQAQAYAfAEDG9PwLAHBPIoxSSHS8aG4s3WW3CymziouLGSao/DGaZlZWVsZElDzeIZkSnXhETXmrTKqf/vSns86ov4KpPHQXAHwFAFYlwiilo2S+nDKtYyHk0kSnWUUUDqJhD8lcaYZbkVXHS2q+x4ozyR1s16rndoi++wHgZwDwFsRpAAw2mbLKopMoBX3Ipmlqf0iesnYrmUgy950iH8rvohihBG8pQ+wykGJRZWXl7OsoAMgFgG8CQAEAmADwRbBoAkx3FL1ZVUAdL/oqiwPsykSpAvf5fBo5cDgcOpdCgb7qfdLvoZTocUdWSTl2CZ2zzagxAHiezHcBwEcTYZTKPkqmp6siWl6jVnlRURGGQiHm98jmHFSUyexaK5IoCXUR5A6T77fDMhXNKtYHAIthyuLzwVShwIsAcCwRRikdJcssraigoABN09SowMjISFSXZyuSCZ3UX5Kp1bECmdTSs8t3j0cUxnr++efxwoULePjw4dndUdPMehSmjn74LgB8CgA8yYq+eCQr/RIhqjNkGnSsdqS5ublML0mcMFFK5ugJRXQ3pmx3sVi7xe6HxTqw+JlnnkHDMKIcWrpbpAhM9mwNRbKpr0TlDcOI0p921p6ilK2Kl801bpVuVhQBcLEngVuFetCdejOMtjr8Mjc3NyHR54A7MNxud8LvbW5utn3PtBjWY8mSJfp1eXk5RCIRPY9EImCaJgQCAXA4HPDaa68BAEBnZyd873vfAwCA1tZWAAB455134J133oEf/ehH+vO/93u/l/C9q/Hzn/885v+bpgk+ny+xi6SC6FNEFb7Kdk1UfABEn4wtrTs70z4eUfiKIhbKqvP5fJYJNFRMxjoxIWVFXyIP52YUtB1ZiSAaqa2qqopick5ODnPCkz1RdOfOncwno37XjLQvmA1G/fSnP8WvfvWr+Cd/8ie6B4RhGElVnSui0BK1FA3DwJKSEjRNk73H6/UynSOTJKkfJHMIZ5Jqa2uxvr5+ZisO78SOog9Xir9Yxy7QrKBkornJEAVZu7u7o3ZdOByO2zlN9kUKhULodDoxGAymLqPi5UAovIyi51TcJFNRQUnqLmpqS3EYi8nSNKeO682EOfbt28cWW8pnIc0k0TB9RUVFVDTY7XZHYXp0lcvFY9cNOh5JkDhWulpXVxczPlK24lAi4IkyoLq6OipWJUUNtarinfGbCFk1q5L9mACmAp1URNO2PQDRbX+2bt2Ky5cvT58sJPqg6SqWO4I+OHnoSaIkwxp0EVRVVUUtAq/Xy8ScbImdTHxLEjVaUpZRyp+R6LJVsRcl+UAp42KJGpmnZ9UqIRlfy8rHk0yltGHDBqYbU75B/Te+8Y24DxyAwzWxQuOx8D9FN5tAI+NP9DtycnKY/yMbUQFEi0BKKiUgMzOTZVqlLCirorVOpzPmCqYiSZridmdvKKKxLqmraIlMVlYWFhUVoWma7H0y9EGTMiUKYVVSE88oqampSa9DVH7/938fAewbLCqivos0ramprAKFlGEy1JHMsQ9WJBeTXT0yAM/zSFlGKTQgHhIhU4ppdFalLVNjQ/pJ8T4rSe4MapnJljx0npubq/UpRYebLkYAABltSURBVC+knyd35c6dO7Gurg47OzuZcTRjBybPNKOUjvrN3/xN9kNksyqajSTBTJnpE4+ocVFYWMgYLIuz1ffQhyjvKZmGIlLfxQvNp+yOUtFN2cVfQjJWcSaK0VGmFRUVReXQGYbBjBG50u0OXKEk/Su6C6UksCrJCQaDuG3btvTRUZ/5zGcQYOpoBfnDpKlNH4TST1R8USxOMtkqoUU6zZSpg4ODTM+pBUIzXX0+HwOEE81cum07CgByAOBlmMqb+B8A0J0Io1RugrSIMjIytGiiZjAVGTeLNlAdk5OTw1KmVciCPvxwOMw6W8oynmRqtiRVV1eznTnrh1HCVObRvunXbgDISYRRVjpKpTvfjEVGm8UvWrQIc3Nz2U5yOBys0FvmrCdTwyvFJ615Ki0txczMTDRN07Zj9KzvKADIhqnccyNZ0UfFRCI7hLaziUVWukGKT6vSHVlmQ42Nzs5ODRk5nU5tTUrcUjawikeq6vF2ZMrOB4D/AgCfAID/CgDPAUBmjPdZpjSr0z+3b98exTRp7sog382QzMilLeOam5vR4XDgggUL2E6grQtkXMmuhwWlZ599Fg3DwLq6OvZbZ5tRnQDwKwBYPD1/GgAeS2RHqWxXCfNEIhGtC65evWpZSE3FlmQoXdXLly/HwsJCzMzMZFambB1Hr5Go6Q8QXfb5yCOP6NderxczMjIwFAqx3bp7927222dVRwFAEQD8kMz7AOCriTBK6ahPfepT7EeuXLkSP/zhDyPAlP6SeiAnJ4d5/QMDA8yvoT1d3W43S8K0MqslScSDnmZQWFiodaHP59OidN++fcy5lmdxyAAjXQyzuqOmmfOfAKB++vUjAHAlEUbRG1bWU1ZWVtQDcjgcuoHu4cOHo1a6rOm1StSXJBF02h8pFAqhYRjY0dHB7kn28Esm5C/LXY8ePYqbNm26bRWH82FK//wpTFVzWJ7REYtRN27cQICpxrpUbNBdFO/Hy4Yhsq6KtkJtaWnBxsbGqCYiUgQm081ZFjlQk3/z5s1xIbLS0lK2o//lX/5ldhmVLClGqVIau5JOqbhlJcfk5CTm5+djIBBg1pyslpfR1psl2XZA7UJ6n8XFxcwKpVigylV89NFHmW5L+cMoP/axj7Ef/vjjj+P999+PHo+HBfsksCqPBJexqmSKyqTvRI+Z8Hg86Pf7MRKJsKT+eE3wk6G0QM/pDcerW7I6CceOZDiDnvyZl5eHK1asQIfDwQKV9913H3t40hiwImmi08JxJf5k3K2srAz7+/vTB+tTK1g2eJKALW0dsHDhQlYis2XLFqyqqkK/348+n09HWA8dOsSMAdlT4mYb+nq9XoaC9Pf363OmqMGzb98+dg0KO1FYLGWzkJQCt+r/oFqUZmVlacVbVlbG+gs1NDQw81zib1YpzADR4CnVmQcPHmTArvJ7qMNcVFRk2++IksIU29ramF+VsrnnSkdJWa+UMH1A9ByOWDvNimROBRWBLpdLm+jUzL7rrruY5SerGu3QEdl6R1m1splkKBTSbXzSQvQlS1J30QbzCxYs0IG+QCCgMcV169YxJECKwGRKTCV2SBv6OhwObdHu37+fmeDSb6utrcW6urr0yT2n/Ypi0aOPPsrkuRIZdDd6vd4oSzCZplJSZFJzvr6+nuVztLa2osPhwHXr1jEfT2b/xjJGFBPz8/PZZ1O2mkN5+LKqXME8DocDFy9ezFBwqQvsUAFZiUEfzK5duxhSoJhOd11GRgY7Vqi0tJTdrx0KEitXg2KQNKUsZRmlVp9VM49QKGRZ/i+PdaAN5YPBIBNv2dnZmJ+fj7W1tYz58lxF6VDbxZJoDdfSpUuZMXL58mWmIyWKUltbiy0tLekj+lTSijQsAHja1aZNm9hcOcQjIyPMwFDKW5HsrmxVgyWtRNkfnTbLz83Nxfnz52MwGGSuwtDQEMv4jSfalVNeUFCQHoxSzqmVKKN/k1icLImxI2oMVFRUMGD3wIEDWFBQgIFAgDFfHrgsT8xOtK9fKBTCQCCAAwMDLAEnZc1z9UNV2F3RkSNHcGxsDEtKShKu+JCJKRLne+655/Rrp9OJXV1d6HK5mAPb39/PQirJQlIyHEMXUyIIe8o6vEp/SMto9erV+kdTZ5jugrKyMoYKDA4OYjgcxurq6qgzPWgxgTx5zSpvXRJNcgGI7typrELKoJaWFhbKlwUQnZ2duGHDhvSBkNSPa29vjwrFU5M3NzeXhSRaWlrYA5SBOTvHWO4aCvf09fVpyMrj8WijYXx8nCEP8sxfyVBJ8XpUpAWjlKW1Y8eOuPWvN0NdXV2MWZcuXWILQe1Kip4XFhaymFh+fn5STaiku0GRkEAgoHf1N77xDRZx/tnPfpaajFKiT2bsSOxNJWcqkh1f6I5rbW3V7XRyc3M1Wr1hwwZmGj/wwAPsGrF6JMUjGXTcs2cP873279+PDocDu7u7WXzsK1/5CjMepPGRsoeoKEZJv0WdrzE6OqqzgQDeK7VRaAOFkYLBID711FPsOrJhlRXJXAoabjdNkx3pWlhYiGVlZVhTU8OszXvvvZcxQprksZzf69ev465du26fjgIAJ0yli33lZkSf2gVWYkX6QnZ5ftJRpQUGK1euZIbEvffeix6PJwpGunbtGptbHdVqR7EaN1JL8nYx6iQAvHSzjFJWnlV+nDQMpMUmDzJWmUxqAVRXV2MoFGIxrQ0bNjAkQTLfrvkird/Nzc1leOCmTZtiHhuhdOSrr77KAomzXhoKACUwdcL1QDKMUrpF6ovx8XEdfqBy/OGHH2YW0/79+9E0TZw3bx5j4vXr19n15EnYyRRpy11A/THTNDXTaSVIe3u7ZWRY+YYyKWbWdxRMFQh0AMDSeIyCGJmySg9Ic1ZCOH/4h3/I4jj79u1jlqFEKexOGpC6i/o5a9as0buEnkp66NAhJqboIc0AN1+1ODw8jNu3b78tKc3rYbqHrBWj7ESfWoGnT5+OagRl9+AlSePkxo0bzOlVh1PSQypra2vZzi4rK2O58Xa6SNYU00Cnw+HQgUYJIt+2HQUAHwCAvwaAHwLA/wOAXwDAp5NllEIgIpFIVJLi2NgYy/AJh8PsB2/atAl7enrQ6XRiVlaWfqhHjhxhovPSpUs3vQtkl7PJyUmmv9Sxs9Tfcjqd+PWvfz3qWgozPHnyJLMSZ73shjAtqR2ldJR8gDt37tTGRX5+PtbV1eH69evR5/MxXLCzs5O12a6oqGCMiXcIiyIZTqchkfz8fLYriouLMTs7G9vb2xlud/bsWWZd0qP74lG8XTWrO+pWGKUeRKxzmurr63H58uVRtVPJdEkpLi5m+u7YsWNsZ6gILo0COxyOqDOskklZk2L6/e9/v2U8aunSpbfXj0qGYok+5Z/YncIpEyUpShGJRNi8qKgIc3NzccGCBSxQeOjQIRZZpeCuYpbVPVB/rK2tjS2eY8eO6YVnmiZ2dHSg1+tNCPlIC0apELlkBK2gAHjPlKfpYR6PJypQKI99tfKH5N9kxFmdcgAwFdpfunQpmqbJGLR+/XqWuNLd3W3pvGdmZuK+ffuYD5fy7QukHxXrocqDVmK1HLAiWntbXV3NHNvdu3djQ0MDejwe9Hq92gl96KGHWI6FPDo8mRLSWE0g02ZHqeBevATMWA1yFUlzWVldiugO83q9ODAwgKZpMktv6dKlzKFdsGABQ0bsTHKZ4UThpZycHJ0RRf0vGcLp7OzEzZs3p4+OUs5vvCrzlpYWhlCfOnUKs7OzsaCggDWFv3DhAtuRcicmswtkVFaWAymxrBZaTk4OmqYZZYxIcJYCudRiTNnjXSUj5INSq4+iENu2bWP6SYbx7USMbD9AE/kbGhpYImd5eTlmZ2djV1cX0yUySixPkZN4pTy2QoVtnnzySYYFpnwbOBpYA4h2LqVJa0US1ZBQjxJPVGz5fD4WVnc6nVHohhVJK1FmLV2/fh29Xi9u3LgxyhWhlLKiT8FGMjQtdYPUVRQA3bp1qxYtDocDm5ub0ePx4PDwMANfL1++zK4hKyzsYCrqSPf29rIKkMuXL7PFpSK8V65cYYVqy5Yti+pKc+LEifTyo6heuXTpEisQUBHg2tpaLdObmpoYKt7a2sqSX+zO6bDq3QfAE1cCgQB2dXWh3+9nD358fJzpGxmpjnVSj5WBlLIRXnmjubm5zAKUZrtVa9FYRCOq69evZ4bKxMQE5uXlaV9H6bazZ8+y5EyabAlg3WpOksQklyxZgp/85Cf1vKysjOnffzPttOUKpanIXq+XYYbl5eW4ZMkSDAaDzPjYu3cv6/NKG4EA2Lc2lUYPrZNqbGzUJrnL5cJAIIBNTU2YlZUVlSYQa5GmrOiLVeZCVz21wADeC4srsFW9lxojhmFEgbzJdHqR5js1RgzD0Ca6ys/Lzc1Fj8cTZQlKRMUucyltcs9pluno6Ciz9KT4kVaiXVW9bM5L/ZpVq1YxC2/evHno8/l0Qqf6fwlRSWlgdb4uQLQlqEx6uttTNqVZJUtKxb5w4cKYhyXHIwnkUmzO5/NpcVRVVaWNkZKSEhbWaGhoYD5NsoeGyRPfXn31VRZmUYjIxMQEM+dpwmjK66jXX3896ofT3L5FixYx8/jy5ctsFymFPTIywqzHF198kV3z8OHDbG63GGjiSU9PDxPLZ86cYQ9ZoRj333+/ZcheHlNbXl6O4XAYw+Fw6oo+tYKdTifzYwoKCjToWlBQoIvR1q1bx1b9/v37WbjC7jg7iRjIh0Z9rdLSUhwYGEC/38903KZNm5hTLR1suyxf6SOWlZVhMBhMn7KbL33pSwgQXdpi1Y/V7iHIArUbN26wHaecVpl5e+XKFTaXvZasSCIPp0+fZqL99ddfZ5YldUdSFkJSD4ACkxIhkCuUGh1tbW3MyVyzZg22tbVhQUEB68R85swZ9kBkSY5dna802Wn+RmdnJ0sNa21txXA4jO3t7cyUv3z5MsMhlXFB9dis9kICgFIAeA0A3oSpg5PvT5RRSkfJOA8VUdRPcblc2Nraij6fj4UnFi9ezIJ9JSUlSR31ILsz0wOcvV6vvk+Vh+f3+zE3N5eZ5KWlpVEGRTInud2OdLFiAGiffp0FAP8TAJoSYVQyh2NJv8Su7zg1FEKhEDPRDx06xJzewcFBdDqduG7dOvZwVVdORdKvsytsowaRLAiIlfsxq4yKwbgvAcDKRBhFb1J27LIjmSpM/ZrS0lINPwUCAczKykKv14vt7e2sglECt1Yn0wBEo+QyZP9rv/Zr+nVBQQGOjIygy+Viu7u1tZWJd5r4ctvKbgCgAgD+EgACiTBKOZ7xGv9SmX7x4kXm3avMIBpSz8jIYCnHANG5E8l0vJRdVm7cuMGsTIX7HT9+nF2Xik76PgBrlOS2gLIA4AeAbwPApjh/j0ppVrtAWl30R1+9epUh1hKlkIFDSZIx1DkuLCxkFSJ9fX3Y0dGBwWAQw+Gw3kEnT55kiZVSDMc6q4qSVQfqu+66C8fHx29bB0wTAL4GACcTeb/aUbFWtyxYlon0kmS+hYSXqNOr2o46nU4Wj6qtrWVR2kAgkFTjedn4l/a68Hg8CSVlAsyyjgIAAwA+CQBPJfoZq15IErwcGhpiK3LPnj2s6Oz48eOYlZWFtbW1zEd66qmn2EKQO1GG5CVRMZiVlcVE1vbt25mlODQ0hH6/H3t6eti9yjIgSpFIBLdu3cpwxn/4h3+YVUb1Tn/RnwLAd6ZpbSKMUquaOrW0/tXj8eCKFSuwuro6KtFR5sTJuia7dGbavEMyMhwO6yxev9+Pfr8fg8Eg1tbWMrdgcHCQMTyZCvvbvqNuhqQfFSsSevbsWRYrMk3TFqGmJAsAnnrqKYZcqCAkhYBM08SXXnqJfU6i3skc9yqzY03TRNM0WRg/GAzqnhopyyj6IxI5vYz6QgUFBay6b3h4WMe3MjMzsaysDJ1OJ46NjbFry75/Mp3ZjmjE1uFwMMOis7MTh4aG0OPxYHl5ufblZH5G2u0oepPSKBgaGmI/sLCwEHft2oUOh4P1hpg3bx4rjC4vL2ci0g4hl+EMadG99NJLTNcpEUsRk5KSEgboyo4wksbHx7G6uhpHR0eZ6EzZlGaVuuVwOLTyrq+vx6amJiwoKMD8/HycP39+VBjErpBAEjU+BgYGGMi6Z88eDIfDGAqF0OPx6DyLyclJ1h6b1gMD2B8KJpF65YBb5cCn7I5SOko2Q7QjaTpTkNXn87EYUEFBAXZ0dGBBQQGrMFy7di1zBZI9jUAmuch0NJUjoWCmpqYmNAwDv/CFL7D3DQwMpFe6mKJYIkOa1k8++SQCvNdgVxkjMoFEmsdWqVp2jJicnGQ+3bFjx9AwjChL79Of/jSbf/zjH4+6tkwwTfkdRW9SKfxYOkX5MFeuXGF/l8c02J1OI7E8mn62YsUKbVi4XC6sqanBrKwsXLlyJfOhZIWHRMwToe985zvodrvx6NGjLL89ZXWUElkycTHRw5AlyU7+tJmH0+nEPXv2IADPNKqpqWGis6KigkWKvV5vUh2hZds62cbAqrV3yu4opaMSNV+bm5uZLzU5OckiqgrK2bdvH1v1sqIjmW7MADzLqbGxkRkSe/bswc7OTvT7/Uw0yt27ZcsWzMzMxD/6oz9i/9/f359eftSpU6cwEonghg0bGGqudFYwGNTw0vDwMPOh1qxZw7Jb7TpRyvQxWhQXiURYQDASieDGjRvR6/Wy0MqyZctYmCMcDiccrIx3ePO7776b+oxau3Yti9NIAyLRMwMBon0yWYWuTnij/lZRURGzFnNzcxm4qu7R6nspTun1erWIlSL5iSeeQNM0cfv27cyCTdmcCdWq9JFHHkm66QcNNObn5zO4qby8HDMyMnD58uVslUsTXDZVtGoIDBCdO0ErDMPhsLYEE0XLFUPV65QVfUpHXbx4McpBlF0ln3nmGbZqlfksS0KTSeKXprVsU0CP9HO73XrHqV0QCARiVhjKHVxeXq7DLbI7WWdn5+05NXSmRN/IyIgOERiGoY0EZakpolmwckVKkgi6FJ8KDqqpqUGXy4VdXV1ommZUutgrr7zC5nbFDXa6ii4Qev+//OUvU59RV69eRbfbjQcPHmQrMllxFIukyJOJlzLkThGMREgepZSXl6fxwZ6enqikGGW81NfXs2bAKZvSrHSU3YOhwbhHH300KhRxqyTFrhSfMlXgtddeY0Ct2oGxmuvL75CGTn5+PpqmidnZ2QmJPgfcgWEYBgAAFBYWsv+fmJjQr91uN9TX14NpmrBkyRK4dOkSvPDCC+BwOOBb3/qW5XXVOHz4sH4dCATg+vXrel5ZWQmPP/64nldUVMChQ4f03DRN+MEPfgCGYcCyZcsAAGB8fByKiorgb//2b6GsrAweeughAAB4+umn4/7W5557DgAAVq1axf7f7XZDOByGrKysuJ9l406LPkVUZtP0K4DoPDuZcyERBGWAKJL6jYqsnJycKBFGkY3KykrWvqCoqCjmMQ4qQm0VYc7IyIiJ96XsISrxfkgypHIOkgFcZ4J8Pp9tsFMxK9Go8KyniwHAIAB8DwC+DwBnEmWUqk+K155g4cKFDGU4f/58UnkJEk2X1hoNr0QiEXbkUUtLCwulj4+PM6Pkc5/7nEbxAaYKDuTJAvFIAs8DAwOzX3YDU92Z/zcAVAGAGwD+GySY0hzPzK2vr2ftRA8cOMAwvWPHjkUd7QAwpZgdDodO/VIxJarkaWGbYhDN7WtoaGD+1ODgILuXo0ePatDY4XDgxo0bGYqycOHCuLkdvb29zBkOBoNaXAeDwVlnVDcAfI3MHwaAh5MVfdLMpqtOHokaL56jSIpBOZdYn3ywdAHI1S/fK/MO5eHOMtRv1Xg4kdLQW7H6IgDwV2T+19P/x4ZhGAcMw3jDMIw33nrrLQCYssAAAIaGhqCzs1O/d3h4GIaHh/V8YGAAhoaG9LynpwfWrFmj56Ojo5CXl6fnzc3N7LvpvLi4GObNm6fny5YtgyVLluj50NAQrFy5kt3Lhg0b9HzJkiXs7319fVBdXc2uR0d/f79+XVpaCl1dXex3jY6O6rnH4wG74bJ9xy0ORLwOANcBAKYTOuDtt9+e7a/9NzduZUf9CKZqpNQomf6/uTEL41YY9ccAUGsYRqVhGG4A2AYAr8zMbc0NOW5a9CHirwzDOApTRQJOAHgBEf9sxu5sbrBxSzoKEX8HAH5nhu5lbliMO4L1zY3kxxyj0mTMMSpNxhyj0mQY0/DP7fkyw3gLAP5iepoPAH9/2748dQd9DuWIWBDrTbeVUeyLDeMNROy0f+e/7ZHoc5gTfWky5hiVJuNOMuq6/Vv+XYyEnsMd01FzI7kxJ/rSZMwxKk3GncrrGzQM43uGYXzfMIwzd+IeUmEYhvFDwzD+u2EY3zEM4w3L995uHWUYhhOmevuthKnw/R8DwHZEfPO23kgKDMMwfggAnYho6/jfiR21CAC+j4j/BxHfAYDPAcCwzWf+3Y87waiEkmL+nQwEgP9oGMa3DcM4YPXGWU9umRuWoxcRf2QYRggAftcwjD9HxNdjvfFO7Ki5pJjpgYg/mv737wDgt2FKLcQcd4JRc0kxAGAYRqZhGFnqNQCsAoDvxnv/bRd9c0kxehQCwG9Plwq5AOAlRPwP8d48ByGlyZhDJtJkzDEqTcYco9JkzDEqTcYco9JkzDEqTcYco9Jk/H+iodkZmD6EHAAAAABJRU5ErkJggg==\n",
-            "text/plain": [
-              "<Figure size 432x288 with 1 Axes>"
-            ]
-          },
-          "metadata": {
-            "needs_background": "light"
-          }
-        }
-      ]
-    },
-    {
-      "cell_type": "code",
-      "source": [
-        "boundaries = [(1, lambda x: np.isclose(x[0], 0)),\n",
-        "              (2, lambda x: np.isclose(x[0], Lx)),\n",
-        "              (3, lambda x: np.isclose(x[1], 0)),\n",
-        "              (4, lambda x: np.isclose(x[1], Ly))]\n",
-        "\n",
-        "facet_indices, facet_markers = [], []\n",
-        "fdim = mesh.topology.dim - 1\n",
-        "for (marker, locator) in boundaries:\n",
-        "    facets = dolfinx.mesh.locate_entities(mesh, fdim, locator)\n",
-        "    facet_indices.append(facets)\n",
-        "    facet_markers.append(np.full(len(facets), marker))\n",
-        "facet_indices = np.array(np.hstack(facet_indices), dtype=np.int32)\n",
-        "facet_markers = np.array(np.hstack(facet_markers), dtype=np.int32)\n",
-        "sorted_facets = np.argsort(facet_indices)\n",
-        "facet_tag = dolfinx.mesh.MeshTags(mesh, fdim, facet_indices[sorted_facets], facet_markers[sorted_facets])\n"
-      ],
-      "metadata": {
-        "id": "I3KE33TjEDoV"
-      },
-      "execution_count": 28,
-      "outputs": []
-    },
-    {
-      "cell_type": "code",
-      "source": [
-        "facet_markers"
-      ],
-      "metadata": {
-        "id": "Ls_hoTEfFtGy",
-        "outputId": "151c978a-be8e-4579-cf09-9d9acb147cce",
-        "colab": {
-          "base_uri": "https://localhost:8080/"
-        }
-      },
-      "execution_count": 29,
-      "outputs": [
-        {
-          "output_type": "execute_result",
-          "data": {
-            "text/plain": [
-              "array([1, 1, 1, 1, 1, 1, 1, 1, 1, 1, 1, 1, 1, 1, 1, 1, 1, 1, 1, 1, 1, 1,\n",
-              "       1, 1, 1, 1, 1, 1, 1, 1, 1, 1, 1, 1, 1, 1, 1, 1, 1, 1, 1, 1, 1, 1,\n",
-              "       1, 1, 1, 1, 1, 1, 2, 2, 2, 2, 2, 2, 2, 2, 2, 2, 2, 2, 2, 2, 2, 2,\n",
-              "       2, 2, 2, 2, 2, 2, 2, 2, 2, 2, 2, 2, 2, 2, 2, 2, 2, 2, 2, 2, 2, 2,\n",
-              "       2, 2, 2, 2, 2, 2, 2, 2, 2, 2, 2, 2, 3, 3, 3, 3, 3, 3, 3, 3, 3, 3,\n",
-              "       3, 3, 3, 3, 3, 3, 3, 4, 4, 4, 4, 4, 4, 4, 4, 4, 4, 4, 4, 4, 4, 4,\n",
-              "       4, 4], dtype=int32)"
-            ]
-          },
-          "metadata": {},
-          "execution_count": 29
-        }
-      ]
-    },
-    {
-      "cell_type": "code",
-      "source": [
-        "# Functional setting\n",
-        "\n",
-        "element_u = ufl.VectorElement(\"Lagrange\", mesh.ufl_cell(),\n",
-        "                              degree=1, dim=2)\n",
-        "V_u = dolfinx.fem.FunctionSpace(mesh, element_u) \n",
-        "\n",
-        "u = dolfinx.fem.Function(V_u, name=\"Displacement\")\n",
-        "g = dolfinx.fem.Function(V_u, name=\"Body pressure\")\n",
-        "\n",
-        "u_ = dolfinx.fem.Function(V_u, name=\"Boundary Displacement\")\n",
-        "# ux_ = dolfinx.fem.Function(V_u.sub(0).collapse(), name=\"Boundary Displacement\")\n",
-        "\n",
-        "\n"
-      ],
-      "metadata": {
-        "id": "5ATiQASF3iuH"
-      },
-      "execution_count": 30,
-      "outputs": []
-    },
-    {
-      "cell_type": "code",
-      "source": [
-        "# Integral measures\n",
-        "dx = ufl.Measure(\"dx\", domain=mesh)\n",
-        "ds = ufl.Measure(\"ds\", domain=mesh)\n",
-        "dS = ufl.Measure(\"ds\", domain=mesh, subdomain_data=facet_tag)\n",
-        "x = ufl.SpatialCoordinate(mesh)"
-      ],
-      "metadata": {
-        "id": "hvdpZ8j25cAC"
-      },
-      "execution_count": 31,
-      "outputs": []
-    },
-    {
-      "cell_type": "code",
-      "source": [
-        "\n",
-        "# Data\n",
-        "\n",
-        "zero = Function(V_u)\n",
-        "# works in parallel!\n",
-        "with zero.vector.localForm() as loc:\n",
-        "    loc.set(0.0)\n",
-        "\n",
-        "one = Function(V_u)\n",
-        "# works in parallel!\n",
-        "with one.vector.localForm() as loc:\n",
-        "    loc.set(1.0)\n",
-        "\n",
-        "g = Function(V_u)\n",
-        "# works in parallel!\n",
-        "with g.vector.localForm() as loc:\n",
-        "    loc.set(1.0)\n"
-      ],
-      "metadata": {
-        "id": "B-x_BOOKALTx"
-      },
-      "execution_count": 65,
-      "outputs": []
-    },
-    {
-      "cell_type": "code",
-      "source": [
-        "# boundary conditions\n",
-        "\n",
-        "def left(x):\n",
-        "  return np.isclose(x[0], 0.)\n",
-        "\n",
-        "def right(x):\n",
-        "  return np.isclose(x[0], Lx)\n",
-        "\n",
-        "def bottom(x):\n",
-        "  return np.isclose(x[1], 0.)\n",
-        "\n",
-        "def top(x):\n",
-        "  return np.isclose(x[1], Ly)\n",
-        "\n",
-        "# left side\n",
-        "\n",
-        "left_facets = dolfinx.mesh.locate_entities_boundary(mesh, 1, left)\n",
-        "left_dofs = dolfinx.fem.locate_dofs_topological(V_u, mesh.topology.dim - 1,\n",
-        "                                                left_facets)\n",
-        "\n",
-        "\n",
-        "# right side\n",
-        "\n",
-        "right_facets = dolfinx.mesh.locate_entities_boundary(mesh, 1, right)\n",
-        "right_dofs = dolfinx.fem.locate_dofs_topological(V_u, mesh.topology.dim - 1,\n",
-        "                                                right_facets)\n",
-        "\n",
-        "\n",
-        "top_facets = dolfinx.mesh.locate_entities_boundary(mesh, 1, top)\n",
-        "top_dofs = dolfinx.fem.locate_dofs_topological(V_u, mesh.topology.dim - 1,\n",
-        "                                                top_facets)\n",
-        "\n",
-        "bottom_facets = dolfinx.mesh.locate_entities_boundary(mesh, 1, bottom)\n",
-        "bottom_dofs = dolfinx.fem.locate_dofs_topological(V_u, mesh.topology.dim - 1,\n",
-        "                                                bottom_facets)\n",
-        "\n"
-      ],
-      "metadata": {
-        "id": "ytXUWcFX8yHl"
-      },
-      "execution_count": 66,
-      "outputs": []
-    },
-    {
-      "cell_type": "code",
-      "source": [
-        "# energy\n",
-        "mu = parameters[\"model\"][\"mu\"]\n",
-        "lmbda = parameters[\"model\"][\"lmbda\"]\n",
-        "\n",
-        "def _e(u):\n",
-        "  return ufl.sym(ufl.grad(u))\n",
-        "\n",
-        "en_density = 1/2 * (2*mu* ufl.inner(_e(u),_e(u))) + lmbda*ufl.tr(_e(u))**2\n",
-        "energy = en_density * dx + ufl.inner(u, g)*dS(4)"
-      ],
-      "metadata": {
-        "id": "rKTBpiQp6gCk"
-      },
-      "execution_count": 67,
-      "outputs": []
-    },
-    {
-      "cell_type": "code",
-      "source": [
-        "\n",
-        "#bcs = [dirichletbc(zero, bottom_dofs), dirichletbc(one, top_dofs)]\n",
-        "bcs = [dirichletbc(zero, bottom_dofs)]\n",
-        "bcs"
-      ],
-      "metadata": {
-        "id": "_RRgZb5S-y1P",
-        "outputId": "0fc5bfe6-f5b5-4d3f-8c38-c0626d2d8a09",
-        "colab": {
-          "base_uri": "https://localhost:8080/"
-        }
-      },
-      "execution_count": 68,
-      "outputs": [
-        {
-          "output_type": "execute_result",
-          "data": {
-            "text/plain": [
-              "[<dolfinx.fem.bcs.DirichletBC at 0x7f593968d830>]"
-            ]
-          },
-          "metadata": {},
-          "execution_count": 68
-        }
-      ]
-    },
-    {
-      "cell_type": "code",
-      "source": [
-        "\n",
-        "# solving\n",
-        "from solvers import SNESSolver\n",
-        "D_energy_u = ufl.derivative(energy, u, ufl.TestFunction(V_u))\n",
-        "\n",
-        "problem = SNESSolver(\n",
-        "    D_energy_u,\n",
-        "    u,\n",
-        "    bcs,\n",
-        "    bounds=None,\n",
-        "    petsc_options=parameters.get(\"solvers\").get(\"snes\"),\n",
-        "    prefix=\"elast\",\n",
-        ")\n",
-        "\n",
-        "\n",
-        "uh = problem.solve()\n"
-      ],
-      "metadata": {
-        "id": "4OWbuLZQ-rQC",
-        "colab": {
-          "base_uri": "https://localhost:8080/"
-        },
-        "outputId": "a17292ba-0115-4d6d-bd8f-a3994d27c5c6"
-      },
-      "execution_count": 69,
-      "outputs": [
-        {
-          "output_type": "stream",
-          "name": "stdout",
-          "text": [
-            "  0 SNES Function norm 1.689577248982e+00 \n",
-            "  1 SNES Function norm 1.689518153588e+00 \n",
-            "  2 SNES Function norm 1.689399962801e+00 \n",
-            "  3 SNES Function norm 1.689163581227e+00 \n",
-            "  4 SNES Function norm 1.688690818078e+00 \n",
-            "  5 SNES Function norm 1.687745291781e+00 \n",
-            "  6 SNES Function norm 1.685854239186e+00 \n",
-            "  7 SNES Function norm 1.682072133996e+00 \n",
-            "  8 SNES Function norm 1.674507923617e+00 \n",
-            "  9 SNES Function norm 1.659379502859e+00 \n",
-            " 10 SNES Function norm 1.629122661342e+00 \n",
-            " 11 SNES Function norm 1.568608978309e+00 \n",
-            " 12 SNES Function norm 1.447581612242e+00 \n",
-            " 13 SNES Function norm 1.205526880108e+00 \n",
-            " 14 SNES Function norm 7.214174158410e-01 \n",
-            " 15 SNES Function norm 2.922162465599e-12 \n"
-          ]
-        }
-      ]
-    },
-    {
-      "cell_type": "markdown",
-      "source": [
-        "## Visualisation & Post Processing"
-      ],
-      "metadata": {
-        "id": "wWY9BhRNcbbg"
-      }
-    },
-    {
-      "cell_type": "code",
-      "source": [
-        "\n",
-        "def plot_vector(u, plotter, subplot=None):\n",
-        "    if subplot:\n",
-        "        plotter.subplot(subplot[0], subplot[1])\n",
-        "    V = u.function_space\n",
-        "    mesh = V.mesh\n",
-        "    topology, cell_types, _ = dolfinx.plot.create_vtk_mesh(mesh, mesh.topology.dim)\n",
-        "    num_dofs_local = u.function_space.dofmap.index_map.size_local\n",
-        "    geometry = u.function_space.tabulate_dof_coordinates()[:num_dofs_local]\n",
-        "    values = np.zeros((V.dofmap.index_map.size_local, 3), dtype=np.float64)\n",
-        "    values[:, : mesh.geometry.dim] = u.vector.array.real.reshape(\n",
-        "        V.dofmap.index_map.size_local, V.dofmap.index_map_bs\n",
-        "    )\n",
-        "    grid = pyvista.UnstructuredGrid(topology, cell_types, geometry)\n",
-        "    #grid[\"vectors\"] = values\n",
-        "    #grid.set_active_vectors(\"vectors\")\n",
-        "    \n",
-        "    # geom = pyvista.Arrow()\n",
-        "    # glyphs = grid.glyph(orient=\"vectors\", factor=1, geom=geom)\n",
-        "    glyphs = grid.glyph(orient=\"vectors\", factor=1.0)\n",
-        "    plotter.add_mesh(glyphs)\n",
-        "    plotter.add_mesh(\n",
-        "        grid, show_edges=True, color=\"black\", style=\"wireframe\", opacity=0.3\n",
-        "    )\n",
-        "    plotter.view_xy()\n",
-        "    return plotter\n",
-        "\n",
-        "\n",
-        "def plot_scalar(alpha, plotter, subplot=None, lineproperties={}):\n",
-        "    if subplot:\n",
-        "        plotter.subplot(subplot[0], subplot[1])\n",
-        "    V = alpha.function_space\n",
-        "    mesh = V.mesh\n",
-        "    topology, cell_types, _ = dolfinx.plot.create_vtk_mesh(mesh, mesh.topology.dim)\n",
-        "    grid = pyvista.UnstructuredGrid(topology, cell_types, mesh.geometry.x)\n",
-        "\n",
-        "    plotter.subplot(0, 0)\n",
-        "    grid.point_data[\"alpha\"] = alpha.compute_point_values().real\n",
-        "    grid.set_active_scalars(\"alpha\")\n",
-        "    plotter.add_mesh(grid, **lineproperties)\n",
-        "    plotter.view_xy()\n",
-        "    return plotter\n",
-        "\n"
-      ],
-      "metadata": {
-        "id": "gcnwU02YT4Bn"
-      },
-      "execution_count": 80,
-      "outputs": []
-    },
-    {
-      "cell_type": "code",
-      "source": [
-        "\n",
-        "\n",
-        "# plt.figure()\n",
-        "# ax = plot_mesh(mesh)\n",
-        "# fig = ax.get_figure()\n",
-        "# fig.savefig(f\"mesh.png\")\n",
-        "\n",
-        "# postprocessing\n",
-        "xvfb.start_xvfb(wait=0.05)\n",
-        "pyvista.OFF_SCREEN = True\n",
-        "plotter = pyvista.Plotter(\n",
-        "        title=\"Displacement\",\n",
-        "        window_size=[1600, 600],\n",
-        "        shape=(2, 1),\n",
-        "    )\n",
-        "#_plt = plot_scalar(u_.sub(0), plotter, subplot=(1, 0))\n",
-        "_plt = plot_vector(u, plotter, subplot=(0, 0))\n",
-        "\n",
-        "_plt.screenshot(f\"displacement_MPI.png\")"
-      ],
-      "metadata": {
-        "id": "DTL6rJYhclPD",
-        "outputId": "f3dd7eee-d561-4379-c90b-114511b19e8c",
-        "colab": {
-          "base_uri": "https://localhost:8080/",
-          "height": 401
-        }
-      },
-      "execution_count": 81,
-      "outputs": [
-        {
-          "output_type": "error",
-          "ename": "ValueError",
-          "evalue": "ignored",
-          "traceback": [
-            "\u001b[0;31m---------------------------------------------------------------------------\u001b[0m",
-            "\u001b[0;31mValueError\u001b[0m                                Traceback (most recent call last)",
-            "\u001b[0;32m<ipython-input-81-80e6cd5bc021>\u001b[0m in \u001b[0;36m<module>\u001b[0;34m()\u001b[0m\n\u001b[1;32m     15\u001b[0m     )\n\u001b[1;32m     16\u001b[0m \u001b[0;31m#_plt = plot_scalar(u_.sub(0), plotter, subplot=(1, 0))\u001b[0m\u001b[0;34m\u001b[0m\u001b[0;34m\u001b[0m\u001b[0;34m\u001b[0m\u001b[0m\n\u001b[0;32m---> 17\u001b[0;31m \u001b[0m_plt\u001b[0m \u001b[0;34m=\u001b[0m \u001b[0mplot_vector\u001b[0m\u001b[0;34m(\u001b[0m\u001b[0mu\u001b[0m\u001b[0;34m,\u001b[0m \u001b[0mplotter\u001b[0m\u001b[0;34m,\u001b[0m \u001b[0msubplot\u001b[0m\u001b[0;34m=\u001b[0m\u001b[0;34m(\u001b[0m\u001b[0;36m0\u001b[0m\u001b[0;34m,\u001b[0m \u001b[0;36m0\u001b[0m\u001b[0;34m)\u001b[0m\u001b[0;34m)\u001b[0m\u001b[0;34m\u001b[0m\u001b[0;34m\u001b[0m\u001b[0m\n\u001b[0m\u001b[1;32m     18\u001b[0m \u001b[0;34m\u001b[0m\u001b[0m\n\u001b[1;32m     19\u001b[0m \u001b[0m_plt\u001b[0m\u001b[0;34m.\u001b[0m\u001b[0mscreenshot\u001b[0m\u001b[0;34m(\u001b[0m\u001b[0;34mf\"displacement_MPI.png\"\u001b[0m\u001b[0;34m)\u001b[0m\u001b[0;34m\u001b[0m\u001b[0;34m\u001b[0m\u001b[0m\n",
-            "\u001b[0;32m<ipython-input-80-8f4b99a05a6c>\u001b[0m in \u001b[0;36mplot_vector\u001b[0;34m(u, plotter, subplot)\u001b[0m\n\u001b[1;32m     18\u001b[0m     \u001b[0;31m# geom = pyvista.Arrow()\u001b[0m\u001b[0;34m\u001b[0m\u001b[0;34m\u001b[0m\u001b[0;34m\u001b[0m\u001b[0m\n\u001b[1;32m     19\u001b[0m     \u001b[0;31m# glyphs = grid.glyph(orient=\"vectors\", factor=1, geom=geom)\u001b[0m\u001b[0;34m\u001b[0m\u001b[0;34m\u001b[0m\u001b[0;34m\u001b[0m\u001b[0m\n\u001b[0;32m---> 20\u001b[0;31m     \u001b[0mglyphs\u001b[0m \u001b[0;34m=\u001b[0m \u001b[0mgrid\u001b[0m\u001b[0;34m.\u001b[0m\u001b[0mglyph\u001b[0m\u001b[0;34m(\u001b[0m\u001b[0morient\u001b[0m\u001b[0;34m=\u001b[0m\u001b[0;34m\"vectors\"\u001b[0m\u001b[0;34m,\u001b[0m \u001b[0mfactor\u001b[0m\u001b[0;34m=\u001b[0m\u001b[0;36m1.0\u001b[0m\u001b[0;34m)\u001b[0m\u001b[0;34m\u001b[0m\u001b[0;34m\u001b[0m\u001b[0m\n\u001b[0m\u001b[1;32m     21\u001b[0m     \u001b[0mplotter\u001b[0m\u001b[0;34m.\u001b[0m\u001b[0madd_mesh\u001b[0m\u001b[0;34m(\u001b[0m\u001b[0mglyphs\u001b[0m\u001b[0;34m)\u001b[0m\u001b[0;34m\u001b[0m\u001b[0;34m\u001b[0m\u001b[0m\n\u001b[1;32m     22\u001b[0m     plotter.add_mesh(\n",
-            "\u001b[0;32m/usr/local/lib/python3.7/dist-packages/pyvista/core/filters/data_set.py\u001b[0m in \u001b[0;36mglyph\u001b[0;34m(self, orient, scale, factor, geom, indices, tolerance, absolute, clamping, rng, progress_bar)\u001b[0m\n\u001b[1;32m   1758\u001b[0m \u001b[0;34m\u001b[0m\u001b[0m\n\u001b[1;32m   1759\u001b[0m         \u001b[0;32mif\u001b[0m \u001b[0misinstance\u001b[0m\u001b[0;34m(\u001b[0m\u001b[0morient\u001b[0m\u001b[0;34m,\u001b[0m \u001b[0mstr\u001b[0m\u001b[0;34m)\u001b[0m\u001b[0;34m:\u001b[0m\u001b[0;34m\u001b[0m\u001b[0;34m\u001b[0m\u001b[0m\n\u001b[0;32m-> 1760\u001b[0;31m             \u001b[0mdataset\u001b[0m\u001b[0;34m.\u001b[0m\u001b[0mactive_vectors_name\u001b[0m \u001b[0;34m=\u001b[0m \u001b[0morient\u001b[0m\u001b[0;34m\u001b[0m\u001b[0;34m\u001b[0m\u001b[0m\n\u001b[0m\u001b[1;32m   1761\u001b[0m             \u001b[0morient\u001b[0m \u001b[0;34m=\u001b[0m \u001b[0;32mTrue\u001b[0m\u001b[0;34m\u001b[0m\u001b[0;34m\u001b[0m\u001b[0m\n\u001b[1;32m   1762\u001b[0m \u001b[0;34m\u001b[0m\u001b[0m\n",
-            "\u001b[0;32m/usr/local/lib/python3.7/dist-packages/pyvista/core/dataset.py\u001b[0m in \u001b[0;36mactive_vectors_name\u001b[0;34m(self, name)\u001b[0m\n\u001b[1;32m    307\u001b[0m     \u001b[0;34m@\u001b[0m\u001b[0mactive_vectors_name\u001b[0m\u001b[0;34m.\u001b[0m\u001b[0msetter\u001b[0m\u001b[0;34m\u001b[0m\u001b[0;34m\u001b[0m\u001b[0m\n\u001b[1;32m    308\u001b[0m     \u001b[0;32mdef\u001b[0m \u001b[0mactive_vectors_name\u001b[0m\u001b[0;34m(\u001b[0m\u001b[0mself\u001b[0m\u001b[0;34m,\u001b[0m \u001b[0mname\u001b[0m\u001b[0;34m:\u001b[0m \u001b[0mstr\u001b[0m\u001b[0;34m)\u001b[0m\u001b[0;34m:\u001b[0m\u001b[0;34m\u001b[0m\u001b[0;34m\u001b[0m\u001b[0m\n\u001b[0;32m--> 309\u001b[0;31m         \u001b[0mself\u001b[0m\u001b[0;34m.\u001b[0m\u001b[0mset_active_vectors\u001b[0m\u001b[0;34m(\u001b[0m\u001b[0mname\u001b[0m\u001b[0;34m)\u001b[0m\u001b[0;34m\u001b[0m\u001b[0;34m\u001b[0m\u001b[0m\n\u001b[0m\u001b[1;32m    310\u001b[0m \u001b[0;34m\u001b[0m\u001b[0m\n\u001b[1;32m    311\u001b[0m     \u001b[0;34m@\u001b[0m\u001b[0mproperty\u001b[0m  \u001b[0;31m# type: ignore\u001b[0m\u001b[0;34m\u001b[0m\u001b[0;34m\u001b[0m\u001b[0m\n",
-            "\u001b[0;32m/usr/local/lib/python3.7/dist-packages/pyvista/core/dataset.py\u001b[0m in \u001b[0;36mset_active_vectors\u001b[0;34m(self, name, preference)\u001b[0m\n\u001b[1;32m    685\u001b[0m                 \u001b[0mret\u001b[0m \u001b[0;34m=\u001b[0m \u001b[0mself\u001b[0m\u001b[0;34m.\u001b[0m\u001b[0mGetCellData\u001b[0m\u001b[0;34m(\u001b[0m\u001b[0;34m)\u001b[0m\u001b[0;34m.\u001b[0m\u001b[0mSetActiveVectors\u001b[0m\u001b[0;34m(\u001b[0m\u001b[0mname\u001b[0m\u001b[0;34m)\u001b[0m\u001b[0;34m\u001b[0m\u001b[0;34m\u001b[0m\u001b[0m\n\u001b[1;32m    686\u001b[0m             \u001b[0;32melse\u001b[0m\u001b[0;34m:\u001b[0m\u001b[0;34m\u001b[0m\u001b[0;34m\u001b[0m\u001b[0m\n\u001b[0;32m--> 687\u001b[0;31m                 \u001b[0;32mraise\u001b[0m \u001b[0mValueError\u001b[0m\u001b[0;34m(\u001b[0m\u001b[0;34mf'Data field ({field}) not usable'\u001b[0m\u001b[0;34m)\u001b[0m\u001b[0;34m\u001b[0m\u001b[0;34m\u001b[0m\u001b[0m\n\u001b[0m\u001b[1;32m    688\u001b[0m \u001b[0;34m\u001b[0m\u001b[0m\n\u001b[1;32m    689\u001b[0m             \u001b[0;32mif\u001b[0m \u001b[0mret\u001b[0m \u001b[0;34m<\u001b[0m \u001b[0;36m0\u001b[0m\u001b[0;34m:\u001b[0m\u001b[0;34m\u001b[0m\u001b[0;34m\u001b[0m\u001b[0m\n",
-            "\u001b[0;31mValueError\u001b[0m: Data field (FieldAssociation.NONE) not usable"
-          ]
-        }
-      ]
-    },
-    {
-      "cell_type": "code",
-      "source": [
-        "# plt.figure()\n",
-        "# ax = plot_mesh(mesh)\n",
-        "# fig = ax.get_figure()\n",
-        "# fig.savefig(f\"mesh.png\")\n",
-        "\n",
-        "# postprocessing\n",
-        "xvfb.start_xvfb(wait=0.05)\n",
-        "pyvista.OFF_SCREEN = True\n",
-        "plotter = pyvista.Plotter(\n",
-        "        title=\"Displacement\",\n",
-        "        window_size=[1600, 600],\n",
-        "        shape=(2, 1),\n",
-        "    )\n",
-        "#_plt = plot_scalar(u_.sub(0), plotter, subplot=(1, 0))\n",
-        "_plt = plot_scalar(u.x.array[::2], plotter, subplot=(0, 0))\n",
-        "\n",
-        "_plt.screenshot(f\"x_displacement_MPI.png\")"
-      ],
-      "metadata": {
-        "id": "m8OnB-pGMykq",
-        "outputId": "bf80dc79-2225-404c-81d3-56ff58c3c04d",
-        "colab": {
-          "base_uri": "https://localhost:8080/",
-          "height": 359
-        }
-      },
-      "execution_count": 78,
-      "outputs": [
-        {
-          "output_type": "error",
-          "ename": "AttributeError",
-          "evalue": "ignored",
-          "traceback": [
-            "\u001b[0;31m---------------------------------------------------------------------------\u001b[0m",
-            "\u001b[0;31mAttributeError\u001b[0m                            Traceback (most recent call last)",
-            "\u001b[0;32m<ipython-input-78-edfba4026711>\u001b[0m in \u001b[0;36m<module>\u001b[0;34m()\u001b[0m\n\u001b[1;32m     13\u001b[0m     )\n\u001b[1;32m     14\u001b[0m \u001b[0;31m#_plt = plot_scalar(u_.sub(0), plotter, subplot=(1, 0))\u001b[0m\u001b[0;34m\u001b[0m\u001b[0;34m\u001b[0m\u001b[0;34m\u001b[0m\u001b[0m\n\u001b[0;32m---> 15\u001b[0;31m \u001b[0m_plt\u001b[0m \u001b[0;34m=\u001b[0m \u001b[0mplot_scalar\u001b[0m\u001b[0;34m(\u001b[0m\u001b[0mu\u001b[0m\u001b[0;34m.\u001b[0m\u001b[0mx\u001b[0m\u001b[0;34m.\u001b[0m\u001b[0marray\u001b[0m\u001b[0;34m[\u001b[0m\u001b[0;34m:\u001b[0m\u001b[0;34m:\u001b[0m\u001b[0;36m2\u001b[0m\u001b[0;34m]\u001b[0m\u001b[0;34m,\u001b[0m \u001b[0mplotter\u001b[0m\u001b[0;34m,\u001b[0m \u001b[0msubplot\u001b[0m\u001b[0;34m=\u001b[0m\u001b[0;34m(\u001b[0m\u001b[0;36m0\u001b[0m\u001b[0;34m,\u001b[0m \u001b[0;36m0\u001b[0m\u001b[0;34m)\u001b[0m\u001b[0;34m)\u001b[0m\u001b[0;34m\u001b[0m\u001b[0;34m\u001b[0m\u001b[0m\n\u001b[0m\u001b[1;32m     16\u001b[0m \u001b[0;34m\u001b[0m\u001b[0m\n\u001b[1;32m     17\u001b[0m \u001b[0m_plt\u001b[0m\u001b[0;34m.\u001b[0m\u001b[0mscreenshot\u001b[0m\u001b[0;34m(\u001b[0m\u001b[0;34mf\"x_displacement_MPI.png\"\u001b[0m\u001b[0;34m)\u001b[0m\u001b[0;34m\u001b[0m\u001b[0;34m\u001b[0m\u001b[0m\n",
-            "\u001b[0;32m<ipython-input-75-9267f159329e>\u001b[0m in \u001b[0;36mplot_scalar\u001b[0;34m(alpha, plotter, subplot, lineproperties)\u001b[0m\n\u001b[1;32m     30\u001b[0m     \u001b[0;32mif\u001b[0m \u001b[0msubplot\u001b[0m\u001b[0;34m:\u001b[0m\u001b[0;34m\u001b[0m\u001b[0;34m\u001b[0m\u001b[0m\n\u001b[1;32m     31\u001b[0m         \u001b[0mplotter\u001b[0m\u001b[0;34m.\u001b[0m\u001b[0msubplot\u001b[0m\u001b[0;34m(\u001b[0m\u001b[0msubplot\u001b[0m\u001b[0;34m[\u001b[0m\u001b[0;36m0\u001b[0m\u001b[0;34m]\u001b[0m\u001b[0;34m,\u001b[0m \u001b[0msubplot\u001b[0m\u001b[0;34m[\u001b[0m\u001b[0;36m1\u001b[0m\u001b[0;34m]\u001b[0m\u001b[0;34m)\u001b[0m\u001b[0;34m\u001b[0m\u001b[0;34m\u001b[0m\u001b[0m\n\u001b[0;32m---> 32\u001b[0;31m     \u001b[0mV\u001b[0m \u001b[0;34m=\u001b[0m \u001b[0malpha\u001b[0m\u001b[0;34m.\u001b[0m\u001b[0mfunction_space\u001b[0m\u001b[0;34m\u001b[0m\u001b[0;34m\u001b[0m\u001b[0m\n\u001b[0m\u001b[1;32m     33\u001b[0m     \u001b[0mmesh\u001b[0m \u001b[0;34m=\u001b[0m \u001b[0mV\u001b[0m\u001b[0;34m.\u001b[0m\u001b[0mmesh\u001b[0m\u001b[0;34m\u001b[0m\u001b[0;34m\u001b[0m\u001b[0m\n\u001b[1;32m     34\u001b[0m     \u001b[0mtopology\u001b[0m\u001b[0;34m,\u001b[0m \u001b[0mcell_types\u001b[0m\u001b[0;34m,\u001b[0m \u001b[0m_\u001b[0m \u001b[0;34m=\u001b[0m \u001b[0mdolfinx\u001b[0m\u001b[0;34m.\u001b[0m\u001b[0mplot\u001b[0m\u001b[0;34m.\u001b[0m\u001b[0mcreate_vtk_mesh\u001b[0m\u001b[0;34m(\u001b[0m\u001b[0mmesh\u001b[0m\u001b[0;34m,\u001b[0m \u001b[0mmesh\u001b[0m\u001b[0;34m.\u001b[0m\u001b[0mtopology\u001b[0m\u001b[0;34m.\u001b[0m\u001b[0mdim\u001b[0m\u001b[0;34m)\u001b[0m\u001b[0;34m\u001b[0m\u001b[0;34m\u001b[0m\u001b[0m\n",
-            "\u001b[0;31mAttributeError\u001b[0m: 'numpy.ndarray' object has no attribute 'function_space'"
-          ]
-        }
-      ]
-    },
-    {
-      "cell_type": "code",
-      "source": [
-        "def sigma(u):\n",
-        "    return lmbda * ufl.nabla_div(u) * ufl.Identity(u.geometric_dimension()) + 2*mu*_e(u)"
-      ],
-      "metadata": {
-        "id": "tQYXa7E9f1e3"
-      },
-      "execution_count": 44,
-      "outputs": []
-    },
-    {
-      "cell_type": "code",
-      "source": [
-        "s = sigma(u) -1./3*ufl.tr(sigma(u))*ufl.Identity(u.geometric_dimension())\n",
-        "von_Mises = ufl.sqrt(3./2*ufl.inner(s, s))"
-      ],
-      "metadata": {
-        "id": "xBhXO-g5SxtS"
-      },
-      "execution_count": 45,
-      "outputs": []
-    },
-    {
-      "cell_type": "code",
-      "source": [
-        "V_von_mises = FunctionSpace(mesh, (\"DG\", 0))\n",
-        "stress_expr = dolfinx.fem.Expression(von_Mises, V_von_mises.element.interpolation_points)\n",
-        "stresses = Function(V_von_mises)\n",
-        "stresses.interpolate(stress_expr)"
-      ],
-      "metadata": {
-        "id": "KuJldiU7fVjB"
-      },
-      "execution_count": 46,
-      "outputs": []
-    },
-    {
-      "cell_type": "code",
-      "source": [
-        "topology, cell_types, _ = dolfinx.plot.create_vtk_mesh(mesh, mesh.topology.dim)\n",
-        "grid = pyvista.UnstructuredGrid(topology, cell_types, mesh.geometry.x)\n",
-        "\n",
-        "warped = grid.warp_by_vector(\"u\", factor=1.5)\n",
-        "warped.cell_data[\"VonMises\"] = stresses.vector.array\n",
-        "warped.set_active_scalars(\"VonMises\")\n",
-        "p = pyvista.Plotter()\n",
-        "p.add_mesh(warped)\n",
-        "p.show_axes()\n",
-        "if not pyvista.OFF_SCREEN:\n",
-        "   p.show()\n",
-        "else:\n",
-        "   pyvista.start_xvfb()\n",
-        "   stress_figure = p.screenshot(f\"stresses.png\")"
-      ],
-      "metadata": {
-        "id": "pGmN88jsf4h4",
-        "outputId": "a0a0ce5d-c9b3-47a0-a42e-04aed21a658c",
-        "colab": {
-          "base_uri": "https://localhost:8080/",
-          "height": 377
-        }
-      },
-      "execution_count": 50,
-      "outputs": [
-        {
-          "output_type": "error",
-          "ename": "ValueError",
-          "evalue": "ignored",
-          "traceback": [
-            "\u001b[0;31m---------------------------------------------------------------------------\u001b[0m",
-            "\u001b[0;31mValueError\u001b[0m                                Traceback (most recent call last)",
-            "\u001b[0;32m<ipython-input-50-a9092d4886e1>\u001b[0m in \u001b[0;36m<module>\u001b[0;34m()\u001b[0m\n\u001b[1;32m      2\u001b[0m \u001b[0mgrid\u001b[0m \u001b[0;34m=\u001b[0m \u001b[0mpyvista\u001b[0m\u001b[0;34m.\u001b[0m\u001b[0mUnstructuredGrid\u001b[0m\u001b[0;34m(\u001b[0m\u001b[0mtopology\u001b[0m\u001b[0;34m,\u001b[0m \u001b[0mcell_types\u001b[0m\u001b[0;34m,\u001b[0m \u001b[0mmesh\u001b[0m\u001b[0;34m.\u001b[0m\u001b[0mgeometry\u001b[0m\u001b[0;34m.\u001b[0m\u001b[0mx\u001b[0m\u001b[0;34m)\u001b[0m\u001b[0;34m\u001b[0m\u001b[0;34m\u001b[0m\u001b[0m\n\u001b[1;32m      3\u001b[0m \u001b[0;34m\u001b[0m\u001b[0m\n\u001b[0;32m----> 4\u001b[0;31m \u001b[0mwarped\u001b[0m \u001b[0;34m=\u001b[0m \u001b[0mgrid\u001b[0m\u001b[0;34m.\u001b[0m\u001b[0mwarp_by_vector\u001b[0m\u001b[0;34m(\u001b[0m\u001b[0;34m\"u\"\u001b[0m\u001b[0;34m,\u001b[0m \u001b[0mfactor\u001b[0m\u001b[0;34m=\u001b[0m\u001b[0;36m1.5\u001b[0m\u001b[0;34m)\u001b[0m\u001b[0;34m\u001b[0m\u001b[0;34m\u001b[0m\u001b[0m\n\u001b[0m\u001b[1;32m      5\u001b[0m \u001b[0mwarped\u001b[0m\u001b[0;34m.\u001b[0m\u001b[0mcell_data\u001b[0m\u001b[0;34m[\u001b[0m\u001b[0;34m\"VonMises\"\u001b[0m\u001b[0;34m]\u001b[0m \u001b[0;34m=\u001b[0m \u001b[0mstresses\u001b[0m\u001b[0;34m.\u001b[0m\u001b[0mvector\u001b[0m\u001b[0;34m.\u001b[0m\u001b[0marray\u001b[0m\u001b[0;34m\u001b[0m\u001b[0;34m\u001b[0m\u001b[0m\n\u001b[1;32m      6\u001b[0m \u001b[0mwarped\u001b[0m\u001b[0;34m.\u001b[0m\u001b[0mset_active_scalars\u001b[0m\u001b[0;34m(\u001b[0m\u001b[0;34m\"VonMises\"\u001b[0m\u001b[0;34m)\u001b[0m\u001b[0;34m\u001b[0m\u001b[0;34m\u001b[0m\u001b[0m\n",
-            "\u001b[0;32m/usr/local/lib/python3.7/dist-packages/pyvista/core/filters/data_set.py\u001b[0m in \u001b[0;36mwarp_by_vector\u001b[0;34m(self, vectors, factor, inplace, progress_bar)\u001b[0m\n\u001b[1;32m   2056\u001b[0m         \u001b[0mfield\u001b[0m \u001b[0;34m=\u001b[0m \u001b[0mget_array_association\u001b[0m\u001b[0;34m(\u001b[0m\u001b[0mself\u001b[0m\u001b[0;34m,\u001b[0m \u001b[0mvectors\u001b[0m\u001b[0;34m,\u001b[0m \u001b[0mpreference\u001b[0m\u001b[0;34m=\u001b[0m\u001b[0;34m'point'\u001b[0m\u001b[0;34m)\u001b[0m\u001b[0;34m\u001b[0m\u001b[0;34m\u001b[0m\u001b[0m\n\u001b[1;32m   2057\u001b[0m         \u001b[0;32mif\u001b[0m \u001b[0marr\u001b[0m \u001b[0;32mis\u001b[0m \u001b[0;32mNone\u001b[0m\u001b[0;34m:\u001b[0m\u001b[0;34m\u001b[0m\u001b[0;34m\u001b[0m\u001b[0m\n\u001b[0;32m-> 2058\u001b[0;31m             \u001b[0;32mraise\u001b[0m \u001b[0mValueError\u001b[0m\u001b[0;34m(\u001b[0m\u001b[0;34m'No vectors present to warp by vector.'\u001b[0m\u001b[0;34m)\u001b[0m\u001b[0;34m\u001b[0m\u001b[0;34m\u001b[0m\u001b[0m\n\u001b[0m\u001b[1;32m   2059\u001b[0m \u001b[0;34m\u001b[0m\u001b[0m\n\u001b[1;32m   2060\u001b[0m         \u001b[0;31m# check that this is indeed a vector field\u001b[0m\u001b[0;34m\u001b[0m\u001b[0;34m\u001b[0m\u001b[0;34m\u001b[0m\u001b[0m\n",
-            "\u001b[0;31mValueError\u001b[0m: No vectors present to warp by vector."
-          ]
-        }
-      ]
-    },
-    {
-      "cell_type": "code",
-      "source": [
-        "pyvista.set_jupyter_backend(\"pythreejs\")\n",
-        "\n",
-        "# Create plotter and pyvista grid\n",
-        "p = pyvista.Plotter()\n",
-        "topology, cell_types, geometry = dolfinx.plot.create_vtk_mesh(mesh, mesh.topology.dim)\n",
-        "grid = pyvista.UnstructuredGrid(topology, cell_types, mesh.geometry.x)\n",
-        "\n",
-        "# Attach vector values to grid and warp grid by vector\n",
-        "grid[\"u\"] = u.x.array.reshape((geometry.shape[0], 2))\n",
-        "actor_0 = p.add_mesh(grid, style=\"wireframe\", color=\"k\")\n",
-        "warped = grid.warp_by_vector(\"u\", factor=1.5)\n",
-        "actor_1 = p.add_mesh(warped, show_edges=True)\n",
-        "p.show_axes()\n",
-        "if not pyvista.OFF_SCREEN:\n",
-        "   p.show()\n",
-        "else:\n",
-        "   pyvista.start_xvfb()\n",
-        "   figure_as_array = p.screenshot(\"deflection.png\")"
-      ],
-      "metadata": {
-        "id": "GcXdO9w4gkgB",
-        "outputId": "c05e7a1f-71f7-4e64-e4d7-b8bf3d890f2c",
-        "colab": {
-          "base_uri": "https://localhost:8080/",
-          "height": 394
-        }
-      },
-      "execution_count": 61,
-      "outputs": [
-        {
-          "output_type": "error",
-          "ename": "ValueError",
-          "evalue": "ignored",
-          "traceback": [
-            "\u001b[0;31m---------------------------------------------------------------------------\u001b[0m",
-            "\u001b[0;31mValueError\u001b[0m                                Traceback (most recent call last)",
-            "\u001b[0;32m<ipython-input-61-320267ae0892>\u001b[0m in \u001b[0;36m<module>\u001b[0;34m()\u001b[0m\n\u001b[1;32m      9\u001b[0m \u001b[0mgrid\u001b[0m\u001b[0;34m[\u001b[0m\u001b[0;34m\"u\"\u001b[0m\u001b[0;34m]\u001b[0m \u001b[0;34m=\u001b[0m \u001b[0mu\u001b[0m\u001b[0;34m.\u001b[0m\u001b[0mx\u001b[0m\u001b[0;34m.\u001b[0m\u001b[0marray\u001b[0m\u001b[0;34m.\u001b[0m\u001b[0mreshape\u001b[0m\u001b[0;34m(\u001b[0m\u001b[0;34m(\u001b[0m\u001b[0mgeometry\u001b[0m\u001b[0;34m.\u001b[0m\u001b[0mshape\u001b[0m\u001b[0;34m[\u001b[0m\u001b[0;36m0\u001b[0m\u001b[0;34m]\u001b[0m\u001b[0;34m,\u001b[0m \u001b[0;36m2\u001b[0m\u001b[0;34m)\u001b[0m\u001b[0;34m)\u001b[0m\u001b[0;34m\u001b[0m\u001b[0;34m\u001b[0m\u001b[0m\n\u001b[1;32m     10\u001b[0m \u001b[0mactor_0\u001b[0m \u001b[0;34m=\u001b[0m \u001b[0mp\u001b[0m\u001b[0;34m.\u001b[0m\u001b[0madd_mesh\u001b[0m\u001b[0;34m(\u001b[0m\u001b[0mgrid\u001b[0m\u001b[0;34m,\u001b[0m \u001b[0mstyle\u001b[0m\u001b[0;34m=\u001b[0m\u001b[0;34m\"wireframe\"\u001b[0m\u001b[0;34m,\u001b[0m \u001b[0mcolor\u001b[0m\u001b[0;34m=\u001b[0m\u001b[0;34m\"k\"\u001b[0m\u001b[0;34m)\u001b[0m\u001b[0;34m\u001b[0m\u001b[0;34m\u001b[0m\u001b[0m\n\u001b[0;32m---> 11\u001b[0;31m \u001b[0mwarped\u001b[0m \u001b[0;34m=\u001b[0m \u001b[0mgrid\u001b[0m\u001b[0;34m.\u001b[0m\u001b[0mwarp_by_vector\u001b[0m\u001b[0;34m(\u001b[0m\u001b[0;34m\"u\"\u001b[0m\u001b[0;34m,\u001b[0m \u001b[0mfactor\u001b[0m\u001b[0;34m=\u001b[0m\u001b[0;36m1.5\u001b[0m\u001b[0;34m)\u001b[0m\u001b[0;34m\u001b[0m\u001b[0;34m\u001b[0m\u001b[0m\n\u001b[0m\u001b[1;32m     12\u001b[0m \u001b[0mactor_1\u001b[0m \u001b[0;34m=\u001b[0m \u001b[0mp\u001b[0m\u001b[0;34m.\u001b[0m\u001b[0madd_mesh\u001b[0m\u001b[0;34m(\u001b[0m\u001b[0mwarped\u001b[0m\u001b[0;34m,\u001b[0m \u001b[0mshow_edges\u001b[0m\u001b[0;34m=\u001b[0m\u001b[0;32mTrue\u001b[0m\u001b[0;34m)\u001b[0m\u001b[0;34m\u001b[0m\u001b[0;34m\u001b[0m\u001b[0m\n\u001b[1;32m     13\u001b[0m \u001b[0mp\u001b[0m\u001b[0;34m.\u001b[0m\u001b[0mshow_axes\u001b[0m\u001b[0;34m(\u001b[0m\u001b[0;34m)\u001b[0m\u001b[0;34m\u001b[0m\u001b[0;34m\u001b[0m\u001b[0m\n",
-            "\u001b[0;32m/usr/local/lib/python3.7/dist-packages/pyvista/core/filters/data_set.py\u001b[0m in \u001b[0;36mwarp_by_vector\u001b[0;34m(self, vectors, factor, inplace, progress_bar)\u001b[0m\n\u001b[1;32m   2061\u001b[0m         \u001b[0;32mif\u001b[0m \u001b[0marr\u001b[0m\u001b[0;34m.\u001b[0m\u001b[0mndim\u001b[0m \u001b[0;34m!=\u001b[0m \u001b[0;36m2\u001b[0m \u001b[0;32mor\u001b[0m \u001b[0marr\u001b[0m\u001b[0;34m.\u001b[0m\u001b[0mshape\u001b[0m\u001b[0;34m[\u001b[0m\u001b[0;36m1\u001b[0m\u001b[0;34m]\u001b[0m \u001b[0;34m!=\u001b[0m \u001b[0;36m3\u001b[0m\u001b[0;34m:\u001b[0m\u001b[0;34m\u001b[0m\u001b[0;34m\u001b[0m\u001b[0m\n\u001b[1;32m   2062\u001b[0m             raise ValueError(\n\u001b[0;32m-> 2063\u001b[0;31m                 \u001b[0;34m'Dataset can only by warped by a 3D vector point data array. '\u001b[0m\u001b[0;34m\u001b[0m\u001b[0;34m\u001b[0m\u001b[0m\n\u001b[0m\u001b[1;32m   2064\u001b[0m                 'The values you provided do not satisfy this requirement')\n\u001b[1;32m   2065\u001b[0m         \u001b[0malg\u001b[0m \u001b[0;34m=\u001b[0m \u001b[0m_vtk\u001b[0m\u001b[0;34m.\u001b[0m\u001b[0mvtkWarpVector\u001b[0m\u001b[0;34m(\u001b[0m\u001b[0;34m)\u001b[0m\u001b[0;34m\u001b[0m\u001b[0;34m\u001b[0m\u001b[0m\n",
-            "\u001b[0;31mValueError\u001b[0m: Dataset can only by warped by a 3D vector point data array. The values you provided do not satisfy this requirement"
-          ]
-        }
-      ]
-    },
-    {
-      "cell_type": "code",
-      "source": [
-        "u.x.array"
-      ],
-      "metadata": {
-        "id": "7tzvaOjBLf2w",
-        "outputId": "984501d3-9237-43ea-9388-1c2350aed0dd",
-        "colab": {
-          "base_uri": "https://localhost:8080/"
-        }
-      },
-      "execution_count": 64,
-      "outputs": [
-        {
-          "output_type": "execute_result",
-          "data": {
-            "text/plain": [
-              "array([0., 0., 0., ..., 0., 0., 0.])"
-            ]
-          },
-          "metadata": {},
-          "execution_count": 64
-        }
-      ]
-    },
-    {
-      "cell_type": "code",
-      "source": [
-        ""
-      ],
-      "metadata": {
-        "id": "aY-B4dNaLy0k",
-        "outputId": "6845d37d-8a51-4e79-ab65-e32877de02bd",
-        "colab": {
-          "base_uri": "https://localhost:8080/",
-          "height": 168
-        }
-      },
-      "execution_count": 60,
-      "outputs": [
-        {
-          "output_type": "error",
-          "ename": "AttributeError",
-          "evalue": "ignored",
-          "traceback": [
-            "\u001b[0;31m---------------------------------------------------------------------------\u001b[0m",
-            "\u001b[0;31mAttributeError\u001b[0m                            Traceback (most recent call last)",
-            "\u001b[0;32m<ipython-input-60-7d37eec4a5d2>\u001b[0m in \u001b[0;36m<module>\u001b[0;34m()\u001b[0m\n\u001b[0;32m----> 1\u001b[0;31m \u001b[0mmesh\u001b[0m\u001b[0;34m.\u001b[0m\u001b[0mshape\u001b[0m\u001b[0;34m\u001b[0m\u001b[0;34m\u001b[0m\u001b[0m\n\u001b[0m",
-            "\u001b[0;31mAttributeError\u001b[0m: 'Mesh' object has no attribute 'shape'"
-          ]
-        }
-      ]
     },
     {
       "cell_type": "code",
@@ -1237,6 +386,52 @@
       "metadata": {
         "id": "B-x_BOOKALTx"
       },
+      "execution_count": 65,
+      "outputs": []
+    },
+    {
+      "cell_type": "code",
+      "source": [
+        "# boundary conditions\n",
+        "\n",
+        "def left(x):\n",
+        "  return np.isclose(x[0], 0.)\n",
+        "\n",
+        "def right(x):\n",
+        "  return np.isclose(x[0], Lx)\n",
+        "\n",
+        "def bottom(x):\n",
+        "  return np.isclose(x[1], 0.)\n",
+        "\n",
+        "def top(x):\n",
+        "  return np.isclose(x[1], Ly)\n",
+        "\n",
+        "# left side\n",
+        "\n",
+        "left_facets = dolfinx.mesh.locate_entities_boundary(mesh, 1, left)\n",
+        "left_dofs = dolfinx.fem.locate_dofs_topological(V_u, mesh.topology.dim - 1,\n",
+        "                                                left_facets)\n",
+        "\n",
+        "\n",
+        "# right side\n",
+        "\n",
+        "right_facets = dolfinx.mesh.locate_entities_boundary(mesh, 1, right)\n",
+        "right_dofs = dolfinx.fem.locate_dofs_topological(V_u, mesh.topology.dim - 1,\n",
+        "                                                right_facets)\n",
+        "\n",
+        "\n",
+        "top_facets = dolfinx.mesh.locate_entities_boundary(mesh, 1, top)\n",
+        "top_dofs = dolfinx.fem.locate_dofs_topological(V_u, mesh.topology.dim - 1,\n",
+        "                                                top_facets)\n",
+        "\n",
+        "bottom_facets = dolfinx.mesh.locate_entities_boundary(mesh, 1, bottom)\n",
+        "bottom_dofs = dolfinx.fem.locate_dofs_topological(V_u, mesh.topology.dim - 1,\n",
+        "                                                bottom_facets)\n",
+        "\n"
+      ],
+      "metadata": {
+        "id": "ytXUWcFX8yHl"
+      },
       "execution_count": null,
       "outputs": []
     },
@@ -1246,54 +441,6 @@
         "# energy\n",
         "mu = parameters[\"model\"][\"mu\"]\n",
         "lmbda = parameters[\"model\"][\"lmbda\"]\n",
-        "\n",
-        "def _e(u):\n",
-        "  return ufl.sym(ufl.grad(u))\n",
-        "\n",
-        "en_density = 1/2 * (2*mu* ufl.inner(_e(u),_e(u))) + lmbda*ufl.tr(_e(u))**2\n",
-        "energy = en_density * dx - ufl.dot(g, u) * dx"
-      ],
-      "metadata": {
-        "id": "rKTBpiQp6gCk"
-      },
-      "execution_count": null,
-      "outputs": []
-    },
-    {
-      "cell_type": "code",
-      "source": [
-        "# boundary conditions\n",
-        "\n",
-        "def left(x):\n",
-        "  return np.isclose(x[0], 0.)\n",
-        "\n",
-        "def right(x):\n",
-        "  return np.isclose(x[0], Lx)\n",
-        "\n",
-        "left_facets = dolfinx.mesh.locate_entities_boundary(mesh, 1, left)\n",
-        "left_dofs = dolfinx.fem.locate_dofs_topological(V_u, mesh.topology.dim - 1,\n",
-        "                                                left_facets)\n",
-        "\n",
-        "\n",
-        "# right side\n",
-        "\n",
-        "right_facets = dolfinx.mesh.locate_entities_boundary(mesh, 1, right)\n",
-        "right_dofs = dolfinx.fem.locate_dofs_topological(V_u, mesh.topology.dim - 1,\n",
-        "                                                right_facets)\n",
-        "\n",
-        "\n",
-        "\n",
-        "\n"
-      ],
-      "metadata": {
-        "id": "ytXUWcFX8yHl"
-      },
-      "execution_count": null,
-      "outputs": []
-    },
-    {
-      "cell_type": "code",
-      "source": [
         "\n",
         "bcs = [dirichletbc(zero, left_dofs), dirichletbc(one, right_dofs)]\n",
         "bcs"
@@ -1498,11 +645,7 @@
         ""
       ],
       "metadata": {
-<<<<<<< HEAD
-        "id": "WhGVnUuNL-mf"
-=======
         "id": "MhIFGyYRZmp9"
->>>>>>> 72f05678
       },
       "execution_count": null,
       "outputs": []
