import logging
import random

import numpy as np

# Set up logging configuration
logging.basicConfig(level=logging.INFO)
logger = logging.getLogger(__name__)

# Implementing a custom time-stepping iterator, CustomSimpleIterator, to iterate over a list of loads parametrising the evolution of an incremental system, providing the flexibility to pause time when needed.
# The iterator maintains an index to track the current load, along with a boolean flag to indicate whether time should be paused.
# If the flag is set, the iterator returns the current load without incrementing the index; otherwise, it increments the index and returns the next load.
# This design allows for a simple implementation of an energetic variational statement for time-dependent processes that require performing variations at fixed load. Such computations involve equilibrium, bifurcation, and stability checks, offering a clear and efficient mechanism for following the evolution of states for systems which are time-parametrised.


class CustomSimpleIterator:
    def __init__(self, loads):
        self.i = -1
        self.stop_time = False
        self.loads = loads
        
        # Add a dummy load to ensure the iterator can be paused at the last load
        _dt = self.loads[-1] - self.loads[-2]
        self.loads = np.append(self.loads, self.loads[-1]+_dt)

    def __iter__(self):
        return self

    def __next__(self):
        logger.info(f"\n\nCalled next, can time be stopped? {self.stop_time}")

        if self.stop_time:
            self.stop_time = False
            index = self.i
        else:
            # If pause_time_flag is False, check if there are more items to return
            if self.i < len(self.loads)-1:
                # If there are more items, increment the index
                self.i += 1
                index = self.i
            else:
                raise StopIteration
<<<<<<< HEAD
        
        return index, self.loads[index]
        # return _i, self.loads[_i]
=======

        return index
>>>>>>> ba6a2759

    def pause_time(self):
        self.stop_time = True
        logger.info(f"Called pause, stop_time is {self.stop_time}")


# Example functions
def update_loads(t):
    return t


class EquilibriumSolver:
    def solve(self):
        return (random.uniform(-1, 1), random.uniform(0, 1))


class StabilitySolver:
    def solve(self, y_t, t):
        if t == 0:
            return True
        else:
            return random.choice([True, False])


def perturb_state(y_t):
    return y_t[0] + 0.1, y_t[1] + 0.1


# Example usage
loads = np.linspace(0, 10, 11)

logger.info(f"Regular Iterator")

for i_t, t in enumerate(loads):
    # print iteratino and load 
    print(i_t, t)


iterator = CustomSimpleIterator(loads)
equilibrium = EquilibriumSolver()
stability = StabilitySolver()


logger.info(f"Non-conditional Iterator")

while True:
    try:
        i_t, t = next(iterator)
        print(i_t, t)
        # next increments the self index
    except StopIteration:
        break

iterator = CustomSimpleIterator(loads)



logger.info(f"Stability Iterator")

while True:
    try:
        i_t, t = next(iterator)
        # next increments the self index
    except StopIteration:
        break

    # Perform your time step with t
    update_loads(t)
<<<<<<< HEAD
    
    y_t = equilibrium.solve()
    stable = stability.solve(y_t, t)
    
    logger.info(f"index {i_t} load {t:.2f}")
    logger.info(f"Equilibrium state at load {t:.2f}: {y_t}")
    logger.info(f"Stability of state at load {t:.2f} index {i_t}: {stable}")
    
=======

    # Log current load
    logger.info(f"Current load: {t:.2f}")

    y_t = equilibrium.solve()
    stable = stability.solve(y_t, t)

    logger.info(f"Equilibrium state at load {t:.2f}")
    # logger.info(f"Equilibrium state at load {t:.2f}: {y_t}")
    logger.info(f"Stability of state at load {t:.2f}: {stable}")

>>>>>>> ba6a2759
    if not stable:
        iterator.pause_time()
        y_t = perturb_state(y_t)
        logger.info(f"State perturbed at load {t:.2f} index {i_t:d}: {y_t}")
<|MERGE_RESOLUTION|>--- conflicted
+++ resolved
@@ -15,13 +15,9 @@
 
 class CustomSimpleIterator:
     def __init__(self, loads):
-        self.i = -1
+        self.i = 0
         self.stop_time = False
         self.loads = loads
-        
-        # Add a dummy load to ensure the iterator can be paused at the last load
-        _dt = self.loads[-1] - self.loads[-2]
-        self.loads = np.append(self.loads, self.loads[-1]+_dt)
 
     def __iter__(self):
         return self
@@ -34,20 +30,14 @@
             index = self.i
         else:
             # If pause_time_flag is False, check if there are more items to return
-            if self.i < len(self.loads)-1:
+            if self.i < len(self.loads):
                 # If there are more items, increment the index
                 self.i += 1
                 index = self.i
             else:
                 raise StopIteration
-<<<<<<< HEAD
-        
-        return index, self.loads[index]
-        # return _i, self.loads[_i]
-=======
 
         return index
->>>>>>> ba6a2759
 
     def pause_time(self):
         self.stop_time = True
@@ -78,54 +68,19 @@
 
 # Example usage
 loads = np.linspace(0, 10, 11)
-
-logger.info(f"Regular Iterator")
-
-for i_t, t in enumerate(loads):
-    # print iteratino and load 
-    print(i_t, t)
-
-
 iterator = CustomSimpleIterator(loads)
 equilibrium = EquilibriumSolver()
 stability = StabilitySolver()
 
-
-logger.info(f"Non-conditional Iterator")
-
 while True:
     try:
-        i_t, t = next(iterator)
-        print(i_t, t)
-        # next increments the self index
-    except StopIteration:
-        break
-
-iterator = CustomSimpleIterator(loads)
-
-
-
-logger.info(f"Stability Iterator")
-
-while True:
-    try:
-        i_t, t = next(iterator)
+        t = next(iterator)
         # next increments the self index
     except StopIteration:
         break
 
     # Perform your time step with t
     update_loads(t)
-<<<<<<< HEAD
-    
-    y_t = equilibrium.solve()
-    stable = stability.solve(y_t, t)
-    
-    logger.info(f"index {i_t} load {t:.2f}")
-    logger.info(f"Equilibrium state at load {t:.2f}: {y_t}")
-    logger.info(f"Stability of state at load {t:.2f} index {i_t}: {stable}")
-    
-=======
 
     # Log current load
     logger.info(f"Current load: {t:.2f}")
@@ -137,8 +92,7 @@
     # logger.info(f"Equilibrium state at load {t:.2f}: {y_t}")
     logger.info(f"Stability of state at load {t:.2f}: {stable}")
 
->>>>>>> ba6a2759
     if not stable:
         iterator.pause_time()
         y_t = perturb_state(y_t)
-        logger.info(f"State perturbed at load {t:.2f} index {i_t:d}: {y_t}")
+        logger.info(f"State perturbed at load {t:.2f}: {y_t}")