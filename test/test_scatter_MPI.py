import pdb
import sys
import os

from mpi4py import MPI
import petsc4py
petsc4py.init(sys.argv)
from petsc4py import PETSc
import dolfinx
import ufl
import numpy as np
import random

sys.path.append("../")
import solvers.restriction as restriction
_N = 3

mesh = dolfinx.mesh.create_unit_interval(MPI.COMM_WORLD, _N)

outdir = "output"

comm = MPI.COMM_WORLD
rank = comm.Get_rank()

# if rank == 0:
#     data = {'a': 7, 'b': 3.14}
#     comm.send(data, dest=1, tag=11)
# elif rank == 1:
#     data = comm.recv(source=0, tag=11)

prefix = os.path.join(outdir, "test_cone")

element_u = ufl.FiniteElement("Lagrange", mesh.ufl_cell(),
                              degree=1)

element_alpha = ufl.FiniteElement("Lagrange", mesh.ufl_cell(),
                                  degree=1)

V_u = dolfinx.fem.FunctionSpace(mesh, element_u)
V_alpha = dolfinx.fem.FunctionSpace(mesh, element_alpha)
u = dolfinx.fem.Function(V_u, name="Displacement")
alpha = dolfinx.fem.Function(V_alpha, name="Damage")
from dolfinx.fem import locate_dofs_geometrical, dirichletbc

dofs_alpha_left = locate_dofs_geometrical(
    V_alpha, lambda x: np.isclose(x[0], 0.))
dofs_alpha_right = locate_dofs_geometrical(
    V_alpha, lambda x: np.isclose(x[0], 1.))

dofs_u_left = locate_dofs_geometrical(V_u, lambda x: np.isclose(x[0], 0.))
dofs_u_right = locate_dofs_geometrical(V_u, lambda x: np.isclose(x[0], 1.))

def get_inactive_dofset(V_u = V_u, V_alpha =  V_alpha):
    """docstring for get_inactive_dofset"""
    V_u_size = V_u.dofmap.index_map_bs * (V_u.dofmap.index_map.size_local)
    # simil to: localisation
    idx_alpha_local = set(np.arange(1, 4))
    # simil to: homogeneous response
    # idx_alpha_local = np.arange(V_alpha_size, dtype=np.int32)
    dofs_u_all = np.arange(V_u_size, dtype=np.int32)
    dofs_alpha_inactive = np.array(list(idx_alpha_local), dtype=np.int32)
    
    restricted_dofs = [dofs_u_all, dofs_alpha_inactive]
    
    return restricted_dofs
    
V_u_size = V_u.dofmap.index_map_bs * (V_u.dofmap.index_map.size_local)
V_alpha_size = V_alpha.dofmap.index_map_bs * (V_u.dofmap.index_map.size_local)

restricted_dofs = get_inactive_dofset()

restriction = restriction.Restriction([V_u, V_alpha], restricted_dofs)
dx = ufl.Measure("dx", alpha.function_space.mesh)

energy = (1-alpha)**2*ufl.inner(u,u) * dx

F_ = [
    ufl.derivative(
        energy, u, ufl.TestFunction(u.ufl_function_space())
    ),
    ufl.derivative(
        energy,
        alpha,
        ufl.TestFunction(alpha.ufl_function_space()),
    ),
]
F = dolfinx.fem.form(F_)

def test():

    v = dolfinx.fem.petsc.create_vector_block(F)
    x = dolfinx.fem.petsc.create_vector_block(F)
    # scatter_local_vectors(x, [u.vector.array_r, p.vector.array_r],
    #                         [(u.function_space.dofmap.index_map, u.function_space.dofmap.index_map_bs),
    #                         (p.function_space.dofmap.index_map, p.function_space.dofmap.index_map_bs)])
    # x.ghostUpdate(addv=PETSc.InsertMode.INSERT, mode=PETSc.ScatterMode.FORWARD)
    from dolfinx.cpp.la.petsc import scatter_local_vectors

    print(f"{rank}) v original (unadmissible!) {v.array}")
    print(f"{rank}) V_u_size {V_u_size}")
    print(f"{rank}) V_alpha_size {V_alpha_size}")
    print(f"{rank}) restricted_dofs {restricted_dofs}")
    print(f"{rank}) bglobal_dofs_vec {restriction.bglobal_dofs_vec}")
    alpha_dofs = restriction.bglobal_dofs_vec[1]

    print(f"{rank}) restricted _dofs in state vector {alpha_dofs}")

    _is_alpha = PETSc.IS().createGeneral(alpha_dofs)
    _is = PETSc.IS().createGeneral(alpha_dofs)

    maps = [(form.function_spaces[0].dofmap.index_map, form.function_spaces[0].dofmap.index_map_bs) for form in F]
    # this is a pointer
    _sub = v.getSubVector(_is)

    a = _sub.duplicate()
    # a.array = [1]*len(alpha_dofs)
    # a.array = [.5*k for k in [-2,.5, -1, 2, 3, 4, 5, 3, ][0:len(alpha_dofs)]]
    # a.assemble()
    # _sub.pointwiseMax(_sub, a)
    # _sub.assemble()

    # print(f"{rank}) a array {a.array}")
    print(f"{rank}) v (_sub) {v.array}")
    print(f"{rank}) sub array {_sub.array}")
    v.restoreSubVector(_is, _sub)
    # _sub is destroyed

    urandom = v.duplicate()
    urandom.array = [random.uniform(0, 1.5) for r in range(v.local_size)]


    urandom.copy(v)

    for i, space in enumerate([V_u, V_alpha]):

        bs = space.dofmap.index_map_bs

        size_local = space.dofmap.index_map.size_local
        num_ghosts = space.dofmap.index_map.num_ghosts
        print(space)
        print(f"{rank}) ", i, "bs", bs)
        print(f"{rank}) ", i, "size_local", size_local)
        print(f"{rank}) ", i, "num_ghosts", num_ghosts)


    v_r = restriction.restrict_vector(v)
    print(f"{rank}) v_restricted.size {v_r.size}")
    print(f"{rank}) v_restricted.array_r {v_r.array_r}")
    c_dofs = restriction.bglobal_dofs_vec[1]

    print(f"{rank}) bglobal_dofs_vec {restriction.bglobal_dofs_vec}")
    print(f"{rank}) blocal_dofs {restriction.blocal_dofs}")
    print(f"{rank}) boffsets_vec {restriction.boffsets_vec}")
    print(f"{rank}) bglobal_dofs_vec_stacked {restriction.bglobal_dofs_vec_stacked}")

    def converged(x):
        # computes error of x with respect to xold
        _converged = bool(np.int32(random.uniform(0, 1.5)))
        print(f"{rank}) xold.array {xold.array}")
        diff = xold.duplicate()
        diff.zeroEntries()
        diff.waxpy(-1., xold, x)
        error_x_L2 = diff.norm()
        error = error_x_L2
        print(f"{rank}) err {error_x_L2}")

        # update xold   
        # x.copy(_xold)
        # x.vector.ghostUpdate(
        #     addv=PETSc.InsertMode.INSERT, mode=PETSc.ScatterMode.FORWARD
        # )

        # if not converged:
        #     its += 1
        
        print("converged" if _converged else f" converging")

        return _converged

    def _cone_project(v):
        """Projection vector into the cone

            takes arguments:
            - v: vector in a mixed space

            returns
        """

        _dofs = restriction.bglobal_dofs_vec[1]
        _is = PETSc.IS().createGeneral(_dofs)
        
        # new vector
        w = v.copy()
        _sub = w.getSubVector(_is)
        
        zero = _sub.duplicate()
        zero.zeroEntries()

        _sub.pointwiseMax(_sub, zero)
        w.restoreSubVector(_is, _sub)
        return w

    def _cone_rproject(v):
        """returns the projection of a full state vector v
        (considering the restriction), onto the positive cone
        the returned vector (new) is defined on the same space as v"""

        vk = v.copy()
        _is = PETSc.IS().createGeneral(restriction.bglobal_dofs_vec[1])
        _sub = vk.getSubVector(_is)
        print(f"{rank}) _sub-.array_r {_sub.array_r}")
        _subzero = zero.getSubVector(_is)
        _sub.pointwiseMax(_sub, _subzero)
        print(f"{rank}) _sub+.array_r {_sub.array_r}")
        vk.restoreSubVector(_is, _sub)

        return vk

    def _cone_project_restricted(vr):
        """returns the projection of a full state vector v
        (considering the restriction), onto the positive cone
        the returned vector (new) is defined on the same space as v"""

        vk = vr.copy()
        _is = PETSc.IS().createGeneral(restriction.bglobal_dofs_vec[1])
        _sub = vk.getSubVector(_is)
        print(f"{rank}) _sub-.array_r {_sub.array_r}")
        _subzero = zero.getSubVector(_is)
        _sub.pointwiseMax(_sub, _subzero)
        print(f"{rank}) _sub+.array_r {_sub.array_r}")
        vk.restoreSubVector(_is, _sub)

        return vk

    print(f"{rank}) v_restricted.array_r {v_r.array_r}")
    print(f"{rank}) v.array_r {v.array_r}")
    print(f"{rank}) blocal_dofs {restriction.blocal_dofs}")
    print(f"{rank}) bglobal_dofs_vec_stacked {restriction.bglobal_dofs_vec_stacked}")
    print(f"{rank}) bglobal_dofs_vec {restriction.bglobal_dofs_vec}")
    print(f"{rank}) bglobal_dofs_vec[1] {restriction.bglobal_dofs_vec[1]}")
    print(f"{rank}) blocal_dofs[1] {restriction.blocal_dofs[1]}")

    print(f"{rank}) v.array[restriction.blocal_dofs[1]] {v.array[restriction.blocal_dofs[1]]}")

    urandom.copy(v)
    zero = urandom.duplicate()
    zero.zeroEntries()

    vk = v.copy()
    _is = PETSc.IS().createGeneral(restriction.bglobal_dofs_vec[1])
    _sub = vk.getSubVector(_is)

    _subzero = zero.getSubVector(_is)
    _sub.pointwiseMax(_sub, _subzero)

    print(f"{rank}) pointwiseMax(_sub, _subzero) {_sub.array}")

    _sub.pointwiseMin(_sub, _subzero)

    print(f"{rank}) pointwiseMin(_sub, _subzero) {_sub.array}")

    vk.restoreSubVector(_is, _sub)

    print(f"{rank}) vk.array_r {vk.array_r}")

    urandom = v.duplicate()
    urandom.array = [random.uniform(-1., 1.) for r in range(v.local_size)]

    v = urandom.copy()
    vk = _cone_rproject(v)

    print(f"{rank}) vk.array_r {vk.array_r}")

    v_r = restriction.restrict_vector(vk)

    print(f"{rank}) v_r.array_r {v_r.array_r}")


    urandom.copy(x)
    xold = dolfinx.fem.petsc.create_vector_block(F)

    while not converged(x):
        # if restriction is not None:
        # this is the general case
        # update xk
        print(f"{rank}) x.array_r {x.array_r}")
        xk = _cone_rproject(x)
        urandom.array = [random.uniform(-1., 1.) for r in range(v.local_size)]
        xk = urandom.copy()
        xk = _cone_rproject(xk)

        print(f"{rank}) xk.array_r {xk.array_r}")
        xk.array[-1] = 0.
        print(f"{rank}) xk.array_r {xk.array_r}")
        # update full field
        # update x old full
        xk.copy(xold)
        # xold.copy(...)

        print(converged(x))

    _is = PETSc.IS().createGeneral(restriction.bglobal_dofs_vec[1])
    _sub = vk.getSubVector(_is)

    v = urandom.copy()
    vk = _cone_rproject(v)

    v_r = restriction.restrict_vector(vk)

    print(f"{rank}) vk.array_r {vk.array_r}")
    print(f"{rank}) v_r.array_r {v_r.array_r}")

    _isall = PETSc.IS().createGeneral(restriction.bglobal_dofs_vec_stacked)
    _suball = v.getSubVector(_isall)
    v_r.zeroEntries()
    v_r.copy(_suball)
    v.restoreSubVector(_isall, _suball)

    def extend_vector(vres, vext):
        """extends restricted vector vr into v, in place"""
        # v = dolfinx.fem.petsc.create_vector_block(F)

        _isall = PETSc.IS().createGeneral(restriction.bglobal_dofs_vec_stacked)
        _suball = vext.getSubVector(_isall)

        # v_r.zeroEntries()
        __import__('pdb').set_trace()
        vres.copy(_suball)
        vext.restoreSubVector(_isall, _suball)
        
        return

    v = urandom.copy()
    vk = _cone_rproject(v)
    vr = restriction.restrict_vector(vk)

    print(f"{rank}) xold.array_r {xold.array_r}")
    print(f"{rank}) vr.array_r {vr.array_r}")
    print(f"{rank}) vk.array_r {vk.array_r}")

    xold.zeroEntries()
    extend_vector(vr, xold)

<<<<<<< HEAD
        # v_r.zeroEntries()
        vres.copy(_suball)
        vext.restoreSubVector(_isall, _suball)
        
        return
=======
    __import__('pdb').set_trace()
>>>>>>> 538f05ad


    while not converged(v_r):
        # if restriction is not None:
        # this is the general case
        # update xk
        print(f"{rank}) v_r.array_r {v_r.array_r}")
        v_k = _cone_rproject(v_r)
        urandom.array = [random.uniform(-1., 1.) for r in range(v.local_size)]
        xk = urandom.copy()
        xk = _cone_rproject(xk)

        print(f"{rank}) xk.array_r {xk.array_r}")
        xk.array[-1] = 0.
        print(f"{rank}) xk.array_r {xk.array_r}")
        # update full field
        # update x old full
        xk.copy(xold)
        # xold.copy(...)

        print(converged(x))


if __name__ == "__main__":
    test()<|MERGE_RESOLUTION|>--- conflicted
+++ resolved
@@ -324,7 +324,6 @@
         _suball = vext.getSubVector(_isall)
 
         # v_r.zeroEntries()
-        __import__('pdb').set_trace()
         vres.copy(_suball)
         vext.restoreSubVector(_isall, _suball)
         
@@ -341,15 +340,6 @@
     xold.zeroEntries()
     extend_vector(vr, xold)
 
-<<<<<<< HEAD
-        # v_r.zeroEntries()
-        vres.copy(_suball)
-        vext.restoreSubVector(_isall, _suball)
-        
-        return
-=======
-    __import__('pdb').set_trace()
->>>>>>> 538f05ad
 
 
     while not converged(v_r):
