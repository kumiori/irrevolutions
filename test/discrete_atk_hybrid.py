#!/usr/bin/env python3
import pdb
import pandas as pd
import numpy as np
from sympy import derive_by_array
import yaml
import json
from pathlib import Path
import sys
import os

from dolfinx.fem import locate_dofs_geometrical, dirichletbc
from dolfinx.mesh import CellType
import dolfinx.mesh
from dolfinx.fem import (
    Constant,
    Function,
    FunctionSpace,
    assemble_scalar,
    dirichletbc,
    form,
    locate_dofs_geometrical,
    set_bc,
)
from mpi4py import MPI
import petsc4py
from petsc4py import PETSc
import dolfinx
import dolfinx.plot
from dolfinx import log
import ufl

from dolfinx.fem.petsc import set_bc, assemble_vector
from dolfinx.io import XDMFFile, gmshio
import logging
from dolfinx.common import Timer, list_timings, TimingType

sys.path.append("../")
from algorithms.so import BifurcationSolver, StabilitySolver
from solvers import SNESSolver
from meshes.primitives import mesh_bar_gmshapi
from utils import ColorPrint
from utils.plots import plot_energies
from utils import norm_H1, norm_L2


sys.path.append("../")


"""Discrete endommageable springs in series
        1         2        i        k
0|----[WWW]--*--[WWW]--*--...--*--{WWW} |========> t
u_0         u_1       u_2     u_i      u_k


[WWW]: endommageable spring, alpha_i
load: displacement hard-t

"""


from solvers.function import functions_to_vec

logging.getLogger().setLevel(logging.CRITICAL)

comm = MPI.COMM_WORLD


class _AlternateMinimisation:
    def __init__(
        self,
        total_energy,
        state,
        bcs,
        solver_parameters={},
        bounds=(dolfinx.fem.function.Function, dolfinx.fem.function.Function),
        monitor=None,
    ):
        self.state = state
        self.alpha = state["alpha"]
        self.alpha_old = dolfinx.fem.function.Function(self.alpha.function_space)
        self.u = state["u"]
        self.alpha_lb = bounds[0]
        self.alpha_ub = bounds[1]
        self.total_energy = total_energy
        self.solver_parameters = solver_parameters

        V_u = state["u"].function_space
        V_alpha = state["alpha"].function_space

        energy_u = ufl.derivative(self.total_energy, self.u, ufl.TestFunction(V_u))
        energy_alpha = ufl.derivative(
            self.total_energy, self.alpha, ufl.TestFunction(V_alpha)
        )

        self.F = [energy_u, energy_alpha]

        self.elasticity = SNESSolver(
            energy_u,
            self.u,
            bcs.get("bcs_u"),
            bounds=None,
            petsc_options=self.solver_parameters.get("elasticity").get("snes"),
            prefix=self.solver_parameters.get("elasticity").get("prefix"),
        )

        self.damage = SNESSolver(
            energy_alpha,
            self.alpha,
            bcs.get("bcs_alpha"),
            bounds=(self.alpha_lb, self.alpha_ub),
            petsc_options=self.solver_parameters.get("damage").get("snes"),
            prefix=self.solver_parameters.get("damage").get("prefix"),
        )

    def solve(self, outdir=None):
        alpha_diff = dolfinx.fem.Function(self.alpha.function_space)

        self.data = {
            "iteration": [],
            "error_alpha_L2": [],
            "error_alpha_H1": [],
            "F_norm": [],
            "error_alpha_max": [],
            "error_residual_F": [],
            "solver_alpha_reason": [],
            "solver_alpha_it": [],
            "solver_u_reason": [],
            "solver_u_it": [],
            "total_energy": [],
        }
        for iteration in range(
            self.solver_parameters.get("damage_elasticity").get("max_it")
        ):
            with dolfinx.common.Timer("~Alternate Minimization : Elastic solver"):
                (solver_u_it, solver_u_reason) = self.elasticity.solve()
            with dolfinx.common.Timer("~Alternate Minimization : Damage solver"):
                (solver_alpha_it, solver_alpha_reason) = self.damage.solve()

            # Define error function
            self.alpha.vector.copy(alpha_diff.vector)
            alpha_diff.vector.axpy(-1, self.alpha_old.vector)
            alpha_diff.vector.ghostUpdate(
                addv=PETSc.InsertMode.INSERT, mode=PETSc.ScatterMode.FORWARD
            )

            error_alpha_H1 = norm_H1(alpha_diff)
            error_alpha_L2 = norm_L2(alpha_diff)

            Fv = [assemble_vector(form(F)) for F in self.F]

            Fnorm = np.sqrt(
                np.array([comm.allreduce(Fvi.norm(), op=MPI.SUM) for Fvi in Fv]).sum()
            )

            error_alpha_max = alpha_diff.vector.max()[1]
            total_energy_int = comm.allreduce(
                assemble_scalar(form(self.total_energy)), op=MPI.SUM
            )
            residual_F = assemble_vector(self.elasticity.F_form)
            residual_F.ghostUpdate(
                addv=PETSc.InsertMode.ADD, mode=PETSc.ScatterMode.REVERSE
            )
            set_bc(residual_F, self.elasticity.bcs, self.u.vector)
            error_residual_F = ufl.sqrt(residual_F.dot(residual_F))

            self.alpha.vector.copy(self.alpha_old.vector)
            self.alpha_old.vector.ghostUpdate(
                addv=PETSc.InsertMode.INSERT, mode=PETSc.ScatterMode.FORWARD
            )

            logging.critical(
                f"AM - Iteration: {iteration:3d}, res F Error: {error_residual_F:3.4e}, alpha_max: {self.alpha.vector.max()[1]:3.4e}"
            )

            logging.critical(
                f"AM - Iteration: {iteration:3d}, H1 Error: {error_alpha_H1:3.4e}, alpha_max: {self.alpha.vector.max()[1]:3.4e}"
            )

            logging.critical(
                f"AM - Iteration: {iteration:3d}, L2 Error: {error_alpha_L2:3.4e}, alpha_max: {self.alpha.vector.max()[1]:3.4e}"
            )

            logging.critical(
                f"AM - Iteration: {iteration:3d}, Linfty Error: {error_alpha_max:3.4e}, alpha_max: {self.alpha.vector.max()[1]:3.4e}"
            )

            self.data["iteration"].append(iteration)
            self.data["error_alpha_L2"].append(error_alpha_L2)
            self.data["error_alpha_H1"].append(error_alpha_H1)
            self.data["F_norm"].append(Fnorm)
            self.data["error_alpha_max"].append(error_alpha_max)
            self.data["error_residual_F"].append(error_residual_F)
            self.data["solver_alpha_it"].append(solver_alpha_it)
            self.data["solver_alpha_reason"].append(solver_alpha_reason)
            self.data["solver_u_reason"].append(solver_u_reason)
            self.data["solver_u_it"].append(solver_u_it)
            self.data["total_energy"].append(total_energy_int)

            if (
                self.solver_parameters.get("damage_elasticity").get("criterion")
                == "residual_u"
            ):
                if error_residual_F <= self.solver_parameters.get(
                    "damage_elasticity"
                ).get("alpha_rtol"):
                    break
            if (
                self.solver_parameters.get("damage_elasticity").get("criterion")
                == "alpha_H1"
            ):
                if error_alpha_H1 <= self.solver_parameters.get(
                    "damage_elasticity"
                ).get("alpha_rtol"):
                    break
        else:
            raise RuntimeError(
                f"Could not converge after {iteration:3d} iterations, error {error_alpha_H1:3.4e}"
            )


from utils import set_vector_to_constant, ColorPrint
from solvers.snesblockproblem import SNESBlockProblem

<<<<<<< HEAD

class HybridFractureSolver(_AlternateMinimisation):
=======
class HybridSolver(_AlternateMinimisation):
>>>>>>> 5c00fc4e
    """Hybrid (AltMin+Newton) solver for fracture"""

    def __init__(
        self,
        total_energy,
        state,
        bcs,
        solver_parameters={},
        bounds=(dolfinx.fem.function.Function, dolfinx.fem.function.Function),
        monitor=None,
    ):
        super(HybridSolver, self).__init__(
            total_energy, state, bcs, solver_parameters, bounds, monitor
        )

        self.u_lb = dolfinx.fem.Function(
            state["u"].function_space, name="displacement lower bound"
        )
        self.u_ub = dolfinx.fem.Function(
            state["u"].function_space, name="displacement upper bound"
        )
        self.alpha_lb = dolfinx.fem.Function(
            state["alpha"].function_space, name="damage lower bound"
        )
        self.alpha_ub = dolfinx.fem.Function(
            state["alpha"].function_space, name="damage upper bound"
        )

        set_vector_to_constant(self.u_lb.vector, PETSc.NINFINITY)
        set_vector_to_constant(self.u_ub.vector, PETSc.PINFINITY)
        set_vector_to_constant(self.alpha_lb.vector, 0)
        set_vector_to_constant(self.alpha_ub.vector, 1)

        self.z = [self.u, self.alpha]
        bcs_z = bcs.get("bcs_u") + bcs.get("bcs_alpha")
        self.prefix = "blocknewton"

        nest = False
        self.newton = SNESBlockProblem(
            self.F, self.z, bcs=bcs_z, nest=nest, prefix="block"
        )
        newton_options = self.solver_parameters.get("newton", self.default_options())
        self.set_newton_options(newton_options)
        logging.info(self.newton.snes.getTolerances())
        self.lb = dolfinx.fem.petsc.create_vector_nest(self.newton.F_form)
        self.ub = dolfinx.fem.petsc.create_vector_nest(self.newton.F_form)
        functions_to_vec([self.u_lb, self.alpha_lb], self.lb)
        functions_to_vec([self.u_ub, self.alpha_ub], self.ub)

    def default_options(self):
        opts = PETSc.Options(self.prefix)

        opts.setValue("snes_type", "vinewtonrsls")
        opts.setValue("snes_linesearch_type", "basic")
        opts.setValue("snes_rtol", 1.0e-08)
        opts.setValue("snes_atol", 1.0e-08)
        opts.setValue("snes_max_it", 30)
        opts.setValue("snes_monitor", "")
        opts.setValue("linesearch_damping", 0.5)

        nest = False

        if nest:
            opts.setValue("ksp_type", "cg")
            opts.setValue("pc_type", "fieldsplit")
            opts.setValue("fieldsplit_pc_type", "lu")
            opts.setValue("ksp_rtol", 1.0e-10)
        else:
            opts.setValue("ksp_type", "preonly")
            opts.setValue("pc_type", "lu")
            opts.setValue("pc_factor_mat_solver_type", "mumps")

        return opts

    def set_newton_options(self, newton_options):
        # self.newton.snes.setMonitor(self.monitor)
        # _monitor_block
        opts = PETSc.Options(self.prefix)
        # opts.prefixPush(self.prefix)
        logging.info(newton_options)

        for k, v in newton_options.items():
            opts[k] = v

        # opts.prefixPop()
        self.newton.snes.setOptionsPrefix(self.prefix)
        self.newton.snes.setFromOptions()

    def compute_bounds(self, v, alpha_lb):
        lb = dolfinx.fem.create_vector_nest(v)
        ub = dolfinx.fem.create_vector_nest(v)

        with lb.getNestSubVecs()[0].localForm() as u_sub:
            u_sub.set(PETSc.NINFINITY)

        with ub.getNestSubVecs()[0].localForm() as u_sub:
            u_sub.set(PETSc.PINFINITY)

        with lb.getNestSubVecs()[
            1
        ].localForm() as alpha_sub, alpha_lb.vector.localForm() as alpha_lb_loc:
            alpha_lb_loc.copy(result=alpha_sub)

        with ub.getNestSubVecs()[1].localForm() as alpha_sub:
            alpha_sub.set(1.0)

        return lb, ub

    def scaled_rate_norm(self, alpha, parameters):
        dx = ufl.Measure("dx", alpha.function_space.mesh)
        _form = dolfinx.fem.form(
            (
                ufl.inner(alpha, alpha)
                + parameters["model"]["ell"] ** 2.0
                * ufl.inner(ufl.grad(alpha), ufl.grad(alpha))
            )
            * dx
        )
        return np.sqrt(comm.allreduce(assemble_scalar(_form), op=MPI.SUM))

    def unscaled_rate_norm(self, alpha):
        dx = ufl.Measure("dx", alpha.function_space.mesh)
        _form = dolfinx.fem.form(
            (ufl.inner(alpha, alpha) + ufl.inner(ufl.grad(alpha), ufl.grad(alpha))) * dx
        )
        return np.sqrt(comm.allreduce(assemble_scalar(_form), op=MPI.SUM))

    def getReducedNorm(self):
        """Retrieve reduced residual"""
        self.newton.compute_norms_block(self.newton.snes)
        return self.newton.norm_r

        # self.newton

    def monitor(self, its, rnorm):
        logging.critical("Num it, rnorm:", its, rnorm)
        pass

    def solve(self, outdir=None):
        # Perform AM as customary
        with dolfinx.common.Timer("~Alternate Minimization : AM* solver"):
            super().solve(outdir)

        self.newton_data = {
            "iteration": [],
            "residual_Fnorm": [],
            "residual_Frxnorm": [],
        }
        # update bounds and perform Newton step
        # lb, ub = self.compute_bounds(self.newton.F_form, self.alpha)
        with dolfinx.common.Timer("~Alternate Minimization : Hybrid solver"):
            functions_to_vec([self.u_lb, self.alpha_lb], self.lb)

            self.newton.snes.setVariableBounds(self.lb, self.ub)

            self.newton.solve(u_init=[self.u, self.alpha])

        self.newton_data["iteration"].append(self.newton.snes.getIterationNumber() + 1)
        self.newton_data["residual_Fnorm"].append(self.newton.snes.getFunctionNorm())
        self.newton_data["residual_Frxnorm"].append(self.getReducedNorm())

        self.data.update(self.newton_data)

        # self.data.append(newton_data)
        # self.data["newton_Fnorm"].append(Fnorm)


petsc4py.init(sys.argv)


def discrete_atk(arg_N=2):
    # Mesh on node model_rank and then distribute
    model_rank = 0

    with open("./parameters.yml") as f:
        parameters = yaml.load(f, Loader=yaml.FullLoader)

    # parameters["stability"]["cone"] = ""
    # parameters["cone"]["atol"] = 1e-7

    parameters["model"]["model_dimension"] = 1
    parameters["model"]["model_type"] = "1D"
    parameters["model"]["mu"] = 1
    parameters["model"]["w1"] = 2
    parameters["model"]["k_res"] = 0.0
    parameters["model"]["k"] = 4
    parameters["model"]["N"] = arg_N
    # parameters["loading"]["max"] = 2.
    parameters["loading"]["max"] = parameters["model"]["k"]
    parameters["loading"]["steps"] = 50

    parameters["geometry"]["geom_type"] = "discrete-damageable"
    # Get mesh parameters
    Lx = parameters["geometry"]["Lx"]
    Ly = parameters["geometry"]["Ly"]
    tdim = parameters["geometry"]["geometric_dimension"]

    _nameExp = parameters["geometry"]["geom_type"]
    ell_ = parameters["model"]["ell"]
    # lc = ell_ / 5.0

    # Get geometry model
    geom_type = parameters["geometry"]["geom_type"]
    _N = parameters["model"]["N"]

    # Create the mesh of the specimen with given dimensions
    mesh = dolfinx.mesh.create_unit_interval(MPI.COMM_WORLD, _N)

    import hashlib

    signature = hashlib.md5(str(parameters).encode("utf-8")).hexdigest()

    outdir = "output"
    prefix = os.path.join(outdir, f"discrete-atk-N{parameters['model']['N']}")

    if comm.rank == 0:
        Path(prefix).mkdir(parents=True, exist_ok=True)

    _crunchdir = os.path.join(outdir, "discrete-atk-sigs")
    if comm.rank == 0:
        Path(_crunchdir).mkdir(parents=True, exist_ok=True)

    if comm.rank == 0:
        with open(f"{prefix}/parameters.yaml", "w") as file:
            yaml.dump(parameters, file)

    if comm.rank == 0:
        with open(f"{_crunchdir}/{signature}.md5", "w") as f:
            f.write("")

    if comm.rank == 0:
        with open(f"{prefix}/signature.md5", "w") as f:
            f.write(signature)

    if comm.rank == 0:
        with open(f"{prefix}/signature.md5", "w") as f:
            f.write(signature)

    with XDMFFile(
        comm, f"{prefix}/{_nameExp}.xdmf", "w", encoding=XDMFFile.Encoding.HDF5
    ) as file:
        file.write_mesh(mesh)

    # Functional Setting

    element_u = ufl.FiniteElement("Lagrange", mesh.ufl_cell(), degree=1)

    element_alpha = ufl.FiniteElement("DG", mesh.ufl_cell(), degree=0)

    V_u = dolfinx.fem.FunctionSpace(mesh, element_u)
    V_alpha = dolfinx.fem.FunctionSpace(mesh, element_alpha)

    u = dolfinx.fem.Function(V_u, name="Displacement")
    u_ = dolfinx.fem.Function(V_u, name="BoundaryDisplacement")

    alpha = dolfinx.fem.Function(V_alpha, name="Damage")
    alphadot = dolfinx.fem.Function(V_alpha, name="Damage rate")

    # Pack state
    state = {"u": u, "alpha": alpha}
    z = [u, alpha]

    # Bounds
    alpha_ub = dolfinx.fem.Function(V_alpha, name="UpperBoundDamage")
    alpha_lb = dolfinx.fem.Function(V_alpha, name="LowerBoundDamage")

    dx = ufl.Measure("dx", domain=mesh)
    ds = ufl.Measure("ds", domain=mesh)

    # Useful references
    Lx = parameters.get("geometry").get("Lx")

    # Define the state
    u = Function(V_u, name="Unknown")
    u_ = Function(V_u, name="Boundary Unknown")
    zero_u = Function(V_u, name="Boundary Unknown")

    # Measures
    dx = ufl.Measure("dx", domain=mesh)
    ds = ufl.Measure("ds", domain=mesh)

    # Boundary sets

    dofs_alpha_left = locate_dofs_geometrical(V_alpha, lambda x: np.isclose(x[0], 0.0))
    dofs_alpha_right = locate_dofs_geometrical(V_alpha, lambda x: np.isclose(x[0], Lx))

    dofs_u_left = locate_dofs_geometrical(V_u, lambda x: np.isclose(x[0], 0.0))
    dofs_u_right = locate_dofs_geometrical(V_u, lambda x: np.isclose(x[0], Lx))

    # Boundary data

    u_.interpolate(lambda x: np.ones_like(x[0]))

    # Bounds (nontrivial)

    alpha_lb.interpolate(lambda x: np.zeros_like(x[0]))
    alpha_ub.interpolate(lambda x: np.ones_like(x[0]))

    # Set Bcs Function
    zero_u.interpolate(lambda x: np.zeros_like(x[0]))
    u_.interpolate(lambda x: np.ones_like(x[0]))

    for f in [zero_u, u_, alpha_lb, alpha_ub]:
        f.vector.ghostUpdate(
            addv=PETSc.InsertMode.INSERT, mode=PETSc.ScatterMode.FORWARD
        )

    bc_u_left = dirichletbc(np.array(0, dtype=PETSc.ScalarType), dofs_u_left, V_u)

    bc_u_right = dirichletbc(u_, dofs_u_right)
    bcs_u = [bc_u_left, bc_u_right]

    bcs_alpha = []

    bcs = {"bcs_u": bcs_u, "bcs_alpha": bcs_alpha}
    # Define the model

    # Material behaviour

    # mat_par = parameters.get()

    def a(alpha):
        k_res = parameters["model"]["k_res"]
        return (1 - alpha) ** 2 + k_res

    def a_atk(alpha):
        k_res = parameters["model"]["k_res"]
        _k = parameters["model"]["k"]
        return (1 - alpha) / ((_k - 1) * alpha + 1)

    def w(alpha):
        """
        Return the homogeneous damage energy term,
        as a function of the state
        (only depends on damage).
        """
        # Return w(alpha) function
        return alpha

    def elastic_energy_density_atk(state):
        """
        Returns the elastic energy density from the state.
        """
        # Parameters
        _mu = parameters["model"]["mu"]
        _N = parameters["model"]["N"]

        alpha = state["alpha"]
        u = state["u"]
        eps = ufl.grad(u)

        energy_density = _mu / 2.0 * a_atk(alpha) * ufl.inner(eps, eps)
        return energy_density

    def damage_energy_density(state):
        """
        Return the damage dissipation density from the state.
        """
        # Get the material parameters
        _mu = parameters["model"]["mu"]
        _w1 = parameters["model"]["w1"]
        _ell = parameters["model"]["ell"]
        # Get the damage
        alpha = state["alpha"]
        # Compute the damage gradient
        grad_alpha = ufl.grad(alpha)
        # Compute the damage dissipation density
        D_d = _w1 * w(alpha) + _w1 * _ell**2 * ufl.dot(grad_alpha, grad_alpha)
        return D_d

    def stress(state):
        """
        Return the one-dimensional stress
        """
        u = state["u"]
        alpha = state["alpha"]

        return parameters["model"]["mu"] * a_atk(alpha) * u.dx() * dx

    total_energy = (
        elastic_energy_density_atk(state) + damage_energy_density(state)
    ) * dx

    # Energy functional
    # f = Constant(mesh, 0)
    f = Constant(mesh, np.array(0, dtype=PETSc.ScalarType))

    external_work = f * state["u"] * dx

    load_par = parameters["loading"]
    loads = np.linspace(load_par["min"], load_par["max"], load_par["steps"])

    solver = _AlternateMinimisation(
        total_energy, state, bcs, parameters.get("solvers"), bounds=(alpha_lb, alpha_ub)
    )

    hybrid = HybridSolver(
        total_energy,
        state,
        bcs,
        bounds=(alpha_lb, alpha_ub),
        solver_parameters=parameters.get("solvers"),
    )

    stability = BifurcationSolver(
        total_energy, state, bcs, stability_parameters=parameters.get("stability")
    )

    cone = StabilitySolver(
        total_energy, state, bcs, cone_parameters=parameters.get("stability")
    )

    history_data = {
        "load": [],
        "elastic_energy": [],
        "fracture_energy": [],
        "total_energy": [],
        "solver_data": [],
        "cone_data": [],
        "eigs": [],
        "cone-stable": [],
        "non-bifurcation": [],
        "F": [],
        "alpha_t": [],
        "u_t": [],
        "alphadot_norm": [],
        "rate_12_norm": [],
        "unscaled_rate_12_norm": [],
    }

    check_stability = []

    logging.basicConfig(level=logging.INFO)

    for i_t, t in enumerate(loads):
        u_.interpolate(lambda x: t * np.ones_like(x[0]))
        u_.vector.ghostUpdate(
            addv=PETSc.InsertMode.INSERT, mode=PETSc.ScatterMode.FORWARD
        )

        # update the lower bound
        alpha.vector.copy(alpha_lb.vector)
        alpha_lb.vector.ghostUpdate(
            addv=PETSc.InsertMode.INSERT, mode=PETSc.ScatterMode.FORWARD
        )

        ColorPrint.print_bold(f"   Solving first order: AM   ")
        ColorPrint.print_bold(f"===================-=========")

        logging.critical(f"-- Solving for t = {t:3.2f} --")

        solver.solve()

        ColorPrint.print_bold(f"   Solving first order: Hybrid   ")
        ColorPrint.print_bold(f"===================-=============")

        logging.info(f"-- Solving for t = {t:3.2f} --")
        hybrid.solve()

        # compute the rate
        alpha.vector.copy(alphadot.vector)
        alphadot.vector.axpy(-1, alpha_lb.vector)
        alphadot.vector.ghostUpdate(
            addv=PETSc.InsertMode.INSERT, mode=PETSc.ScatterMode.FORWARD
        )

        logging.critical(f"alpha vector norm: {alpha.vector.norm()}")
        logging.critical(f"alpha lb norm: {alpha_lb.vector.norm()}")
        logging.critical(f"alphadot norm: {alphadot.vector.norm()}")
        logging.critical(f"vector norms [u, alpha]: {[zi.vector.norm() for zi in z]}")
        # rate_12_norm = np.sqrt(comm.allreduce(
        #     dolfinx.fem.assemble_scalar(
        #         hybrid.scaled_rate_norm(alpha, parameters))
        #         , op=MPI.SUM))

        rate_12_norm = hybrid.scaled_rate_norm(alpha, parameters)
        urate_12_norm = hybrid.unscaled_rate_norm(alpha)
        logging.critical(f"scaled rate state_12 norm: {rate_12_norm}")
        logging.critical(f"unscaled scaled rate state_12 norm: {urate_12_norm}")

        ColorPrint.print_bold(f"   Solving second order: Rate Pb.    ")
        ColorPrint.print_bold(f"===================-=================")

        # n_eigenvalues = 10
        is_stable = stability.solve(alpha_lb)
        is_elastic = stability.is_elastic()
        inertia = stability.get_inertia()
        # stability.save_eigenvectors(filename=f"{prefix}/{_nameExp}_eigv_{t:3.2f}.xdmf")
        check_stability.append(is_stable)

        ColorPrint.print_bold(f"State is elastic: {is_elastic}")
        ColorPrint.print_bold(f"State's inertia: {inertia}")
        ColorPrint.print_bold(f"State is stable: {is_stable}")

        ColorPrint.print_bold(f"   Solving second order: Cone Pb.    ")
        ColorPrint.print_bold(f"===================-=================")

        stable = cone._solve(alpha_lb)

        fracture_energy = comm.allreduce(
            assemble_scalar(form(damage_energy_density(state) * dx)),
            op=MPI.SUM,
        )
        elastic_energy = comm.allreduce(
            assemble_scalar(form(elastic_energy_density_atk(state) * dx)),
            op=MPI.SUM,
        )
        _F = assemble_scalar(form(stress(state)))

        history_data["load"].append(t)
        history_data["fracture_energy"].append(fracture_energy)
        history_data["elastic_energy"].append(elastic_energy)
        history_data["total_energy"].append(elastic_energy + fracture_energy)
        history_data["solver_data"].append(solver.data)
        history_data["cone_data"].append(cone.data)
        history_data["eigs"].append(stability.data["eigs"])
        history_data["non-bifurcation"].append(not stability.data["stable"])
        history_data["cone-stable"].append(stable)
        history_data["F"].append(_F)
        history_data["alpha_t"].append(state["alpha"].vector.array.tolist())
        history_data["u_t"].append(state["u"].vector.array.tolist())
        history_data["alphadot_norm"].append(alphadot.vector.norm())
        history_data["rate_12_norm"].append(rate_12_norm)
        history_data["unscaled_rate_12_norm"].append(urate_12_norm)

        logging.critical(f"u_t {u.vector.array}")
        logging.critical(f"u_t norm {state['u'].vector.norm()}")

        with XDMFFile(
            comm, f"{prefix}/{_nameExp}.xdmf", "a", encoding=XDMFFile.Encoding.HDF5
        ) as file:
            file.write_function(u, t)
            file.write_function(alpha, t)

        if comm.rank == 0:
            a_file = open(f"{prefix}/time_data.json", "w")
            json.dump(history_data, a_file)
            a_file.close()

        logging.critical(f"-- Solved, processed, and saved for t = {t:3.2f} --")
        print("           .")
        print("          ..")
        print("           ...")
        print("           ......")
        print("         ............")

    list_timings(MPI.COMM_WORLD, [dolfinx.common.TimingType.wall])
    # print(history_data)

    df = pd.DataFrame(history_data)
    print(df)

    return history_data, prefix, _nameExp


def postprocess(history_data, prefix, nameExp):
    """docstring for postprocess"""

    from utils.plots import plot_energies, plot_AMit_load, plot_force_displacement

    if comm.rank == 0:
        plot_energies(history_data, file=f"{prefix}/{nameExp}_energies.pdf")
        plot_AMit_load(history_data, file=f"{prefix}/{nameExp}_it_load.pdf")
        plot_force_displacement(
            history_data, file=f"{prefix}/{nameExp}_stress-load.pdf"
        )

    # Viz


if __name__ == "__main__":
    import argparse

    parser = argparse.ArgumentParser(description="Process evolution.")
    parser.add_argument("-N", type=int, default=2, help="Number of elements")

    args = parser.parse_args()
    # print()

    history_data, prefix, name = discrete_atk(args.N)

    logging.info(f"Output in {prefix}")

    if comm.rank == 0:
        a_file = open(f"{prefix}/time_data.json", "w")
        json.dump(history_data, a_file)
        a_file.close()

    postprocess(history_data, prefix, name)

    logging.critical(f"Output in {prefix}")
else:
    print("File executed when imported")<|MERGE_RESOLUTION|>--- conflicted
+++ resolved
@@ -222,12 +222,7 @@
 from utils import set_vector_to_constant, ColorPrint
 from solvers.snesblockproblem import SNESBlockProblem
 
-<<<<<<< HEAD
-
-class HybridFractureSolver(_AlternateMinimisation):
-=======
 class HybridSolver(_AlternateMinimisation):
->>>>>>> 5c00fc4e
     """Hybrid (AltMin+Newton) solver for fracture"""
 
     def __init__(
