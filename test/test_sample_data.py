--- conflicted
+++ resolved
@@ -1,12 +1,6 @@
 import random
 import sys
 
-<<<<<<< HEAD
-sys.path.append("../")
-import solvers.restriction as restriction
-from utils import _logger
-=======
->>>>>>> 2d05d8ea
 import dolfinx
 import numpy as np
 import ufl
@@ -24,10 +18,6 @@
 size = comm.Get_size()
 
 
-<<<<<<< HEAD
-
-=======
->>>>>>> 2d05d8ea
 def init_data(N, positive=True):
     mesh = dolfinx.mesh.create_unit_interval(MPI.COMM_WORLD, N - 1)
     comm = MPI.COMM_WORLD
