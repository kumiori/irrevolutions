# === Loading === #
loading:
    min: 0
    max: 1.001
    steps: 10

#  === Geometry === #
geometry:
    geometric_dimension: 2
    geom_type: "bar"
    Lx: 1.
    Ly: .1
    lc: 0.02
    ell_lc: 3
#  === Material === #
material:
    ell: 0.1
    E: 1.
    sigma_D0: 1.
    ν: 0.3
#  === Model === #
model:
    ell: 0.1
    model_dimension: 2
    model_type: "2D"
    # could be "2D"/ "3D" / "plane_stress" / "plane_strain"
# === Solver === #
solvers:
    elasticity:
        prefix: elasticity
        snes:
            snes_type: newtontr
            snes_stol: 1e-8
            snes_atol: 1e-8
            snes_rtol: 1e-8
            snes_max_it: 100
            # snes_divergence_tolerance: -1.0
            snes_monitor: ""
            ksp_type: preonly
            pc_type: lu
            pc_factor_mat_solver_type: mumps

    # Damage solver parameters
    damage:
        type: SNES
        prefix: damage
        snes:
            # Options in the case of SNES solver
            snes_type: vinewtonrsls
            snes_linesearch_type: basic
            ksp_type: preonly
            pc_type: lu
            pc_factor_mat_solver_type: mumps
            snes_atol: 1.0e-8
            snes_rtol: 1.0e-8
            # snes_stol: 0.0
            snes_max_it: 50
            # snes_divergence_tolerance: -1.0
            snes_monitor: ""
        tao:
            # Options in the case of TAO solver
            tao_type: tron
            tao_gpcg_maxpgits: 50
            tao_max_it: 100
            tao_steptol: 1.0e-7
            tao_gatol: 1.0e-8
            tao_grtol: 1.0e-8
            tao_gttol: 1.0e-8
            tao_catol: 0.
            tao_crtol: 0.
            tao_ls_ftol: 1e-5
            tao_ls_gtol: 1e-5
            tao_ls_rtol: 1e-5
            ksp_rtol: 1e-6
            tao_ls_stepmin: 1e-8
            tao_ls_stepmax: 1e6
            pc_type: lu
            tao_monitor: ""

    # Damage Elasticity Solver parameters
    damage_elasticity:
        max_it: 100
        alpha_rtol: 1.0e-8
        criterion: "alpha_H1"
    
    newton:
        snes_type: "vinewtonrsls"
        snes_linesearch_type: "basic"
        snes_rtol: 1.0e-8
        snes_atol: 1.0e-8
        snes_max_it: 30
        snes_monitor: ""
        linesearch_damping: 0.5

stability:
    order: 3
    maxmodes: 10
    checkstability: "True"
    continuation: "False"
    cont_rtol: 1.0e-10
    inactiveset_gatol: 1.e-6
    inactiveset_pwtol: 1.e-6
    is_elastic_tol: 1.e-6

    inertia:
        # MUMPS
        ksp_type: "preonly"
        pc_type: "cholesky"
        pc_factor_mat_solver_type: "mumps"
        mat_mumps_icntl_24: 1
        mat_mumps_icntl_13: 1

    eigen:
        eps_type: "krylovschur"
        # eps_type: "lanczos"
        # eps_monitor: ""
        eps_tol: 1.e-5
        eig_rtol: 1.e-8
        eps_max_it: 100

    cone:
<<<<<<< HEAD
        cone_atol: 1.0e-05
        cone_max_it: 3000
        cone_rtol: 1.0e-05
        maxmodes: 3
=======
        cone_atol: 3.0e-05
        cone_max_it: 3000
        cone_rtol: 3.0e-05
        maxmodes: 3
        # smaller spa scaling seems to accelerate convergence
>>>>>>> 6bb9f5bf
        scaling: 0.01<|MERGE_RESOLUTION|>--- conflicted
+++ resolved
@@ -119,16 +119,8 @@
         eps_max_it: 100
 
     cone:
-<<<<<<< HEAD
         cone_atol: 1.0e-05
         cone_max_it: 3000
         cone_rtol: 1.0e-05
         maxmodes: 3
-=======
-        cone_atol: 3.0e-05
-        cone_max_it: 3000
-        cone_rtol: 3.0e-05
-        maxmodes: 3
-        # smaller spa scaling seems to accelerate convergence
->>>>>>> 6bb9f5bf
         scaling: 0.01