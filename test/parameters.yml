--- conflicted
+++ resolved
@@ -119,12 +119,7 @@
 
     cone:
         cone_atol: 1.0e-05
-<<<<<<< HEAD
-        cone_max_it: 5000
-        cone_rtol: 3.0e-05
-=======
         cone_max_it: 3000
         cone_rtol: 1.0e-05
->>>>>>> 7113452f
         maxmodes: 3
         scaling: 0.01