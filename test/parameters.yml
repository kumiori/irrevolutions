--- conflicted
+++ resolved
@@ -122,12 +122,8 @@
         cone_max_it: 3000
         cone_rtol: 1.0e-06
         maxmodes: 3
-<<<<<<< HEAD
-        scaling: 1e-4
-=======
-        scaling: 0.0001
+        scaling: 1.e-4
     
     linesearch:
         order: 4
-        method: 'min'
->>>>>>> b0da9be4
+        method: 'min'