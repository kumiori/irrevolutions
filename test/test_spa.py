import logging
import os
import pickle
import sys

import basix.ufl

import dolfinx
import numpy as np
import ufl
from dolfinx.io import XDMFFile
from mpi4py import MPI
from test_cone_project import _cone_project_restricted

import irrevolutions.solvers.restriction as restriction
from irrevolutions.utils import _logger

from . import test_binarydataio as bio

sys.path.append("../")


_logger.setLevel(logging.CRITICAL)


class NonConvergenceException(Exception):
    def __init__(self, message="Non-convergence error"):
        """
        Exception class for non-convergence errors during computations.
        """
        self.message = message
        super().__init__(self.message)


def load_minimal_constraints(filename, spaces):
    with open(filename, "rb") as file:
        minimal_constraints = pickle.load(file)

    # Assuming you have a constructor for your class

    reconstructed_obj = restriction.Restriction(spaces, np.array([[], []]))
    for key, value in minimal_constraints.items():
        setattr(reconstructed_obj, key, value)

    return reconstructed_obj


def test_spa():
    def iterate(x, xold, errors):
        """
        Perform convergence check and handle exceptions (NonConvergenceException).

        Args:
            x: Current vector.
            errors: List to store errors.

        Returns:
            bool: True if converged, False otherwise.
        """

        try:
            converged = _convergenceTest(x, xold, y)
        except NonConvergenceException as e:
            _logger.warning(e)
            _logger.warning("Continuing")
            # return False

        if not converged:
            # iteration += 1
            pass
        else:
            pass

        # should we iterate?
        return False if converged else True

    def update_lambda_and_y(xk, Ar):
        # Update λ_t and y computing:
        # λ_k = <x_k, A x_k> / <x_k, x_k>
        # y_k = A x_k - λ_k x_k
        _Axr = xk.copy()
        _y = xk.copy()
        Ar.mult(xk, _Axr)

        xAx_r = xk.dot(_Axr)

        _logger.debug("xk view in update at iteration")

        _lmbda_t = xAx_r / xk.dot(xk)
        _y.waxpy(-_lmbda_t, xk, _Axr)
        _y.norm()

        return _lmbda_t, _y

    def update_xk(xk, y, s):
        # Update _xk based on the scaling and projection algorithm
        xold = xk.copy()
        xk.copy(result=xold)
        # x_k = x_k + (-s * y)

        xk.axpy(-s, y)

        _cone_restricted = _cone_project_restricted(xk, _x, constraints)
        _cone_restricted.normalize()

        return _cone_restricted

    def _convergenceTest(x, xold, y=None):
        """
        Test the convergence of the current iterate xk against the prior, restricted version.

        Args:
            x: Current iterate vector.
            errors: List to store errors.

        Returns:
            bool: True if converged, False otherwise.
        """

        _atol = 1e-6
        _rtol = 1e-5
        _maxit = 1e5

        if iteration == _maxit:
            raise NonConvergenceException(
                f"SPA solver did not converge to atol {_atol} or rtol {_rtol} within maxit={_maxit} iteration."
            )

        diff = x.duplicate()
        diff.zeroEntries()
        # xdiff = x_old - x_k
        diff.waxpy(-1.0, xold, x)

        error_x_L2 = diff.norm()

        if y is not None:
            _residual_norm = y.norm()
        else:
            _residual_norm = 1

        errors.append(error_x_L2)

        if not iteration % 1000:
            _logger.critical(
                f"     [i={iteration}] error_x_L2 = {error_x_L2:.4e}, atol = {_atol}, res = {_residual_norm}"
            )

        _acrit = error_x_L2 < _atol
        if _acrit:
            _converged = True
        else:
            _converged = False

        return _converged

    comm = MPI.COMM_WORLD
    comm.Get_rank()
    comm.Get_size()

    _s = 1e-3

    with XDMFFile(
        comm, os.path.join(os.path.dirname(__file__), "data/input_data.xdmf"), "r"
    ) as file:
        mesh = file.read_mesh(name="mesh")

    element_u = basix.ufl.element("Lagrange", mesh.basix_cell(), degree=1)
    element_alpha = basix.ufl.element("Lagrange", mesh.basix_cell(), degree=1)

<<<<<<< HEAD
    V_u = dolfinx.fem.functionspace(mesh, element_u)
    V_alpha = dolfinx.fem.functionspace(mesh, element_alpha)
    u = dolfinx.fem.Function(V_u, name="Displacement")
=======
    V_u = dolfinx.fem.FunctionSpace(mesh, element_u)
    V_alpha = dolfinx.fem.FunctionSpace(mesh, element_alpha)
    # u = dolfinx.fem.Function(V_u, name="Displacement")
>>>>>>> 8bfddf5a
    alpha = dolfinx.fem.Function(V_alpha, name="Damage")
    ufl.Measure("dx", alpha.function_space.mesh)

    constraints = load_minimal_constraints("data/constraints.pkl", [V_u, V_alpha])

    bio.load_binary_matrix("data/A_hessian.mat")
    Ar = bio.load_binary_matrix("data/Ar_hessian.mat")
    x0 = bio.load_binary_vector("data/x0.vec")

    # zero vector, compatible with the linear system
    _x = x0.duplicate()

    # This throws a SIGSEGV
    # A.assemble()
    # Ar = constraints.restrict_matrix(A)
    x0r = constraints.restrict_vector(x0)

    xold = x0r.duplicate()  # x_k-1, =0 initially
    error = 1.0
    errors = []
    y = None
    iteration = 0
    data = {
        # "iterations": [],
        "error_x_L2": [],
        "lambda_k": [],
        # "lambda_0": [],
        "y_norm_L2": [],
        # "x_norm_L2": [],
    }

    while iterate(x0r, xold, error):
        iteration += 1
        x0r.copy(result=xold)

        lmbda_t, y = update_lambda_and_y(x0r, Ar)
        x0r = update_xk(x0r, y, _s)
        data["lambda_k"].append(lmbda_t)
        data["y_norm_L2"].append(y.norm())
        data["error_x_L2"].append(errors[-1])

    _logger.critical(
        f"lambda_0 = {lmbda_t:.4e}, residual norm = {y.norm(): .4e}, error = {errors[-1]: .4e}"
    )

    assert np.isclose(lmbda_t, -0.044659195907104675, atol=1e-4)


if __name__ == "__main__":
    test_spa()<|MERGE_RESOLUTION|>--- conflicted
+++ resolved
@@ -167,15 +167,9 @@
     element_u = basix.ufl.element("Lagrange", mesh.basix_cell(), degree=1)
     element_alpha = basix.ufl.element("Lagrange", mesh.basix_cell(), degree=1)
 
-<<<<<<< HEAD
     V_u = dolfinx.fem.functionspace(mesh, element_u)
     V_alpha = dolfinx.fem.functionspace(mesh, element_alpha)
-    u = dolfinx.fem.Function(V_u, name="Displacement")
-=======
-    V_u = dolfinx.fem.FunctionSpace(mesh, element_u)
-    V_alpha = dolfinx.fem.FunctionSpace(mesh, element_alpha)
     # u = dolfinx.fem.Function(V_u, name="Displacement")
->>>>>>> 8bfddf5a
     alpha = dolfinx.fem.Function(V_alpha, name="Damage")
     ufl.Measure("dx", alpha.function_space.mesh)
 
