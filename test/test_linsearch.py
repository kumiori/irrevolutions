#!/usr/bin/env python3
import hashlib
import numpy as np
import yaml
import json
from pathlib import Path
import sys
import os
from mpi4py import MPI
import petsc4py
from petsc4py import PETSc
import dolfinx
import dolfinx.plot
from dolfinx import log
import ufl
import numpy as np

sys.path.append("../")

import matplotlib.pyplot as plt

from models import DamageElasticityModel as Brittle
from algorithms.am import AlternateMinimisation, HybridSolver
from algorithms.so import BifurcationSolver, StabilitySolver, BifurcationSolver
from algorithms.ls import LineSearch
from meshes.primitives import mesh_bar_gmshapi
from utils import ColorPrint
from utils.plots import plot_energies
from utils import norm_H1, norm_L2, seminorm_H1

from meshes.primitives import mesh_bar_gmshapi
from dolfinx.common import Timer, list_timings, TimingType

from solvers.function import vec_to_functions
from pyvista.utilities import xvfb
import pyvista
import sys
from utils.viz import plot_vector, plot_scalar, plot_profile
from utils import history_data, _write_history_data

from utils.viz import plot_vector, plot_scalar, plot_profile
from utils import history_data, _write_history_data

import logging

logging.basicConfig(level=logging.INFO)

from dolfinx.io import XDMFFile, gmshio
from dolfinx.fem import (
    Constant,
    Function,
    FunctionSpace,
    assemble_scalar,
    dirichletbc,
    form,
    locate_dofs_geometrical,
    set_bc,
)
import dolfinx.mesh
from dolfinx.mesh import CellType
import ufl

from mpi4py import MPI
import petsc4py
from petsc4py import PETSc
import sys
import yaml

sys.path.append("../")
from solvers import SNESSolver

petsc4py.init(sys.argv)
comm = MPI.COMM_WORLD
size = comm.Get_size()

model_rank = 0


def test_linsearch(parameters, storage):
    comm = MPI.COMM_WORLD

    model_rank = 0

    Lx = parameters["geometry"]["Lx"]
    Ly = parameters["geometry"]["Ly"]
    tdim = parameters["geometry"]["geometric_dimension"]
    _nameExp = parameters["geometry"]["geom_type"]
    ell_ = parameters["model"]["ell"]
    _lc = ell_ / parameters["geometry"]["mesh_size_factor"]
    geom_type = parameters["geometry"]["geom_type"]
    kick = parameters["stability"]["continuation"]

    gmsh_model, tdim = mesh_bar_gmshapi(geom_type, Lx, Ly, _lc, tdim)
    mesh, mts, fts = gmshio.model_to_mesh(gmsh_model, comm, model_rank, tdim)

    signature = hashlib.md5(str(parameters).encode("utf-8")).hexdigest()
    outdir = "output"

    if storage is None:
        prefix = os.path.join(outdir, "traction_AT2_cone", signature)
    else:
        prefix = storage

    if comm.rank == 0:
        Path(prefix).mkdir(parents=True, exist_ok=True)

        with open(f"{prefix}/signature.md5", "w") as f:
            f.write(signature)

        with open(f"{prefix}/parameters.yaml", "w") as file:
            yaml.dump(parameters, file)

    with XDMFFile(
        comm, f"{prefix}/{_nameExp}.xdmf", "w", encoding=XDMFFile.Encoding.HDF5
    ) as file:
        file.write_mesh(mesh)

    # Function spaces
    element_u = ufl.VectorElement("Lagrange", mesh.ufl_cell(), degree=1, dim=tdim)
    V_u = FunctionSpace(mesh, element_u)

    element_alpha = ufl.FiniteElement("Lagrange", mesh.ufl_cell(), degree=1)
    V_alpha = FunctionSpace(mesh, element_alpha)

    # Define the state
    u = Function(V_u, name="Displacement")
    u_ = Function(V_u, name="Boundary Displacement")
    v = Function(V_u, name="Displacement perturbation")
    zero_u = Function(V_u, name="   Boundary Displacement")
    alpha = Function(V_alpha, name="Damage")
    β = Function(V_alpha, name="Damage perturbation")
    zero_alpha = Function(V_alpha, name="Damage Boundary Field")
    alphadot = dolfinx.fem.Function(V_alpha, name="Damage rate")

    state = {"u": u, "alpha": alpha}
    z = [u, alpha]

    # need upper/lower bound for the damage field
    alpha_lb = Function(V_alpha, name="Lower bound")
    alpha_ub = Function(V_alpha, name="Upper bound")

    # Measures
    dx = ufl.Measure("dx", domain=mesh)
    ds = ufl.Measure("ds", domain=mesh)

    dofs_alpha_left = locate_dofs_geometrical(V_alpha, lambda x: np.isclose(x[0], 0.0))
    dofs_alpha_right = locate_dofs_geometrical(V_alpha, lambda x: np.isclose(x[0], Lx))

    dofs_u_left = locate_dofs_geometrical(V_u, lambda x: np.isclose(x[0], 0.0))
    dofs_u_right = locate_dofs_geometrical(V_u, lambda x: np.isclose(x[0], Lx))
    # Set Bcs Function
    zero_u.interpolate(lambda x: (np.zeros_like(x[0]), np.zeros_like(x[1])))
    zero_alpha.interpolate((lambda x: np.zeros_like(x[0])))
    u_.interpolate(lambda x: (np.ones_like(x[0]), 0 * np.ones_like(x[1])))
    alpha_lb.interpolate(lambda x: np.zeros_like(x[0]))
    alpha_ub.interpolate(lambda x: np.ones_like(x[0]))

    for f in [zero_u, zero_alpha, u_, alpha_lb, alpha_ub]:
        f.vector.ghostUpdate(
            addv=PETSc.InsertMode.INSERT, mode=PETSc.ScatterMode.FORWARD
        )

    bc_u_left = dirichletbc(np.array([0, 0], dtype=PETSc.ScalarType), dofs_u_left, V_u)

    bc_u_right = dirichletbc(u_, dofs_u_right)
    bcs_u = [bc_u_left, bc_u_right]

    bcs_alpha = [
        dirichletbc(
            np.array(0, dtype=PETSc.ScalarType),
            np.concatenate([dofs_alpha_left, dofs_alpha_right]),
            V_alpha,
        )
    ]
    bcs_alpha = []

    set_bc(alpha_ub.vector, bcs_alpha)
    alpha_ub.vector.ghostUpdate(
        addv=PETSc.InsertMode.INSERT, mode=PETSc.ScatterMode.FORWARD
    )

    bcs = {"bcs_u": bcs_u, "bcs_alpha": bcs_alpha}
    # Define the model

    model = Brittle(parameters["model"])

    # Energy functional
    f = Constant(mesh, np.array([0, 0], dtype=PETSc.ScalarType))
    external_work = ufl.dot(f, state["u"]) * dx
    total_energy = model.total_energy_density(state) * dx - external_work

    load_par = parameters["loading"]
    loads = np.linspace(load_par["min"], load_par["max"], load_par["steps"])

    equilibrium = AlternateMinimisation(
        total_energy, state, bcs, parameters.get("solvers"), bounds=(alpha_lb, alpha_ub)
    )

    hybrid = HybridSolver(
        total_energy,
        state,
        bcs,
        bounds=(alpha_lb, alpha_ub),
        solver_parameters=parameters.get("solvers"),
    )

    bifurcation = BifurcationSolver(
        total_energy, state, bcs, bifurcation_parameters=parameters.get("stability")
    )

    stability = StabilitySolver(
        total_energy, state, bcs, cone_parameters=parameters.get("stability")
    )

    linesearch = LineSearch(
        total_energy,
        state,
        linesearch_parameters=parameters.get("stability").get("linesearch"),
    )

    history_data.update({"F": []})

    for i_t, t in enumerate(loads):
        u_.interpolate(lambda x: (t * np.ones_like(x[0]), np.zeros_like(x[1])))
        u_.vector.ghostUpdate(
            addv=PETSc.InsertMode.INSERT, mode=PETSc.ScatterMode.FORWARD
        )

        # update the lower bound
        alpha.vector.copy(alpha_lb.vector)
        alpha_lb.vector.ghostUpdate(
            addv=PETSc.InsertMode.INSERT, mode=PETSc.ScatterMode.FORWARD
        )

        ColorPrint.print_bold(f"   Solving first order: AM   ")
        ColorPrint.print_bold(f"===================-=========")

        logging.critical(f"-- {i_t}/{len(loads)}: Solving for t = {t:3.2f} --")

        equilibrium.solve()

        ColorPrint.print_bold(f"   Solving first order: Hybrid   ")
        ColorPrint.print_bold(f"===================-=============")

        logging.info(f"-- {i_t}/{len(loads)}: Solving for t = {t:3.2f} --")
        hybrid.solve(alpha_lb)

        # compute the rate
        alpha.vector.copy(alphadot.vector)
        alphadot.vector.axpy(-1, alpha_lb.vector)
        alphadot.vector.ghostUpdate(
            addv=PETSc.InsertMode.INSERT, mode=PETSc.ScatterMode.FORWARD
        )

        rate_12_norm = hybrid.scaled_rate_norm(alpha, parameters)
        urate_12_norm = hybrid.unscaled_rate_norm(alpha)

        ColorPrint.print_bold(f"   Solving second order: Rate Pb.    ")
        ColorPrint.print_bold(f"===================-=================")

        # n_eigenvalues = 10
        is_unique = bifurcation.solve(alpha_lb)
        is_elastic = not bifurcation._is_critical(alpha_lb)
        inertia = bifurcation.get_inertia()

        ColorPrint.print_bold(f"   Solving second order: Cone Pb.    ")
        ColorPrint.print_bold(f"===================-=================")

        stable = stability.solve(alpha_lb, eig0=bifurcation._spectrum, inertia=inertia)

        if not stable:
            import pyvista
            from pyvista.utilities import xvfb

            vec_to_functions(stability.solution["xt"], [v, β])
            perturbation = {"v": v, "beta": β}

            interval = linesearch.get_unilateral_interval(state, perturbation)

            order = 3
            h_opt, energies_1d, p, _ = linesearch.search(
                state, perturbation, interval, m=order
            )
            logging.critical(f" *> State is unstable: {not stable}")
            logging.critical(f"line search interval is {interval}")
            logging.critical(f"perturbation energies: {energies_1d}")
            logging.critical(f"hopt: {h_opt}")
            logging.critical(f"lambda_t: {stability.solution['lambda_t']}")
            x_plot = np.linspace(interval[0], interval[1], order + 1)
            fig, axes = plt.subplots(1, 1)
            plt.scatter(x_plot, energies_1d)
            plt.scatter(h_opt, 0, c="k", s=40, marker="|", label=f"$h^*={h_opt:.2f}$")
            plt.scatter(h_opt, p(h_opt), c="k", s=40, alpha=0.5)
            xs = np.linspace(interval[0], interval[1], 30)
            axes.plot(xs, p(xs), label="Energy slice along perturbation")
            axes.set_xlabel("h")
            axes.set_ylabel("$E_h - E_0$")
            axes.set_title(f"Polynomial Interpolation - order {order}")
            axes.legend()
            axes.spines["top"].set_visible(False)
            axes.spines["right"].set_visible(False)
            axes.spines["left"].set_visible(False)
            axes.spines["bottom"].set_visible(False)
            axes.set_yticks([0])
            axes.axhline(0, c="k")
            fig.savefig(f"{prefix}/energy_interpolation-{order}.png")
            plt.close()

            orders = [2, 3, 4, 10, 30]

            fig, axes = plt.subplots(1, 1, figsize=(5, 8))

            for order in orders:
                x_plot = np.linspace(interval[0], interval[1], order + 1)
                h_opt, energies_1d, p, _ = linesearch.search(
                    state, perturbation, interval, m=order
                )
                xs = np.linspace(interval[0], interval[1], 30)

                plt.scatter(x_plot, energies_1d)
                axes.plot(xs, p(xs), label=f"Energy slice order {order}")
                plt.scatter(
                    h_opt, 0, s=60, label=f"$h^*-{ order }={h_opt:.2f}$", alpha=0.5
                )
                plt.scatter(h_opt, p(h_opt), c="k", s=40, alpha=0.5)

            axes.legend()
            axes.spines["top"].set_visible(False)
            axes.spines["right"].set_visible(False)
            axes.spines["left"].set_visible(False)
            axes.spines["bottom"].set_visible(False)
            axes.set_yticks([0])
            axes.set_xlabel("h")
            axes.set_ylabel("$E_h - E_0$")
            axes.axhline(0, c="k")
            fig.savefig(f"{prefix}/energy_interpolation-orders.png")

            plt.close()

            tol = 1e-3
            xs = np.linspace(0 + tol, Lx - tol, 101)
            points = np.zeros((3, 101))
            points[0] = xs

            plotter = pyvista.Plotter(
                title="Perturbation profile",
                window_size=[800, 600],
                shape=(1, 1),
            )

            _plt, data = plot_profile(
                β,
                points,
                plotter,
                lineproperties={"c": "k", "label": f"$\\beta$"},
            )
            ax = _plt.gca()
            _plt.legend()
            _plt.fill_between(data[0], data[1].reshape(len(data[1])))
            _plt.title("Perurbation")
            _plt.savefig(f"{prefix}/perturbation-profile.png")
            _plt.close()

            # perturb the state
            # compute norm of state
            norm_state_pre = sum([norm_H1(v) for v in state.values()])

            if kick:
                linesearch.perturb(state, perturbation, h_opt)
<<<<<<< HEAD

=======
                hybrid.solve(alpha_lb)
        
>>>>>>> 5c00fc4e
            norm_state_post = sum([norm_H1(v) for v in state.values()])
            # print norms and relative norms difference
            logging.critical(f"norm state pre: {norm_state_pre}")
            logging.critical(f"norm state post: {norm_state_post}")
            logging.critical(
                f"relative norm difference: {(norm_state_post-norm_state_pre) / norm_state_pre}"
            )

        ColorPrint.print_bold(f"State is elastic: {is_elastic}")
        ColorPrint.print_bold(f"Evolution is unique: {is_unique}")
        ColorPrint.print_bold(f"State's inertia: {inertia}")
        logging.critical(f"alpha vector norm: {alpha.vector.norm()}")
        logging.critical(f"alpha lb norm: {alpha_lb.vector.norm()}")
        logging.critical(f"alphadot norm: {alphadot.vector.norm()}")
        logging.critical(f"vector norms [u, alpha]: {[zi.vector.norm() for zi in z]}")
        logging.critical(f"scaled rate state_12 norm: {rate_12_norm}")
        logging.critical(f"unscaled scaled rate state_12 norm: {urate_12_norm}")

        fracture_energy = comm.allreduce(
            assemble_scalar(form(model.damage_energy_density(state) * dx)),
            op=MPI.SUM,
        )
        elastic_energy = comm.allreduce(
            assemble_scalar(form(model.elastic_energy_density(state) * dx)),
            op=MPI.SUM,
        )
        _stress = model.stress(model.eps(u), alpha)

        stress = comm.allreduce(
            assemble_scalar(form(_stress[0, 0] * dx)),
            op=MPI.SUM,
        )

        _unique = True if inertia[0] == 0 and inertia[1] == 0 else False

        history_data["F"].append(stress)

        _write_history_data(
            equilibrium,
            bifurcation,
            stability,
            history_data,
            t,
            inertia,
            stable,
            [fracture_energy, elastic_energy],
        )

        with XDMFFile(
            comm, f"{prefix}/{_nameExp}.xdmf", "a", encoding=XDMFFile.Encoding.HDF5
        ) as file:
            file.write_function(u, t)
            file.write_function(alpha, t)

        if comm.rank == 0:
            a_file = open(f"{prefix}/time_data.json", "w")
            json.dump(history_data, a_file)
            a_file.close()

        ColorPrint.print_bold(f"   Written timely data.    ")
        print()
    list_timings(MPI.COMM_WORLD, [dolfinx.common.TimingType.wall])

    import pandas as pd

    df = pd.DataFrame(history_data)
<<<<<<< HEAD
    print(df.drop(["solver_data", "cone_data"], axis=1))
=======
    print(df.drop(['equilibrium_data', 'cone_data'], axis=1))
>>>>>>> 5c00fc4e

    # Viz
    from pyvista.utilities import xvfb
    import pyvista
    import sys
    from utils.viz import plot_mesh, plot_vector, plot_scalar

    #
    xvfb.start_xvfb(wait=0.05)
    pyvista.OFF_SCREEN = True

    # if size == 1:
    if comm.rank == 0:
        plotter = pyvista.Plotter(
            title="Displacement",
            window_size=[1600, 600],
            shape=(1, 2),
        )
        _plt = plot_scalar(alpha, plotter, subplot=(0, 0))
        _plt = plot_vector(u, plotter, subplot=(0, 1))
        _plt.screenshot(f"{prefix}/traction-state.png")

    from utils.plots import plot_energies, plot_AMit_load, plot_force_displacement

    if comm.rank == 0:
        plot_energies(history_data, file=f"{prefix}/{_nameExp}_energies.pdf")
        plot_AMit_load(history_data, file=f"{prefix}/{_nameExp}_it_load.pdf")
        plot_force_displacement(
            history_data, file=f"{prefix}/{_nameExp}_stress-load.pdf"
        )


def load_parameters(file_path):
    """
    Load parameters from a YAML file.

    Args:
        file_path (str): Path to the YAML parameter file.

    Returns:
        dict: Loaded parameters.
    """
    import hashlib

    with open(file_path) as f:
        parameters = yaml.load(f, Loader=yaml.FullLoader)

    # parameters["stability"]["cone"]["cone_max_it"] = 400000
    parameters["stability"]["cone"]["cone_atol"] = 1e-6
    parameters["stability"]["cone"]["cone_rtol"] = 1e-6
    parameters["stability"]["cone"]["scaling"] = 1e-4
    parameters["stability"]["continuation"] = True

    parameters["model"]["model_dimension"] = 2
    parameters["model"]["model_type"] = "2D"
    parameters["model"]["w1"] = 1
    parameters["model"]["ell"] = 0.1
    parameters["model"]["k_res"] = 0.0
    parameters["loading"]["min"] = 0.0
    parameters["loading"]["max"] = 1.3
    parameters["loading"]["steps"] = 30

    signature = hashlib.md5(str(parameters).encode("utf-8")).hexdigest()

    return parameters, signature


if __name__ == "__main__":
    parameters, signature = load_parameters("../test/parameters.yml")
    ColorPrint.print_bold(f"===================- {signature} -=================")
    _storage = f"output/linesearch/{signature}"
    ColorPrint.print_bold(f"===================- {_storage} -=================")
    test_linsearch(parameters, _storage)
    ColorPrint.print_bold(f"===================- {signature} -=================")
    ColorPrint.print_bold(f"===================- {_storage} -=================")<|MERGE_RESOLUTION|>--- conflicted
+++ resolved
@@ -367,12 +367,8 @@
 
             if kick:
                 linesearch.perturb(state, perturbation, h_opt)
-<<<<<<< HEAD
-
-=======
                 hybrid.solve(alpha_lb)
         
->>>>>>> 5c00fc4e
             norm_state_post = sum([norm_H1(v) for v in state.values()])
             # print norms and relative norms difference
             logging.critical(f"norm state pre: {norm_state_pre}")
@@ -439,11 +435,7 @@
     import pandas as pd
 
     df = pd.DataFrame(history_data)
-<<<<<<< HEAD
-    print(df.drop(["solver_data", "cone_data"], axis=1))
-=======
     print(df.drop(['equilibrium_data', 'cone_data'], axis=1))
->>>>>>> 5c00fc4e
 
     # Viz
     from pyvista.utilities import xvfb
