#!/usr/bin/env python3
import hashlib
import json
import logging
import os
import sys
from pathlib import Path
from typing import Optional

import dolfinx
import dolfinx.mesh
import dolfinx.plot
import numpy as np
import pandas as pd
import petsc4py
import pyvista
import ufl
import yaml
from dolfinx.common import list_timings
from dolfinx.fem import (Constant, Function, assemble_scalar, dirichletbc,
                         form, locate_dofs_geometrical)
from dolfinx.io import XDMFFile
from mpi4py import MPI
from petsc4py import PETSc
from pyvista.utilities import xvfb
import basix.ufl

from irrevolutions.algorithms.am import HybridSolver
from irrevolutions.algorithms.so import BifurcationSolver, StabilitySolver
from irrevolutions.utils import (ColorPrint, Visualization, _logger,
                                 _write_history_data, history_data)
from irrevolutions.utils.plots import (plot_AMit_load, plot_energies,
                                       plot_force_displacement)
from irrevolutions.utils.viz import plot_profile, plot_scalar

from irrevolutions.utils.viz import _plot_bif_spectrum_profiles

petsc4py.init(sys.argv)
comm = MPI.COMM_WORLD

# Mesh on node model_rank and then distribute
model_rank = 0


def a(alpha):
    # k_res = parameters["model"]['k_res']
    return (1 - alpha) ** 2


def w(alpha):
    """
    Return the homogeneous damage energy term,
    as a function of the state
    (only depends on damage).
    """
    # Return w(alpha) function
    return alpha**2
    # return alpha


def elastic_energy_density(
    state, u_zero: Optional[dolfinx.fem.function.Function] = None
):
    """
    Returns the elastic energy density of the state.
    """
    # Parameters
    alpha = state["alpha"]
    u = state["u"]
    eps = ufl.grad(u)

    _mu = parameters["model"]["E"]
    _kappa = parameters["model"].get("kappa", 1.0)

    # energy_density = _mu / 2.0 * ufl.inner(eps, eps)
    energy_density = _mu / 2.0 * a(alpha) * ufl.inner(eps, eps)

    if u_zero is None:
        u_zero = Constant(u.function_space.mesh, 0.0)

    substrate_density = _kappa / 2.0 * ufl.inner(u - u_zero, u - u_zero)

    return energy_density + substrate_density


def damage_energy_density(state):
    """
    Return the damage energy density of the state.
    """

    _w1 = parameters["model"]["w1"]
    _ell = parameters["model"]["ell"]

    alpha = state["alpha"]
    grad_alpha = ufl.grad(alpha)

    # Compute the damage dissipation density
    damage_density = _w1 * w(alpha) + _w1 * _ell**2 / 2.0 * ufl.dot(
        grad_alpha, grad_alpha
    )

    return damage_density


def stress(state):
    """
    Return the one-dimensional stress
    """
    u = state["u"]
    alpha = state["alpha"]
    dx = ufl.Measure("dx", domain=u.function_space.mesh)

    return parameters["model"]["E"] * a(alpha) * u.dx() * dx


def run_computation(parameters, storage=None):
    Lx = parameters["geometry"]["Lx"]
    _nameExp = parameters["geometry"]["geom_type"]
    parameters["model"]["ell"]

    # Get geometry model
    parameters["geometry"]["geom_type"]
    _N = int(parameters["geometry"]["N"])

    mesh = dolfinx.mesh.create_unit_interval(MPI.COMM_WORLD, _N)
    outdir = os.path.join(os.path.dirname(__file__), "output")

    if storage is None:
        prefix = os.path.join(outdir, "thin-film-at2")
    else:
        prefix = storage

    if comm.rank == 0:
        Path(prefix).mkdir(parents=True, exist_ok=True)

    signature = hashlib.md5(str(parameters).encode("utf-8")).hexdigest()

    if comm.rank == 0:
        with open(f"{prefix}/parameters.yaml", "w") as file:
            yaml.dump(parameters, file)

        with open(f"{prefix}/signature.md5", "w") as f:
            f.write(signature)

    with XDMFFile(
        comm, f"{prefix}/{_nameExp}.xdmf", "w", encoding=XDMFFile.Encoding.HDF5
    ) as file:
        file.write_mesh(mesh)

    # Functional Setting
    element_u = basix.ufl.element("Lagrange", mesh.basix_cell(), degree=1)
    element_alpha = basix.ufl.element("Lagrange", mesh.basix_cell(), degree=1)

    V_u = dolfinx.fem.functionspace(mesh, element_u)
    V_alpha = dolfinx.fem.functionspace(mesh, element_alpha)

    u = dolfinx.fem.Function(V_u, name="Displacement")
    dolfinx.fem.Function(V_u, name="BoundaryDisplacement")

    alpha = dolfinx.fem.Function(V_alpha, name="Damage")

    # Perturbations
    Function(V_alpha, name="DamagePerturbation")
    Function(V_u, name="DisplacementPerturbation")

    # Pack state
    state = {"u": u, "alpha": alpha}

    # Bounds
    alpha_ub = dolfinx.fem.Function(V_alpha, name="UpperBoundDamage")
    alpha_lb = dolfinx.fem.Function(V_alpha, name="LowerBoundDamage")

    dx = ufl.Measure("dx", domain=mesh)
    ufl.Measure("ds", domain=mesh)

    # Useful references
    Lx = parameters.get("geometry").get("Lx")

    # Define the state
    u_zero = Function(V_u, name="InelasticDisplacement")
    zero_u = Function(V_u, name="BoundaryUnknown")

    # Measures
    dx = ufl.Measure("dx", domain=mesh)
    ufl.Measure("ds", domain=mesh)

    dofs_u_left = locate_dofs_geometrical(V_u, lambda x: np.isclose(x[0], 0.0))
    dofs_u_right = locate_dofs_geometrical(V_u, lambda x: np.isclose(x[0], Lx))

    alpha_lb.interpolate(lambda x: np.zeros_like(x[0]))
    alpha_ub.interpolate(lambda x: np.ones_like(x[0]))

<<<<<<< HEAD
    eps_t = dolfinx.fem.Constant(mesh, np.array(1., dtype=PETSc.ScalarType))
    u_zero.interpolate(lambda x: eps_t/2. * (2*x[0] - Lx))
    
    for f in [u, zero_u, u_zero, alpha_lb, alpha_ub]:
        f.vector.ghostUpdate(
=======
    eps_t = dolfinx.fem.Constant(mesh, np.array(1.0, dtype=PETSc.ScalarType))
    u_zero.interpolate(lambda x: eps_t / 2.0 * (2 * x[0] - Lx))

    for f in [zero_u, u_zero, alpha_lb, alpha_ub]:
        f.x.petsc_vec.ghostUpdate(
>>>>>>> ba6a2759
            addv=PETSc.InsertMode.INSERT, mode=PETSc.ScatterMode.FORWARD
        )

    bcs_u = [dirichletbc(u_zero, dofs_u_right), dirichletbc(u_zero, dofs_u_left)]

    # bcs_u = []
    bcs_alpha = []

    bcs = {"bcs_u": bcs_u, "bcs_alpha": bcs_alpha}

    total_energy = (
        elastic_energy_density(state, u_zero) + damage_energy_density(state)
    ) * dx

    load_par = parameters["loading"]
    loads = np.linspace(load_par["min"], load_par["max"], load_par["steps"])

    hybrid = HybridSolver(
        total_energy,
        state,
        bcs,
        bounds=(alpha_lb, alpha_ub),
        solver_parameters=parameters.get("solvers"),
    )

    bifurcation = BifurcationSolver(
        total_energy, state, bcs, bifurcation_parameters=parameters.get("stability")
    )

    stability = StabilitySolver(
        total_energy, state, bcs, cone_parameters=parameters.get("stability")
    )

    history_data["F"] = []

    logging.basicConfig(level=logging.INFO)

<<<<<<< HEAD
    fields_data = {
        "time_steps": [],
        "mesh": [],
        "point_values": {
            'equilibrium_u': [],
            'equilibrium_α': [],
            'bifurcation_v': [],
            'bifurcation_β': [],
            'stability_v': [],
            'stability_β': [],
        },
        "global_values": {
            'bifurcation_λ': [],
            'stability_λ': [],
        },
    }
=======
>>>>>>> ba6a2759
    for i_t, t in enumerate(loads):
        eps_t.value = t

        u_zero.interpolate(lambda x: eps_t / 2.0 * (2 * x[0] - Lx))
        u_zero.x.petsc_vec.ghostUpdate(
            addv=PETSc.InsertMode.INSERT, mode=PETSc.ScatterMode.FORWARD
        )

        # update the lower bound
        alpha.x.petsc_vec.copy(alpha_lb.x.petsc_vec)
        alpha_lb.x.petsc_vec.ghostUpdate(
            addv=PETSc.InsertMode.INSERT, mode=PETSc.ScatterMode.FORWARD
        )

        _logger.critical(f"-- Solving for t = {t:3.2f} --")
        hybrid.solve(alpha_lb)
        is_unique = bifurcation.solve(alpha_lb)
        is_elastic = not bifurcation._is_critical(alpha_lb)
        inertia = bifurcation.get_inertia()

        ColorPrint.print_bold(f"State is elastic: {is_elastic}")
        ColorPrint.print_bold(f"State's inertia: {inertia}")
        ColorPrint.print_bold(f"Evolution is unique: {is_unique}")

        z0 = (
            bifurcation._spectrum[0]["xk"]
            if bifurcation._spectrum and "xk" in bifurcation._spectrum[0]
            else None
        )

        stable = stability.solve(alpha_lb, eig0=z0, inertia=inertia)

<<<<<<< HEAD
        with dolfinx.common.Timer(f"~Postprocessing and Vis") as timer:
            
            from irrevolutions.utils.viz import get_datapoints
            
=======
        with dolfinx.common.Timer("~Postprocessing and Vis"):
>>>>>>> ba6a2759
            if comm.rank == 0:
                plot_energies(history_data, file=f"{prefix}/{_nameExp}_energies.pdf")
                plot_AMit_load(history_data, file=f"{prefix}/{_nameExp}_it_load.pdf")
                plot_force_displacement(
                    history_data, file=f"{prefix}/{_nameExp}_stress-load.pdf"
                )

            xvfb.start_xvfb(wait=0.05)
            pyvista.OFF_SCREEN = True

            plotter = pyvista.Plotter(
                title="Profiles",
                window_size=[800, 600],
                shape=(1, 1),
            )

            tol = 1e-3
            xs = np.linspace(0 + tol, parameters["geometry"]["Lx"] - tol, 101)
            points = np.zeros((3, 101))
            points[0] = xs

            _plt, data = plot_profile(
                state["alpha"],
                points,
                plotter,
                lineproperties={
                    "c": "k",
                    "label": f"$\\alpha$ with $\ell$ = {parameters['model']['ell']:.2f}",
                },
            )
            ax = _plt.gca()

            _plt, data = plot_profile(
                u_zero,
                points,
                plotter,
                fig=_plt,
                ax=ax,
<<<<<<< HEAD
                lineproperties={
                    "c": "r",
                    "lw": 3,
                    "label": "$u_0$"
                },
=======
                lineproperties={"c": "r", "label": "$u_0$"},
>>>>>>> ba6a2759
            )

            _plt, data = plot_profile(
                state["u"],
                points,
                plotter,
                fig=_plt,
                ax=ax,
                lineproperties={"c": "g", "label": "$u$"},
            )

            if bifurcation._spectrum:
                vec_to_functions(bifurcation._spectrum[0]['xk'], [v, β])
                
                _plt, data = plot_profile(
                    β,
                    points,
                    plotter,
                    fig=_plt,
                    ax=ax,
                    lineproperties={
                        "c": "k",
                        "label": f"$\\beta, \\lambda = {bifurcation._spectrum[0]['lambda']:.0e}$"
                    },
                )
                _plt.legend()
                # _plt.fill_between(data[0], data[1].reshape(len(data[1])))

            if hasattr(stability, 'perturbation'):
                if stability.perturbation['λ'] < 0:
                    _colour = "r"
                    _style = "--"
                else:
                    _colour = "b"
                    _style = ":"
                    
                _plt, data = plot_profile(
                            stability.perturbation['β'],
                            points,
                            plotter,
                            fig=_plt,
                            ax=ax,
                            lineproperties={
                                "c": _colour,
                                "ls": _style,
                                "lw": 3,
                                "label": f"$\\beta^+, \\lambda = {stability.perturbation['λ']:.0e}$"
                            },
                        )

<<<<<<< HEAD
            _plt.legend()
            # _plt.fill_between(data[0], data[1].reshape(len(data[1])))
            _plt.title("Solution and Perturbation profile")
            ax.set_ylim(-2.1, 2.1)
            ax.axhline(0, color="k", lw=.5)
            _plt.savefig(f"{prefix}/damage_profile-{i_t}.png")

            if bifurcation._spectrum:
                _plotter, _plt = _plot_bif_spectrum_profiles(bifurcation._spectrum, parameters, prefix, label='')
                _plt.title("Bifurcation profiles")
                _plt.savefig(f"{prefix}/perturbation_profiles-{i_t}.png")
                
            # save datapoints
            mesh_points = get_datapoints(u, points)[0][:, 0]
            data_equilibrium_u = get_datapoints(u, points)[1].flatten()
            data_equilibrium_alpha = get_datapoints(alpha, points)[1].flatten()

            # try to get bifurcation data
            try:
                vec_to_functions(bifurcation._spectrum[0]['xk'], [v, β])
                data_bifurcation_v = get_datapoints(v, points)[1].flatten()
                data_bifurcation_β = get_datapoints(β, points)[1].flatten()
                bifurcation_lambda = bifurcation._spectrum[0]['lambda']
            except:
                logging.warning(f"No bifurcation data available at t={t}")
                data_bifurcation_v = []
                data_bifurcation_β = []
                bifurcation_lambda = []

            try:
                data_stability_v = get_datapoints(stability.perturbation['v'], points)[1].flatten()
                data_stability_β = get_datapoints(stability.perturbation['β'], points)[1].flatten()
                stability_lambda = stability.perturbation['λ']
            except:
                logging.warning(f"No stability data available at t={t}")
                data_stability_v = []
                data_stability_β = []
                stability_lambda = []
                

            fields_data["time_steps"].append(t)
            fields_data["mesh"] = mesh_points
            fields_data["point_values"]["equilibrium_u"].append(data_equilibrium_u)
            fields_data["point_values"]["equilibrium_α"].append(data_equilibrium_alpha)
            fields_data["point_values"]["bifurcation_v"].append(data_bifurcation_v)
            fields_data["point_values"]["bifurcation_β"].append(data_bifurcation_β)
            fields_data["point_values"]["stability_v"].append(data_stability_v)
            fields_data["point_values"]["stability_β"].append(data_stability_β)
            
            fields_data["global_values"]["bifurcation_λ"].append(bifurcation_lambda)
            fields_data["global_values"]["stability_λ"].append(stability_lambda)
            
            np.savez(f"{prefix}/fields_data.npz", **fields_data)
            
=======
>>>>>>> ba6a2759
            fracture_energy = comm.allreduce(
                assemble_scalar(form(damage_energy_density(state) * dx)),
                op=MPI.SUM,
            )
            elastic_energy = comm.allreduce(
                assemble_scalar(form(elastic_energy_density(state, u_zero) * dx)),
                op=MPI.SUM,
            )
            _F = assemble_scalar(form(stress(state)))

            _write_history_data(
                hybrid,
                bifurcation,
                stability,
                history_data,
                t,
                stable,
                [elastic_energy, fracture_energy],
            )
            history_data["F"].append(_F)

            with XDMFFile(
                comm, f"{prefix}/{_nameExp}.xdmf", "a", encoding=XDMFFile.Encoding.HDF5
            ) as file:
                file.write_function(u, t)
                file.write_function(alpha, t)

            if comm.rank == 0:
                a_file = open(f"{prefix}/time_data.json", "w")
                json.dump(history_data, a_file)
                a_file.close()

    # df = pd.DataFrame(history_data)
    print(pd.DataFrame(history_data))

    return history_data, stability.data, state


def load_parameters(file_path, ndofs, model="at2"):
    """
    Load parameters from a YAML file.

    Args:
        file_path (str): Path to the YAML parameter file.

    Returns:
        dict: Loaded parameters.
    """
    import hashlib

    with open(file_path) as f:
        parameters = yaml.load(f, Loader=yaml.FullLoader)

    parameters["model"]["model_dimension"] = 1
    parameters["model"]["model_type"] = "1D"

    parameters["geometry"]["geom_type"] = "thinfilm"
    # Get mesh parameters

    if model == "at2":
        parameters["loading"]["min"] = 1.5
        parameters["loading"]["max"] = 3.5
        parameters["loading"]["steps"] = 10

    parameters["geometry"]["geom_type"] = "1d-bar"
    parameters["geometry"]["mesh_size_factor"] = 4
    parameters["geometry"]["N"] = ndofs

    parameters["stability"]["cone"]["cone_max_it"] = 400000
    parameters["stability"]["cone"]["cone_atol"] = 1e-6
    parameters["stability"]["cone"]["cone_rtol"] = 1e-6
    parameters["stability"]["cone"]["scaling"] = 1e-3

    parameters["model"]["w1"] = 1
    # parameters["model"]["ell"] = (0.158114)**2 / 2
    parameters["model"]["ell"] = 0.158114
    parameters["model"]["k_res"] = 0.0
    parameters["model"]["mu"] = 1
    parameters["model"]["kappa"] = (0.34) ** (-2)

    parameters["solvers"]["newton"]["snes_atol"] = 1.0e-12
    parameters["solvers"]["newton"]["snes_rtol"] = 1.0e-12

    signature = hashlib.md5(str(parameters).encode("utf-8")).hexdigest()

    return parameters, signature


if __name__ == "__main__":
    # Set the logging level
    logging.basicConfig(level=logging.INFO)

    # Load parameters
    parameters, signature = load_parameters(
        os.path.join(os.path.dirname(__file__), "parameters.yaml"),
        ndofs=100,
        model="at2",
    )

    # Run computation
    _storage = f"output/thinfilm-1d/MPI-{MPI.COMM_WORLD.Get_size()}/{signature[0:6]}"
    visualization = Visualization(_storage)

    with dolfinx.common.Timer("~Computation Experiment") as timer:
        history_data, stability_data, state = run_computation(parameters, _storage)

    from irrevolutions.utils import table_timing_data

    _timings = table_timing_data()
    visualization.save_table(_timings, "timing_data")
    list_timings(MPI.COMM_WORLD, [dolfinx.common.TimingType.wall])

    ColorPrint.print_bold(f"===================- {signature} -=================")
    ColorPrint.print_bold(f"===================- {_storage} -=================")<|MERGE_RESOLUTION|>--- conflicted
+++ resolved
@@ -33,8 +33,6 @@
                                        plot_force_displacement)
 from irrevolutions.utils.viz import plot_profile, plot_scalar
 
-from irrevolutions.utils.viz import _plot_bif_spectrum_profiles
-
 petsc4py.init(sys.argv)
 comm = MPI.COMM_WORLD
 
@@ -177,6 +175,7 @@
     Lx = parameters.get("geometry").get("Lx")
 
     # Define the state
+    u = Function(V_u, name="Unknown")
     u_zero = Function(V_u, name="InelasticDisplacement")
     zero_u = Function(V_u, name="BoundaryUnknown")
 
@@ -190,19 +189,11 @@
     alpha_lb.interpolate(lambda x: np.zeros_like(x[0]))
     alpha_ub.interpolate(lambda x: np.ones_like(x[0]))
 
-<<<<<<< HEAD
-    eps_t = dolfinx.fem.Constant(mesh, np.array(1., dtype=PETSc.ScalarType))
-    u_zero.interpolate(lambda x: eps_t/2. * (2*x[0] - Lx))
-    
-    for f in [u, zero_u, u_zero, alpha_lb, alpha_ub]:
-        f.vector.ghostUpdate(
-=======
     eps_t = dolfinx.fem.Constant(mesh, np.array(1.0, dtype=PETSc.ScalarType))
     u_zero.interpolate(lambda x: eps_t / 2.0 * (2 * x[0] - Lx))
 
     for f in [zero_u, u_zero, alpha_lb, alpha_ub]:
         f.x.petsc_vec.ghostUpdate(
->>>>>>> ba6a2759
             addv=PETSc.InsertMode.INSERT, mode=PETSc.ScatterMode.FORWARD
         )
 
@@ -240,25 +231,6 @@
 
     logging.basicConfig(level=logging.INFO)
 
-<<<<<<< HEAD
-    fields_data = {
-        "time_steps": [],
-        "mesh": [],
-        "point_values": {
-            'equilibrium_u': [],
-            'equilibrium_α': [],
-            'bifurcation_v': [],
-            'bifurcation_β': [],
-            'stability_v': [],
-            'stability_β': [],
-        },
-        "global_values": {
-            'bifurcation_λ': [],
-            'stability_λ': [],
-        },
-    }
-=======
->>>>>>> ba6a2759
     for i_t, t in enumerate(loads):
         eps_t.value = t
 
@@ -275,6 +247,7 @@
 
         _logger.critical(f"-- Solving for t = {t:3.2f} --")
         hybrid.solve(alpha_lb)
+
         is_unique = bifurcation.solve(alpha_lb)
         is_elastic = not bifurcation._is_critical(alpha_lb)
         inertia = bifurcation.get_inertia()
@@ -291,14 +264,7 @@
 
         stable = stability.solve(alpha_lb, eig0=z0, inertia=inertia)
 
-<<<<<<< HEAD
-        with dolfinx.common.Timer(f"~Postprocessing and Vis") as timer:
-            
-            from irrevolutions.utils.viz import get_datapoints
-            
-=======
         with dolfinx.common.Timer("~Postprocessing and Vis"):
->>>>>>> ba6a2759
             if comm.rank == 0:
                 plot_energies(history_data, file=f"{prefix}/{_nameExp}_energies.pdf")
                 plot_AMit_load(history_data, file=f"{prefix}/{_nameExp}_it_load.pdf")
@@ -310,7 +276,16 @@
             pyvista.OFF_SCREEN = True
 
             plotter = pyvista.Plotter(
-                title="Profiles",
+                title="Thin film",
+                window_size=[1600, 600],
+                shape=(1, 2),
+            )
+            _plt = plot_scalar(alpha, plotter, subplot=(0, 0))
+            _plt = plot_scalar(u, plotter, subplot=(0, 1))
+            _plt.screenshot(f"{prefix}/thinfilm-state.png")
+
+            plotter = pyvista.Plotter(
+                title="Test Profile",
                 window_size=[800, 600],
                 shape=(1, 1),
             )
@@ -321,7 +296,7 @@
             points[0] = xs
 
             _plt, data = plot_profile(
-                state["alpha"],
+                alpha,
                 points,
                 plotter,
                 lineproperties={
@@ -330,6 +305,10 @@
                 },
             )
             ax = _plt.gca()
+            _plt.legend()
+            _plt.fill_between(data[0], data[1].reshape(len(data[1])))
+            _plt.title("Damage profile")
+            ax.set_ylim(-0.1, 1.1)
 
             _plt, data = plot_profile(
                 u_zero,
@@ -337,19 +316,11 @@
                 plotter,
                 fig=_plt,
                 ax=ax,
-<<<<<<< HEAD
-                lineproperties={
-                    "c": "r",
-                    "lw": 3,
-                    "label": "$u_0$"
-                },
-=======
                 lineproperties={"c": "r", "label": "$u_0$"},
->>>>>>> ba6a2759
             )
 
             _plt, data = plot_profile(
-                state["u"],
+                u,
                 points,
                 plotter,
                 fig=_plt,
@@ -357,102 +328,8 @@
                 lineproperties={"c": "g", "label": "$u$"},
             )
 
-            if bifurcation._spectrum:
-                vec_to_functions(bifurcation._spectrum[0]['xk'], [v, β])
-                
-                _plt, data = plot_profile(
-                    β,
-                    points,
-                    plotter,
-                    fig=_plt,
-                    ax=ax,
-                    lineproperties={
-                        "c": "k",
-                        "label": f"$\\beta, \\lambda = {bifurcation._spectrum[0]['lambda']:.0e}$"
-                    },
-                )
-                _plt.legend()
-                # _plt.fill_between(data[0], data[1].reshape(len(data[1])))
-
-            if hasattr(stability, 'perturbation'):
-                if stability.perturbation['λ'] < 0:
-                    _colour = "r"
-                    _style = "--"
-                else:
-                    _colour = "b"
-                    _style = ":"
-                    
-                _plt, data = plot_profile(
-                            stability.perturbation['β'],
-                            points,
-                            plotter,
-                            fig=_plt,
-                            ax=ax,
-                            lineproperties={
-                                "c": _colour,
-                                "ls": _style,
-                                "lw": 3,
-                                "label": f"$\\beta^+, \\lambda = {stability.perturbation['λ']:.0e}$"
-                            },
-                        )
-
-<<<<<<< HEAD
-            _plt.legend()
-            # _plt.fill_between(data[0], data[1].reshape(len(data[1])))
-            _plt.title("Solution and Perturbation profile")
-            ax.set_ylim(-2.1, 2.1)
-            ax.axhline(0, color="k", lw=.5)
             _plt.savefig(f"{prefix}/damage_profile-{i_t}.png")
 
-            if bifurcation._spectrum:
-                _plotter, _plt = _plot_bif_spectrum_profiles(bifurcation._spectrum, parameters, prefix, label='')
-                _plt.title("Bifurcation profiles")
-                _plt.savefig(f"{prefix}/perturbation_profiles-{i_t}.png")
-                
-            # save datapoints
-            mesh_points = get_datapoints(u, points)[0][:, 0]
-            data_equilibrium_u = get_datapoints(u, points)[1].flatten()
-            data_equilibrium_alpha = get_datapoints(alpha, points)[1].flatten()
-
-            # try to get bifurcation data
-            try:
-                vec_to_functions(bifurcation._spectrum[0]['xk'], [v, β])
-                data_bifurcation_v = get_datapoints(v, points)[1].flatten()
-                data_bifurcation_β = get_datapoints(β, points)[1].flatten()
-                bifurcation_lambda = bifurcation._spectrum[0]['lambda']
-            except:
-                logging.warning(f"No bifurcation data available at t={t}")
-                data_bifurcation_v = []
-                data_bifurcation_β = []
-                bifurcation_lambda = []
-
-            try:
-                data_stability_v = get_datapoints(stability.perturbation['v'], points)[1].flatten()
-                data_stability_β = get_datapoints(stability.perturbation['β'], points)[1].flatten()
-                stability_lambda = stability.perturbation['λ']
-            except:
-                logging.warning(f"No stability data available at t={t}")
-                data_stability_v = []
-                data_stability_β = []
-                stability_lambda = []
-                
-
-            fields_data["time_steps"].append(t)
-            fields_data["mesh"] = mesh_points
-            fields_data["point_values"]["equilibrium_u"].append(data_equilibrium_u)
-            fields_data["point_values"]["equilibrium_α"].append(data_equilibrium_alpha)
-            fields_data["point_values"]["bifurcation_v"].append(data_bifurcation_v)
-            fields_data["point_values"]["bifurcation_β"].append(data_bifurcation_β)
-            fields_data["point_values"]["stability_v"].append(data_stability_v)
-            fields_data["point_values"]["stability_β"].append(data_stability_β)
-            
-            fields_data["global_values"]["bifurcation_λ"].append(bifurcation_lambda)
-            fields_data["global_values"]["stability_λ"].append(stability_lambda)
-            
-            np.savez(f"{prefix}/fields_data.npz", **fields_data)
-            
-=======
->>>>>>> ba6a2759
             fracture_energy = comm.allreduce(
                 assemble_scalar(form(damage_energy_density(state) * dx)),
                 op=MPI.SUM,
@@ -469,6 +346,7 @@
                 stability,
                 history_data,
                 t,
+                inertia,
                 stable,
                 [elastic_energy, fracture_energy],
             )
@@ -513,9 +391,9 @@
     # Get mesh parameters
 
     if model == "at2":
-        parameters["loading"]["min"] = 1.5
-        parameters["loading"]["max"] = 3.5
-        parameters["loading"]["steps"] = 10
+        parameters["loading"]["min"] = 0.0
+        parameters["loading"]["max"] = 3.0
+        parameters["loading"]["steps"] = 30
 
     parameters["geometry"]["geom_type"] = "1d-bar"
     parameters["geometry"]["mesh_size_factor"] = 4
@@ -533,9 +411,6 @@
     parameters["model"]["mu"] = 1
     parameters["model"]["kappa"] = (0.34) ** (-2)
 
-    parameters["solvers"]["newton"]["snes_atol"] = 1.0e-12
-    parameters["solvers"]["newton"]["snes_rtol"] = 1.0e-12
-
     signature = hashlib.md5(str(parameters).encode("utf-8")).hexdigest()
 
     return parameters, signature
@@ -553,7 +428,7 @@
     )
 
     # Run computation
-    _storage = f"output/thinfilm-1d/MPI-{MPI.COMM_WORLD.Get_size()}/{signature[0:6]}"
+    _storage = f"output/thinfilm-1d/MPI-{MPI.COMM_WORLD.Get_size()}/{signature}"
     visualization = Visualization(_storage)
 
     with dolfinx.common.Timer("~Computation Experiment") as timer:
