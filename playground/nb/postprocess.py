--- conflicted
+++ resolved
@@ -433,7 +433,6 @@
         
         return fig, axes
 
-<<<<<<< HEAD
 def plot_operator_spectrum(data, parameters):
     figure, axis = plt.subplots(1, 1)
     scale = data['eigs-ball'].values[0][0]
@@ -458,6 +457,4 @@
     axis.legend()
     
     return figure, axis
-    # axis.show()
-=======
->>>>>>> 538f05ad
+    # axis.show()