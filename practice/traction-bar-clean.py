--- conflicted
+++ resolved
@@ -506,15 +506,9 @@
         parameters["loading"]["steps"] = 30
 
     elif model == 'at1':
-<<<<<<< HEAD
         parameters["loading"]["min"] = .0
         parameters["loading"]["max"] = 2.
         parameters["loading"]["steps"] = 50
-=======
-        parameters["loading"]["min"] = .99
-        parameters["loading"]["max"] = 1.1
-        parameters["loading"]["steps"] = 10
->>>>>>> 0c2d6a5a
 
     parameters["geometry"]["geom_type"] = "traction-bar"
     parameters["geometry"]["mesh_size_factor"] = 5
@@ -527,11 +521,7 @@
 
     parameters["model"]["model_dimension"] = 2
     parameters["model"]["w1"] = 1
-<<<<<<< HEAD
-    parameters["model"]["ell"] = .2
-=======
     parameters["model"]["ell"] = .1
->>>>>>> 0c2d6a5a
     parameters["model"]["k_res"] = 0.
 
     signature = hashlib.md5(str(parameters).encode('utf-8')).hexdigest()
