--- conflicted
+++ resolved
@@ -799,14 +799,9 @@
                 self.update_xk(_xk, _y, _s)
                 self.update_data(_xk, _lmbda_k, _y)
 
-<<<<<<< HEAD
             perturbation = self.finalise_eigenmode(_xk)
             
             self.store_results(_lmbda_k, _xk, _y)
-=======
-            self.finalise_eigenmode(_xk)
-            self.store_results(_lmbda_k)
->>>>>>> 062793e5
             stable = self.check_stability(_lmbda_k)
 
         return stable
@@ -1004,10 +999,6 @@
             # _reason = met_criteria
         elif self.iterations == 0 or not met_criteria:
             self._converged = False
-<<<<<<< HEAD
-=======
-            
->>>>>>> 062793e5
             _reason_str = 'Not converged'
         
         return self._converged
