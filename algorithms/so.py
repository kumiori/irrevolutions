--- conflicted
+++ resolved
@@ -339,29 +339,16 @@
 
         Args:
             u: Eigenmode vector.
-<<<<<<< HEAD
-            mode (str): Mode for normalization. Only "max-beta" is supported.
-=======
             mode (str): Mode for normalization. Supported modes:
                 - "max-beta", L-infty on beta
                 - "unit", L2-norm of the mixed vector
->>>>>>> 5c00fc4e
 
         Returns:
             float: Coefficient used for normalization.
         """
-<<<<<<< HEAD
-        assert mode == "max-beta"
-        v, beta = u[0], u[1]
-        V_alpha_lrange = beta.function_space.dofmap.index_map.local_range
-
-        coeff = max(abs(beta.vector[V_alpha_lrange[0] : V_alpha_lrange[1]]))
-        coeff_glob = np.array(0.0, "d")
-=======
         if mode == "max-beta":
             v, beta = u[0], u[1]
             coeff_glob = beta.vector.norm(3)
->>>>>>> 5c00fc4e
 
             logging.debug(f"{rank}, |β|_infty {beta.vector.norm(3):.3f}")
 
@@ -371,14 +358,7 @@
             logging.debug(f"{rank}, |(v, β)^*|_2 {coeff_glob:.3f}")
 
         if coeff_glob == 0.0:
-<<<<<<< HEAD
-            log(
-                LogLevel.INFO,
-                "Damage eigenvector is null i.e. |β|={}".format(beta.vector.norm()),
-            )
-=======
             logging.error(f"Damage eigenvector is null i.e. |β|={beta.vector.norm()}")
->>>>>>> 5c00fc4e
             return 0.0
 
         for v_i in u:
@@ -555,11 +535,6 @@
 
         return v_n, β_n, eigval, _u
 
-<<<<<<< HEAD
-        return v_n, beta_n, eigval, _u
-
-=======
->>>>>>> 5c00fc4e
     def store_results(self, eigen, spectrum):
         """Store eigenmodes and results."""
         unstable_spectrum = list(filter(lambda item: item.get("lambda") <= 0, spectrum))
@@ -735,10 +710,7 @@
             "lambda_k": [],
             "y_norm_L2": [],
         }
-<<<<<<< HEAD
-=======
         self.solution = {"lambda_t": np.nan, "xt": None, "yt": None}
->>>>>>> 5c00fc4e
 
         if not self._is_critical(alpha_old):
             _logger.info(
@@ -789,10 +761,6 @@
             self._residual_norm = 1.0
 
             self.Ar_matrix = _Ar.copy()
-<<<<<<< HEAD
-
-=======
->>>>>>> 5c00fc4e
             _y, _xk, _lmbda_k = self.convergence_loop(errors, _Ar, _xk)
 
             # process eigenmode
@@ -852,11 +820,7 @@
 
         return _cone_restricted
 
-<<<<<<< HEAD
-    def log_data(self, xk, lmbda_t, y):
-=======
     def log_data(self, xk, lmbda_k, y):
->>>>>>> 5c00fc4e
         # Update SPA data during each iteration
         # self.iterations += 1
         # self.data["iterations"].append(self.iterations)
@@ -907,13 +871,8 @@
         self._extend_vector(xt, self._v)
 
         (v, β) = (
-<<<<<<< HEAD
-            Function(self.V_u, name="Displacement perturbation"),
-            Function(self.V_alpha, name="Damage perturbation"),
-=======
             Function(self.V_u, name="Displacement_perturbation"),
             Function(self.V_alpha, name="Damage_perturbation"),
->>>>>>> 5c00fc4e
         )
 
         vec_to_functions(self._v, [v, β])
@@ -1151,11 +1110,7 @@
         _logger.info(
             f"Convergence of SPA algorithm within {self.iterations} iterations"
         )
-<<<<<<< HEAD
-        _logger.info(f"Restricted Eigen _xk is in cone 🍦 ? {self._isin_cone(_xt)}")
-=======
         _logger.info(f"Restricted Eigen _xk is in cone 🍦 ? {self._isin_cone(xt)}")
->>>>>>> 5c00fc4e
 
         _logger.critical(f"Restricted Eigenvalue {lmbda_t:.4e}")
         _logger.info(f"Restricted Eigenvalue is positive {lmbda_t > 0}")
