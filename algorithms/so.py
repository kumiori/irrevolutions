import logging
from pydoc import cli
from time import clock_settime

from matplotlib.pyplot import cla
import dolfinx
from solvers import SNESSolver
from dolfinx.fem import (
    Constant,
    Function,
    FunctionSpace,
    dirichletbc,
    form,
    assemble_scalar,
    locate_dofs_geometrical,
)
from petsc4py import PETSc
from slepc4py import SLEPc
from dolfinx.cpp.log import log, LogLevel
import ufl
import numpy as np
from pathlib import Path
from dolfinx.io import XDMFFile, gmshio
import logging
from solvers.function import vec_to_functions

from mpi4py import MPI
comm = MPI.COMM_WORLD
try:
    from dolfinx.fem import (
        assemble_matrix,
        apply_lifting,
        create_vector,
        create_matrix,
        set_bc,
        assemble_vector
    )

except ImportError:
    from dolfinx.fem.petsc import (
        assemble_matrix,
        apply_lifting,
        create_vector,
        create_matrix,
        set_bc,
        assemble_vector
        )

from utils import norm_H1, norm_L2, ColorPrint
import sys
sys.path.append("../")
import solvers.restriction as restriction
import solvers.slepcblockproblem as eigenblockproblem
from solvers.function import functions_to_vec

rank = comm.Get_rank()
size = comm.Get_size()

class NonConvergenceException(Exception):
    def __init__(self, message="Non-convergence error"):
        """
        Exception class for non-convergence errors during computations.
        """
        self.message = message
        super().__init__(self.message)


def info_dofmap(space, name=None):
    """Get information on the dofmap"""
    logging.info("\n")
    logging.info("rank", comm.rank, f"space {name}")

    dofmap = space.dofmap
    logging.info("rank", comm.rank, f"dofmap.bs {dofmap.bs}")
    logging.info(
        "rank",
        comm.rank,
        f"space.dofmap.dof_layout.num_dofs (per element) {space.dofmap.dof_layout.num_dofs}",
    )
    local_size = dofmap.index_map.size_local * dofmap.index_map_bs
    logging.info("rank", comm.rank, f"local_size {local_size}")

    logging.info(
        "rank",
        comm.rank,
        f"dofmap.index_map.size_global {dofmap.index_map.size_global}",
    )
    logging.info(
        "rank",
        comm.rank,
        f"dofmap.index_map.local_range {dofmap.index_map.local_range}",
    )
    logging.info(
        "rank",
        comm.rank,
        f"dofmap.index_map.global_indices {dofmap.index_map.global_indices()}",
    )
    logging.info(
        "rank", comm.rank, f"dofmap.index_map.num_ghosts {dofmap.index_map.num_ghosts}"
    )

class SecondOrderSolver:
    """Base class for stability analysis of a unilaterally constrained
    local minimisation problem of a given energy. Instantiates the
     form associated to the second derivative of the energy.
     Computes the inertia of the bilinear operator and solves the full
     eigenvalue problem."""

    def __init__(
        self,
        energy: ufl.form.Form,
        state: dict,
        bcs: list,
        nullspace=None,
        stability_parameters=None,
    ):
        """
        Initialize the SecondOrderSolver.

        Args:
            energy (ufl.form.Form): The energy functional.
            state (dict): Dictionary containing state variables 'u' and 'alpha'.
            bcs (list): List of boundary conditions.
            nullspace: Nullspace object for the problem.
            stability_parameters: Parameters for the stability analysis.
        """
        self.state = [state["u"], state["alpha"]]
        alpha = self.state[1]
        self.parameters = stability_parameters

        # Initialize function spaces
        self.V_u = state["u"].function_space
        self.V_alpha = state["alpha"].function_space

        self.mesh = alpha.function_space.mesh

        # Initialize L as a DG(0) function
        L = dolfinx.fem.FunctionSpace(self.mesh, ("DG", 0))
        self.lmbda0 = dolfinx.fem.Function(L)

        # Define the forms associated with the second derivative of the energy
        self.F_ = [
            ufl.derivative(
                energy, state["u"], ufl.TestFunction(
                    state["u"].ufl_function_space())
            ),
            ufl.derivative(
                energy,
                state["alpha"],
                ufl.TestFunction(state["alpha"].ufl_function_space()),
            ),
        ]
        self.F = dolfinx.fem.form(self.F_)

        # Is the current state critical?
        self._critical = False

        self.bcs = bcs["bcs_u"] + bcs["bcs_alpha"]
        pass

    def is_elastic(self) -> bool:
        """Returns whether or not the current state is elastic,
        based on the strict positivity of the gradient of E

        Checks if the current state is elastic based on the gradient of E.

        Returns:
            bool: True if the state is elastic, False otherwise.
        """
        etol = self.parameters.get("is_elastic_tol")
        E_alpha = dolfinx.fem.assemble_vector(self.F[1])

        coef = max(abs(E_alpha.array))
        coeff_glob = np.array(0.0, dtype=PETSc.ScalarType)

        comm.Allreduce(coef, coeff_glob, op=MPI.MAX)

        elastic = np.isclose(coeff_glob, 0.0, atol=etol)
        logging.debug(f'is_elastic coeff_glob = {coeff_glob}')
        return elastic

    def is_stable(self) -> bool:
        """
        Checks if the system is stable based on elasticity.

        Returns:
            bool: True if the system is stable, False otherwise.
        """
        if self.is_elastic():
            return True
        else:
            raise NotImplementedError("Stability check not implemented")

    def get_inactive_dofset(self, a_old) -> set:
        """Computes the set of dofs where damage constraints are inactive
        based on the energy gradient and the ub constraint. The global
        set of inactive constraint-dofs is the union of constrained
        alpha-dofs and u-dofs.

        Computes the set of inactive dofs for damage constraints.

        Args:
            a_old: The old state vector.

        Returns:
            set: Set of inactive dofs.
        """
        gtol = self.parameters.get("inactiveset_gatol")
        pwtol = self.parameters.get("inactiveset_pwtol")
        V_u = self.state[0].function_space

        F = dolfinx.fem.petsc.assemble_vector(self.F[1])

        with F.localForm() as f_local:
            idx_grad_local = np.where(
                np.isclose(f_local[:], 0.0, atol=gtol))[0]

        with self.state[
            1
        ].vector.localForm() as a_local, a_old.vector.localForm() as a_old_local:
            idx_ub_local = np.where(np.isclose(a_local[:], 1.0, rtol=pwtol))[0]
            idx_lb_local = np.where(np.isclose(a_local[:], a_old_local[:], rtol=pwtol))[
                0
            ]

        idx_alpha_local = set(idx_grad_local).difference(
            set().union(idx_ub_local, idx_lb_local)
        )

        V_u_size = V_u.dofmap.index_map_bs * (V_u.dofmap.index_map.size_local)

        dofs_u_all = np.arange(V_u_size, dtype=np.int32)
        dofs_alpha_inactive = np.array(list(idx_alpha_local), dtype=np.int32)

        if len(dofs_alpha_inactive) > 0:
            self._critical = True
        else:
            self._critical = False

        _emoji = "💥" if self._critical else "🌪"
        logging.debug(
            f"rank {comm.rank}) Current state is damage-critical? {self._critical } {_emoji } "
        )

        _emoji = "non-trivial 🍦 (solid)" if self._critical else "trivial 🌂 (empty)"
        if self._critical:
            logging.debug(
                f"rank {comm.rank})     > The cone is {_emoji}"
            )

        restricted_dofs = [dofs_u_all, dofs_alpha_inactive]

        localSize = F.getLocalSize()

        restricted = len(dofs_alpha_inactive)

        logging.debug(
            f"rank {comm.rank}) Restricted to (local) {restricted}/{localSize} nodes, {float(restricted/localSize):.1%} (local)",
        )

        return restricted_dofs

    def setup_eigensolver(self, eigen):
        """
        Set up the eigenvalue solver for stability analysis.

        Args:
            eigen: Eigenvalue problem instance.

        Returns:
            eigen: Updated eigenvalue problem instance.
        """
        eigen.eps.setType(SLEPc.EPS.Type.KRYLOVSCHUR)
        eigen.eps.setProblemType(SLEPc.EPS.ProblemType.HEP)

        eigen.eps.setWhichEigenpairs(eigen.eps.Which.TARGET_REAL)

        st = eigen.eps.getST()
        st.setType("sinvert")
        st.setShift(-1.0e-3)

        eigen.eps.setTolerances(
            self.parameters["eigen"]["eig_rtol"],
            self.parameters["eigen"]["eps_max_it"]
        )

        eigen.eps.setDimensions(self.parameters["maxmodes"], PETSc.DECIDE)
        eigen.eps.setFromOptions()
        # eigen.eps.view()

        return eigen

    def inertia_setup(self, constraints):
        """
        Set up the inertia matrix for the system.

        Args:
            constraints: Constraint object.

        Returns:
            pc: Preconditioner object.
        """
        pc = PETSc.PC().create(comm)
        prefix = "inertia"
        opts = PETSc.Options(prefix)
        opts["ksp_type"] = "preonly"
        opts["pc_type"] = "cholesky"
        opts["pc_factor_mat_solver_type"] = "mumps"
        opts["mat_mumps_icntl_24"] = 1
        opts["mat_mumps_icntl_13"] = 1

        opts_glob = PETSc.Options()
        opts_glob["mat_mumps_icntl_24"] = 1

        pc.setOptionsPrefix(prefix)
        pc.setFromOptions()

        H0 = [[None for i in range(2)] for j in range(2)]

        for i in range(2):
            for j in range(2):
                H0[i][j] = ufl.derivative(
                    self.F_[i],
                    self.state[j],
                    ufl.TrialFunction(self.state[j].function_space),
                )

        H_form = dolfinx.fem.form(H0)

        _H = dolfinx.fem.petsc.create_matrix_block(H_form)
        dolfinx.fem.petsc.assemble_matrix_block(_H, H_form, self.bcs)
        _H.assemble()
        rH = constraints.restrict_matrix(_H)
        # constraints.restrict_matrix(_H).copy(rH)

        pc.setOperators(rH)

        pc.setUp()
        self.inertia = pc

        return pc

    def get_inertia(self) -> (int, int, int):
        """
        Get the inertia of the inertia matrix.

        Returns:
            Tuple[int, int, int]: Tuple containing the number of negative, zero, and positive eigenvalues.
        """
        Fm = self.inertia.getFactorMatrix()
        (neg, zero, pos) = Fm.getInertia()

        return (neg, zero, pos)

    def normalise_eigen(self, u, mode="max-beta"):
        """
        Normalize the eigenmode vector.

        Args:
            u: Eigenmode vector.
            mode (str): Mode for normalization. Only "max-beta" is supported.
        
        Returns:
            float: Coefficient used for normalization.
        """
        assert mode == "max-beta"
        v, beta = u[0], u[1]
        V_alpha_lrange = beta.function_space.dofmap.index_map.local_range

        coeff = max(abs(beta.vector[V_alpha_lrange[0]: V_alpha_lrange[1]]))
        coeff_glob = np.array(0.0, "d")

        comm.Allreduce(coeff, coeff_glob, op=MPI.MAX)

        logging.debug(f"{rank}, coeff_loc {coeff:.3f}")
        logging.debug(f"{rank}, coeff_glob {coeff_glob:.3f}")

        if coeff_glob == 0.0:
            log(
                LogLevel.INFO,
                "Damage eigenvector is null i.e. |β|={}".format(
                    beta.vector.norm()),
            )
            return 0.0

        with v.vector.localForm() as v_local:
            v_local.scale(1.0 / coeff_glob)
        v.vector.ghostUpdate(
            addv=PETSc.InsertMode.INSERT_VALUES, mode=PETSc.ScatterMode.FORWARD
        )

        with beta.vector.localForm() as beta_local:
            beta_local.scale(1.0 / coeff_glob)
        beta.vector.ghostUpdate(
            addv=PETSc.InsertMode.INSERT_VALUES, mode=PETSc.ScatterMode.FORWARD
        )

        logging.debug(
            f"{rank}, beta range: ({min(beta.vector[V_alpha_lrange[0] : V_alpha_lrange[1]]):.3f},\
            {max(beta.vector[V_alpha_lrange[0] : V_alpha_lrange[1]]):.3f})"
        )
        return coeff_glob

    def postproc_eigs(self, eigs, eigen):
        """
        Postprocess the computed eigenvalues.

        Args:
            eigs: List of computed eigenvalues.
            eigen: Eigenvalue problem instance.
        """
        pass

    def solve(self, alpha_old: dolfinx.fem.function.Function):
        """
        Solve the stability analysis problem.

        Args:
            alpha_old: Old state vector.

        Returns:
            bool: True if stable, False otherwise.
        """
        # Initialize the data dictionary
        self.data = {
            "stable": [],
            "neg_eigs": [],
            "zero_eigs": [],
            "pos_eigs": [],
            "elastic": [],
        }

        # Check if the system is damage-critical and log it
        self.log_critical_state()

        with dolfinx.common.Timer(f"~Second Order: Bifurcation") as timer:
            # Set up constraints
            constraints = self.setup_constraints(alpha_old)

            self.inertia_setup(constraints)

            # Set up and solve the eigenvalue problem
            eigen = self.setup_eigenvalue_problem(constraints)
            eigen.solve()

            # Process and analyze the eigenmodes
            self.eigen = eigen
            spectrum = self.process_eigenmodes(eigen)

            # Sort eigenmodes by eigenvalues
            spectrum.sort(key=lambda item: item.get("lambda"))
            # unstable_spectrum = list(filter(lambda item: item.get("lambda") <= 0, spectrum))

            # Store the results
            stable = self.store_results(eigen, spectrum)

        return stable

    def log_critical_state(self):
        """Log whether the system is damage-critical."""
        _emoji = "💥" if self._critical else "🌪"
        logging.critical(
            f"rank {comm.rank}) Current state is damage-critical? {self._critical } {_emoji } "
        )
        _emoji = "non-trivial 🍦 (solid)" if self._critical else "trivial 🌂 (empty)"
        if self._critical:
            logging.debug(
                f"rank {comm.rank})     > The cone is {_emoji}"
            )
    
    def setup_constraints(self, alpha_old: dolfinx.fem.function.Function):
        """Set up constraints and return them."""
        restricted_dofs = self.get_inactive_dofset(alpha_old)
        constraints = restriction.Restriction(
            [self.V_u, self.V_alpha], restricted_dofs)
        return constraints

    def setup_eigenvalue_problem(self, constraints):
        """Set up the eigenvalue problem and return the solver."""
        eigen = eigenblockproblem.SLEPcBlockProblemRestricted(
            self.F_,
            self.state,
            self.lmbda0,
            bcs=self.bcs,
            restriction=constraints,
            prefix="stability",
        )
        self.setup_eigensolver(eigen)
        self.eigen = eigen  # Save the eigenvalue problem instance
        
        eigen.A.zeroEntries()
        dolfinx.fem.petsc.assemble_matrix_block(eigen.A, eigen.A_form, eigen.bcs)
        eigen.A.assemble()
        
        return eigen

    def process_eigenmodes(self, eigen):
        """Process eigenmodes and return a list of unstable modes."""
        spectrum = []

        for i in range(self.get_number_of_process_eigenvalues(eigen)):
            logging.debug(f"{rank}) Postprocessing mode {i}")
            v_n, beta_n, eigval, _u = self.process_eigenmode(eigen, i)
            logging.critical("%d     %6e" % (i, eigval.real))
            spectrum.append(
                {
                    "n": i,
                    "lambda": eigval.real,
                    "xk": _u,
                    "v": v_n,
                    "beta": beta_n,
                }
            )

        return spectrum

    def get_number_of_process_eigenvalues(self, eigen):
        """Process a limited number of eigenvalues, limited by parameters or by 
        the number of converged solutions"""

        neig = self.parameters["maxmodes"]

        if neig is not None:
            neig_out = min(eigen.eps.getConverged(), neig)
        else:
            neig_out = eigen.eps.getConverged()
    
        return neig_out


    def process_eigenmode(self, eigen, i):
        """Process a single eigenmode and return its components."""
        v_n = dolfinx.fem.Function(self.V_u, name="Displacement perturbation")
        beta_n = dolfinx.fem.Function(self.V_alpha, name="Damage perturbation")

        _u = dolfinx.fem.petsc.create_vector_block(self.F)
        eigval, ur, _ = eigen.getEigenpair(i)
        _ = self.normalise_eigen(ur)

        functions_to_vec(ur, _u)

        with ur[0].vector.localForm() as v_loc, v_n.vector.localForm() as v_n_loc:
            v_loc.copy(result=v_n_loc)

        v_n.vector.ghostUpdate(
            addv=PETSc.InsertMode.INSERT, mode=PETSc.ScatterMode.FORWARD
        )

        with ur[1].vector.localForm() as b_loc, beta_n.vector.localForm() as b_n_loc:
            b_loc.copy(result=b_n_loc)

        beta_n.vector.ghostUpdate(
            addv=PETSc.InsertMode.INSERT, mode=PETSc.ScatterMode.FORWARD
        )

        logging.debug(f"mode {i} {ur[0].name}-norm {ur[0].vector.norm()}")
        logging.debug(f"mode {i} {ur[1].name}-norm {ur[1].vector.norm()}")
        logging.debug(f"mode {i} beta_n-norm {beta_n.vector.norm()}")
        logging.debug("")

        return v_n, beta_n, eigval, _u
    
    def store_results(self, eigen, spectrum):
        """Store eigenmodes and results."""
        unstable_spectrum = list(filter(lambda item: item.get("lambda") <= 0, spectrum))
        
        # spectrum = unstable_spectrum

        self.spectrum = spectrum
        self._spectrum = unstable_spectrum

        eigs = [mode["lambda"] for mode in spectrum]

        # getEigenpair need not be ordered
        eig0, u0, _ = eigen.getEigenpair(spectrum[0]['n'])

        self.minmode = u0
        self.mineig = eig0

        perturbations_v = [mode["v"] for mode in unstable_spectrum]
        perturbations_beta = [mode["beta"] for mode in unstable_spectrum]

        stable = self.check_stability(eig0)

        self.data = {
            "eigs": eigs,
            "perturbations_beta": perturbations_beta,
            "perturbations_v": perturbations_v,
            "stable": bool(stable),
        }

        return stable
    
    def check_stability(self, eig0):
        """Check stability based on eigenvalues and return the result."""
        eigs = [mode["lambda"] for mode in self.spectrum]
        # eig0, u0, _ = eigen.getEigenpair(0)

        if len(eigs) == 0:
            # assert 
            stable = eig0.real > 0
        else:
            stable = np.min(eigs) > float(
                self.parameters.get("eigen").get("eps_tol"))

        return stable

    def save_eigenvectors(self, filename="output/eigvec.xdmf"):
        """
        Save computed eigenvectors to a file.

        Args:
            filename (str): Output filename for the XDMF file.
        """
        eigs = self.data["eigs"]
        v = self.data["perturbations_v"]
        beta = self.data["perturbations_beta"]
        ColorPrint.print_info(
            "Saving the eigenvectors for the following eigenvalues")
        ColorPrint.print_info(eigs)

        if comm.rank == 0:
            out_dir = Path(filename).parent.absolute()
            out_dir.mkdir(parents=True, exist_ok=True)

        with XDMFFile(MPI.COMM_WORLD, filename, "w") as ofile:
            ofile.write_mesh(self.mesh)
            for (i, eig) in enumerate(eigs):
                ofile.write_function(v[i], eig)
                ofile.write_function(beta[i], eig)


class BifurcationSolver(SecondOrderSolver):
    """Minimal implementation for the solution of the uniqueness issue"""

    def __init__(
        self,
        energy: ufl.form.Form,
        state: dict,
        bcs: list,
        nullspace=None,
        bifurcation_parameters=None,
    ):
        """
        Initialize the BifurcationSolver.

        Args:
            energy (ufl.form.Form): The energy functional.
            state (dict): Dictionary containing state variables 'u' and 'alpha'.
            bcs (list): List of boundary conditions.
            nullspace: Nullspace object for the problem.
            bifurcation_parameters: Parameters for the bifurcation analysis.
        """
        super(BifurcationSolver, self).__init__(
            energy,
            state,
            bcs,
            nullspace,
            stability_parameters=bifurcation_parameters,
        )


class StabilitySolver(SecondOrderSolver):
    """Base class for a minimal implementation of the solution of eigenvalue
    problems bound to a cone. Based on numerical recipe SPA and KR existence result
    Thanks Yves and Luc."""

    def __init__(
        self,
        energy: ufl.form.Form,
        state: dict,
        bcs: list,
        nullspace=None,
        cone_parameters=None,
    ):
        """
        Initialize the StabilitySolver.

        Args:
            energy (ufl.form.Form): The energy functional.
            state (dict): Dictionary containing state variables 'u' and 'alpha'.
            bcs (list): List of boundary conditions.
            nullspace: Nullspace object for the problem.
            cone_parameters: Parameters for the stability analysis with cones.
        """
        super(StabilitySolver, self).__init__(
            energy,
            state,
            bcs,
            nullspace,
            stability_parameters=cone_parameters,
        )
        self._converged = False
        self._v = dolfinx.fem.petsc.create_vector_block(self.F)

        self._reasons = {'0': 'converged',
                         '-1': 'non-converged, check the logs',
                         '1': 'converged atol',
                         '2': 'converged rtol'
                         }
        self._reason = None

        self.data = {
            "iterations": [],
            "error_x_L2": [],
            "lambda_k": [],
            "lambda_0": [],
            "y_norm_L2": [],
            "x_norm_L2": [],
        }

    def _is_critical(self, alpha_old):
        """
        Determines if the current state is damage-critical.

        Args:
            alpha_old (dolfinx.fem.function.Function): The previous damage function.

        Returns:
            bool: True if damage-critical, False otherwise.
        """
        constrained_dofs = len(self.get_inactive_dofset(alpha_old)[1])

        if constrained_dofs > 0:
            return True
        else:
            return False


    def my_solve(self, alpha_old: dolfinx.fem.function.Function, eig0 = None, inertia = None):
        """
        Solves an abstract eigenvalue problem using the Scaling & Projection-Algorithm (SPA).

        Args:
            alpha_old (dolfinx.fem.function.Function): The previous damage function.
            eig0 (list): List of bifurcation eigenmodes, if available.

        Returns:
            bool: True if the problem is stable, False if not.
        """

        self.initialize_spa(alpha_old, eig0)

        _s = float(self.parameters.get("cone").get("scaling"))
        self.iterations = 0
        errors = []
        self.stable = True

        _x, _y, _Ax, self._xold = self.initialize_full_vectors()

        stable = False
        self._converged = False
        errors.append(1)

        if not self._is_critical(alpha_old):
            # the current state is damage-subcritical (hence elastic), the state is stable
            self.data["lambda_0"] = [np.nan]
            self.data["iterations"] = [0]
            self.data["error_x_L2"] = [1]
            return True
        elif eig0 == [] and inertia[0]==0:
            # the current state is damage-critical but no bifurcation can occur, the state is stable
            self.data["lambda_0"] = [np.nan]
            self.data["iterations"] = [0]
            self.data["error_x_L2"] = [1]
            return True
        else:
            assert len(eig0) > 0
            assert inertia[0] > 0

            x0 = eig0[0].get("xk")
            _x = x0.copy()

        
        with dolfinx.common.Timer(f"~Second Order: Stability"):
            constraints = self.setup_constraints(alpha_old)
            eigen = self.setup_eigenvalue_problem(constraints)

            self.eigen = eigen

            _Ar = constraints.restrict_matrix(eigen.A)
            _xk = constraints.restrict_vector(_x)
            _y = constraints.restrict_vector(_y)
            self._Axr = constraints.restrict_vector(_Ax)
            self._xoldr = constraints.restrict_vector(self._xold)

            _lmbda_t = np.nan
            
            while self.iterate(_xk, errors):
                _lmbda_t, _y = self.update_lambda_and_y(_xk, _Ar, _y)

                self.update_xk(_xk, _y, self._s)
                self.update_data(_xk, _lmbda_t, _y)

                logging.debug(f"Eigenvalue _lambda_k at iteration {self.iterations} 🍦? {_lmbda_t}")
                logging.debug(f"Vector _xk at iteration {self.iterations} is in cone 🍦? {self._isin_cone(_xk)}")
                logging.debug(f"Projection _xk at k={self.iterations} is in cone 🍦? {self._isin_cone(_xk)}")

            perturbation = self.finalize_eigenmode(_xk)
            
            self.store_results(_lmbda_t)
            stable = self.check_stability(_lmbda_t)

        return stable

    def update_lambda_and_y(self, xk, Ar, y):
        # Update _lmbda_t and _y based on _xk, _Axr, and y
        Ar.mult(xk, self._Axr)
        
        xAx_r = xk.dot(self._Axr)

        _lmbda_t = xAx_r / xk.dot(xk)
        y.waxpy(-_lmbda_t, xk, self._Axr)

        return _lmbda_t, y

    def update_xk(self, xk, y, s):
        # Update _xk based on the scaling and projection algorithm
        xk.copy(self._xoldr)
        self._xoldr.ghostUpdate(
            addv=PETSc.InsertMode.INSERT, mode=PETSc.ScatterMode.FORWARD
        )

        xk.axpy(-s, y)

        self._cone_project_restricted(xk)
        n2 = xk.normalize()


    def update_data(self, xk, lmbda_t, y):
        # Update SPA data during each iteration
        self.iterations += 1
        self.data["iterations"].append(self.iterations)
        self.data["lambda_k"].append(lmbda_t)
        self.data["y_norm_L2"].append(y.norm())
        self.data["x_norm_L2"].append(xk.norm())

    def initialize_spa(self, alpha_old: dolfinx.fem.function.Function, eig0=None):
        # Initialization of SPA parameters and data
        self.iterations = 0
        self.stable = True
        
        self.data = {
            "iterations": [],
            "error_x_L2": [],
            "lambda_k": [],
            "lambda_0": [],
            "y_norm_L2": [],
            "x_norm_L2": [],
        }

        _s = float(self.parameters.get("cone").get("scaling"))
        self._s = _s
        self.errors = []
        self._rerrors = []
        self._aerrors = []

        if eig0 is None:
            self.stable = self.solve(alpha_old)
            eig0 = self._spectrum

        if len(eig0) == 0 or self.stable:
            return self.stable

        x0 = eig0[0].get("xk")
        _x = x0.copy()
        self.data["iterations"].append(0)
        self.data["error_x_L2"].append(1)

        return None

    def initialize_full_vectors(self):
        _x = dolfinx.fem.petsc.create_vector_block(self.F)
        _y = dolfinx.fem.petsc.create_vector_block(self.F)
        _Ax = dolfinx.fem.petsc.create_vector_block(self.F)
        _xold = dolfinx.fem.petsc.create_vector_block(self.F)

        return _x, _y, _Ax, _xold

    def initialize_restricted_vectors(self, constraints):
        # Create and initialize SPA vectors 
        _x = dolfinx.fem.petsc.create_vector_block(self.F)
        _y = dolfinx.fem.petsc.create_vector_block(self.F)
        _Ax = dolfinx.fem.petsc.create_vector_block(self.F)
        _xold = dolfinx.fem.petsc.create_vector_block(self.F)

        _xk = constraints.restrict_vector(_x)
        _y = constraints.restrict_vector(_y)
        _xoldr = constraints.restrict_vector(_xold)
        _Axr = constraints.restrict_vector(_Ax)

        return _xk, _y, _xoldr, _Axr


    def finalize_eigenmode(self, xk):
        # Extract, extend, and finalize the converged eigenmode
        self._xk = xk
        self._extend_vector(xk, self._v)

        (v, β) = (Function(self.V_u, name="Displacement perturbation"),
                Function(self.V_alpha, name="Damage perturbation"))

        vec_to_functions(self._v, [v, β])
        self.perturbation = {"v": v, "beta": β}

<<<<<<< HEAD
        self.data["iterations"] = self.iterations
        self.data["error_x_L2"] = errors
        self.data["lambda_0"] = _lmbda_t

        logging.critical(f"Convergence of SPA algorithm with s={_s} in {self.iterations} iterations")
        logging.critical(f"Eigenfunction is in cone 🍦? {self._isin_cone(_xk)}")
        # logging.critical(f"Errors {errors}")
        logging.critical(f"Eigenvalue {_lmbda_t}")
        # if (self._isin_cone(_x)):
        # bifurcating out of existence, not out of a numerical test

        if (self._converged and _lmbda_t < float(self.parameters.get("cone").get("cone_atol"))):
            stable = bool(False)
        else:
            stable = bool(True)
    
        return bool(stable)
=======
        return self.perturbation



    def iterate(self, x, errors):
        """
        Perform convergence check and handle exceptions (NonConvergenceException).

        Args:
            x: Current vector.
            errors: List to store errors.

        Returns:
            bool: True if converged, False otherwise.
        """
        converged = False
        try:
            converged = self._convergenceTest(x, errors)
        except NonConvergenceException as e:
            logging.warning(e)
            logging.warning("Continuing")
            # return False
>>>>>>> 7113452f

        if not converged:
            self.iterations += 1
        else:
            self._converged = True
            self.x_converged = x.copy()

        # should we iterate?
        return False if converged else True

    def get_perturbation(self):
        """
        Get the perturbation vector.

        Returns:
            Union[dolfinx.fem.function.Function, None]: Perturbation vector if converged, None otherwise.
        """
        if self._converged:
            self._extend_vector(self.x_converged, self._v)
            return self._v
        else:
            return None

    def _convergenceTest(self, x, errors):
        """
        Test the convergence of the current iterate xk against the prior, restricted version.

        Args:
            x: Current iterate vector.
            errors: List to store errors.

        Returns:
            bool: True if converged, False otherwise.
        """
        assert x.norm() > 0, "Norm of x is zero"

<<<<<<< HEAD
=======
        _atol = self.parameters.get("cone").get("cone_atol")
>>>>>>> 7113452f
        _rtol = self.parameters.get("cone").get("cone_rtol")
        _maxit = self.parameters.get("cone").get("cone_max_it")

        if self.iterations == _maxit:
<<<<<<< HEAD
            raise RuntimeError(f'SPA solver did not converge within {_maxit} \
                               iterations within tolerance {_rtol}. Aborting')   
=======
            self._reason = -1
            raise NonConvergenceException(
                f'SPA solver did not converge to atol {_atol} or rtol {_rtol} within maxit={_maxit} iterations.')

>>>>>>> 7113452f
        diff = x.duplicate()
        diff.zeroEntries()

        # xdiff = -x + x_old
        diff.waxpy(-1., self._xoldr, x)

        error_x_L2 = diff.norm()

        self.error = error_x_L2
<<<<<<< HEAD
        if not self.iterations % 100:
            logging.critical(f"     [i={self.iterations}] error_x_L2 = {error_x_L2}")

        self.data["iterations"].append(self.iterations)
        self.data["error_x_L2"].append(error_x_L2)

        if error_x_L2 < _rtol:
            self._converged = True
        elif self.iterations == 0 or error_x_L2 >= _rtol:
            self._converged = False

        return self._converged

    # def convergenceTest(self, x):
    #     """Test convergence of current iterate x against 
    #     prior"""
    #     # _atol = self.parameters.get("eigen").get("eps_tol")
    #     # _maxit = self.parameters.get("eigen").get("eps_max_it")

    #     _rtol = self.parameters.get("cone").get("cone_rtol")
    #     _maxit = self.parameters.get("cone").get("cone_max_it")

    #     if self.eigen.restriction is not None:
    #         _x = self.eigen.restriction.restrict_vector(x)
    #         _xold = self.eigen.restriction.restrict_vector(self._xold)
    #     else:
    #         _x = x
    #         _xold = self._xold

    #     if self.iterations == _maxit:
    #         raise RuntimeError(f'SPA solver did not converge within {_maxit} \
    #                            iterations within tolerance {_rtol}. Aborting')
    #         # return False        
    #     diff = _x.duplicate()
    #     diff.zeroEntries()

    #     # xdiff = -x + x_old
    #     diff.waxpy(-1., _xold, _x)
    #     error_x_L2 = diff.norm()

    #     self.error = error_x_L2
    #     if not self.iterations % 100:
    #         logging.critical(f"     [i={self.iterations}] error_x_L2 = {error_x_L2}")

    #     self.data["iterations"].append(self.iterations)
    #     self.data["error_x_L2"].append(error_x_L2)

    #     if error_x_L2 < _rtol:
    #         self._converged = True
    #     elif self.iterations == 0 or error_x_L2 >= _rtol:
    #         self._converged = False

    #     return self._converged
=======
        self._aerror = error_x_L2
        self._rerror = error_x_L2 / x.norm()

        errors.append(error_x_L2)
        self._aerrors.append(self._aerror)
        self._rerrors.append(self._rerror)

        if not self.iterations % 1000:
            logging.critical(
                f"     [i={self.iterations}] error_x_L2 = {error_x_L2:.4e}, atol = {_atol}")

        # self.data["iterations"].append(self.iterations)
        self.data["error_x_L2"].append(error_x_L2)

        _acrit = self._aerror < self.parameters.get("cone").get("cone_atol")
        _rcrit = self._rerror < self.parameters.get("cone").get("cone_rtol")

        _crits = (_acrit, _rcrit)

        met_criteria = []

        for index, criterion in enumerate(_crits, start=1):
            if criterion:
                self._converged = True
                met_criteria.append(index)

        if len(met_criteria) > 1:
            self._reason = 0
        elif len(met_criteria) == 1:
            self._reason = met_criteria
        elif self.iterations == 0 or not met_criteria:
            self._converged = False

        return self._converged
>>>>>>> 7113452f

    def _isin_cone(self, x):
        """
        Checks if the vector x is in the cone.

        Args:
            x: Vector to be checked.

        Returns:
            bool: True if x is in the cone, False otherwise.
        """
        if x.size != self._v.size:
            self._extend_vector(x, self._v)
            _x = self._v
        else:
            _x = x

        # Get the subvector associated with damage degrees of freedom with inactive constraints
        _dofs = self.eigen.restriction.bglobal_dofs_vec[1]
        _is = PETSc.IS().createGeneral(_dofs)
        _sub = _x.getSubVector(_is)

        return (_sub.array >= 0).all()

    def _extend_vector(self, vres, vext):
        """
        Extends a restricted vector vr into v, in place.

        Args:
            vres: Restricted vector to be extended.
            vext: Extended vector.

        Returns:
            None
        """
        _isall = PETSc.IS().createGeneral(self.eigen.restriction.bglobal_dofs_vec_stacked)
        _suball = vext.getSubVector(_isall)

        vres.copy(_suball)
        vext.restoreSubVector(_isall, _suball)
        
        return
        
    def _cone_project_restricted(self, v):
        """
        Projects a vector into the relevant cone, handling restrictions. In place.

        Args:
            v: Vector to be projected.

        Returns:
            Vector: The projected vector.
        """
        with dolfinx.common.Timer(f"~Second Order: Cone Project"):
            # get the subvector associated with damage degrees of freedom with inactive constraints

            if v.size != self._v.size:
                self._extend_vector(v, self._v)
                _v = self._v
            else:
                _v = v

            _dofs = self.eigen.restriction.bglobal_dofs_vec[1]
            _is = PETSc.IS().createGeneral(_dofs)

            _sub = _v.getSubVector(_is)
            zero = _sub.duplicate()

            zero.zeroEntries()

            _sub.pointwiseMax(_sub, zero)
            _v.restoreSubVector(_is, _sub)

            # if self.eigen.restriction is not None and v.size != len(self.eigen.restriction.bglobal_dofs_vec_stacked):
            if self.eigen.restriction is not None and v.size != self._v.size:
                _v = self.eigen.restriction.restrict_vector(_v)

        return _v


    def check_stability(self, lmbda_t):
        # Check for stability based on SPA algorithm's convergence
        if self._converged and lmbda_t < float(self.parameters.get("cone").get("cone_rtol")):
            return False
        else:
            return True


    def store_results(self, lmbda_t):
        # Store SPA results and log convergence information
        self.data["iterations"] = self.iterations
        self.data["error_x_L2"].append(self.error)
        self.data["lambda_0"].append(lmbda_t)
        logging.info(
            f"Convergence of SPA algorithm within {self.iterations} iterations")
        logging.info(
            f"Restricted Eigen _xk is in cone 🍦 ? {self._isin_cone(self._xk)}")
        logging.critical(f"Restricted Eigenvalue {lmbda_t:.4e}")
        logging.critical(f"Restricted Eigenvalue is positive {lmbda_t > 0}")
        logging.info(f"Restricted Error {self.error:.4e}")
        logging.critical(
            f"Eigenfunction is in cone? {self._isin_cone(self._v)}")
<|MERGE_RESOLUTION|>--- conflicted
+++ resolved
@@ -903,25 +903,6 @@
         vec_to_functions(self._v, [v, β])
         self.perturbation = {"v": v, "beta": β}
 
-<<<<<<< HEAD
-        self.data["iterations"] = self.iterations
-        self.data["error_x_L2"] = errors
-        self.data["lambda_0"] = _lmbda_t
-
-        logging.critical(f"Convergence of SPA algorithm with s={_s} in {self.iterations} iterations")
-        logging.critical(f"Eigenfunction is in cone 🍦? {self._isin_cone(_xk)}")
-        # logging.critical(f"Errors {errors}")
-        logging.critical(f"Eigenvalue {_lmbda_t}")
-        # if (self._isin_cone(_x)):
-        # bifurcating out of existence, not out of a numerical test
-
-        if (self._converged and _lmbda_t < float(self.parameters.get("cone").get("cone_atol"))):
-            stable = bool(False)
-        else:
-            stable = bool(True)
-    
-        return bool(stable)
-=======
         return self.perturbation
 
 
@@ -944,7 +925,6 @@
             logging.warning(e)
             logging.warning("Continuing")
             # return False
->>>>>>> 7113452f
 
         if not converged:
             self.iterations += 1
@@ -981,23 +961,15 @@
         """
         assert x.norm() > 0, "Norm of x is zero"
 
-<<<<<<< HEAD
-=======
         _atol = self.parameters.get("cone").get("cone_atol")
->>>>>>> 7113452f
         _rtol = self.parameters.get("cone").get("cone_rtol")
         _maxit = self.parameters.get("cone").get("cone_max_it")
 
         if self.iterations == _maxit:
-<<<<<<< HEAD
-            raise RuntimeError(f'SPA solver did not converge within {_maxit} \
-                               iterations within tolerance {_rtol}. Aborting')   
-=======
             self._reason = -1
             raise NonConvergenceException(
                 f'SPA solver did not converge to atol {_atol} or rtol {_rtol} within maxit={_maxit} iterations.')
 
->>>>>>> 7113452f
         diff = x.duplicate()
         diff.zeroEntries()
 
@@ -1007,61 +979,6 @@
         error_x_L2 = diff.norm()
 
         self.error = error_x_L2
-<<<<<<< HEAD
-        if not self.iterations % 100:
-            logging.critical(f"     [i={self.iterations}] error_x_L2 = {error_x_L2}")
-
-        self.data["iterations"].append(self.iterations)
-        self.data["error_x_L2"].append(error_x_L2)
-
-        if error_x_L2 < _rtol:
-            self._converged = True
-        elif self.iterations == 0 or error_x_L2 >= _rtol:
-            self._converged = False
-
-        return self._converged
-
-    # def convergenceTest(self, x):
-    #     """Test convergence of current iterate x against 
-    #     prior"""
-    #     # _atol = self.parameters.get("eigen").get("eps_tol")
-    #     # _maxit = self.parameters.get("eigen").get("eps_max_it")
-
-    #     _rtol = self.parameters.get("cone").get("cone_rtol")
-    #     _maxit = self.parameters.get("cone").get("cone_max_it")
-
-    #     if self.eigen.restriction is not None:
-    #         _x = self.eigen.restriction.restrict_vector(x)
-    #         _xold = self.eigen.restriction.restrict_vector(self._xold)
-    #     else:
-    #         _x = x
-    #         _xold = self._xold
-
-    #     if self.iterations == _maxit:
-    #         raise RuntimeError(f'SPA solver did not converge within {_maxit} \
-    #                            iterations within tolerance {_rtol}. Aborting')
-    #         # return False        
-    #     diff = _x.duplicate()
-    #     diff.zeroEntries()
-
-    #     # xdiff = -x + x_old
-    #     diff.waxpy(-1., _xold, _x)
-    #     error_x_L2 = diff.norm()
-
-    #     self.error = error_x_L2
-    #     if not self.iterations % 100:
-    #         logging.critical(f"     [i={self.iterations}] error_x_L2 = {error_x_L2}")
-
-    #     self.data["iterations"].append(self.iterations)
-    #     self.data["error_x_L2"].append(error_x_L2)
-
-    #     if error_x_L2 < _rtol:
-    #         self._converged = True
-    #     elif self.iterations == 0 or error_x_L2 >= _rtol:
-    #         self._converged = False
-
-    #     return self._converged
-=======
         self._aerror = error_x_L2
         self._rerror = error_x_L2 / x.norm()
 
@@ -1095,8 +1012,7 @@
         elif self.iterations == 0 or not met_criteria:
             self._converged = False
 
-        return self._converged
->>>>>>> 7113452f
+    #     return self._converged
 
     def _isin_cone(self, x):
         """
